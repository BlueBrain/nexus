package ch.epfl.bluebrain.nexus.storage

import akka.http.scaladsl.model.Uri
import akka.stream.Materializer
import akka.stream.alpakka.file.scaladsl.Directory
<<<<<<< HEAD
import akka.stream.scaladsl.{FileIO, Keep}
import cats.effect.Effect
import cats.implicits._
=======
import akka.stream.scaladsl.{FileIO, Keep, Sink}
import cats.effect.IO
>>>>>>> a67296fd
import ch.epfl.bluebrain.nexus.storage.File._
import ch.epfl.bluebrain.nexus.storage.Rejection.PathNotFound
import ch.epfl.bluebrain.nexus.storage.StorageError.{InternalError, PermissionsFixingFailed}
import ch.epfl.bluebrain.nexus.storage.Storages.BucketExistence._
import ch.epfl.bluebrain.nexus.storage.Storages.PathExistence._
import ch.epfl.bluebrain.nexus.storage.Storages.{BucketExistence, PathExistence}
import ch.epfl.bluebrain.nexus.storage.attributes.AttributesComputation._
import ch.epfl.bluebrain.nexus.storage.attributes.{AttributesCache, ContentTypeDetector}
import ch.epfl.bluebrain.nexus.storage.config.AppConfig.{DigestConfig, StorageConfig}

import java.nio.file.StandardCopyOption._
import java.nio.file.{Files, Path}
import java.security.MessageDigest
import scala.concurrent.{ExecutionContext, Future}
import scala.sys.process._

trait Storages[Source] {

  /**
    * Checks that the provided bucket name exists and it is readable/writable.
    *
    * @param name
    *   the storage bucket name
    */
  def exists(name: String): BucketExistence

  /**
    * Check whether the provided path already exists.
    *
    * @param name
    *   the storage bucket name
    * @param path
    *   the path location
    */
  def pathExists(name: String, path: Uri.Path): PathExistence

  /**
    * Creates a file with the provided ''metadata'' and ''source'' on the provided ''filePath''.
    *
    * @param name
    *   the storage bucket name
    * @param path
    *   the path location
    * @param source
    *   the file content
    * @return
    *   The file attributes containing the metadata (bytes and location) wrapped in an F effect type
    */
  def createFile(
      name: String,
      path: Uri.Path,
      source: Source
  )(implicit bucketEv: BucketExists, pathEv: PathDoesNotExist): IO[FileAttributes]

  /**
    * Copies a file between locations inside the nexus folder. Attributes are neither recomputed nor fetched; this
    * method is called only for its effects.
    *
    * @param name
    *   the storage bucket name
    * @param sourcePath
    *   the source path location within the nexus folder. Must be a file, not a directory
    * @param destPath
    *   the destination path location within the nexus folder
    */
  def copyFile(
      name: String,
      sourcePath: Uri.Path,
      destPath: Uri.Path
  )(implicit bucketEv: BucketExists, pathEv: PathDoesNotExist): F[RejOr[Unit]]

  /**
    * Moves a path from the provided ''sourcePath'' to ''destPath'' inside the nexus folder.
    *
    * @param name
    *   the storage bucket name
    * @param sourcePath
    *   the source path location
    * @param destPath
    *   the destination path location inside the nexus folder
    * @return
    *   Left(rejection) or Right(fileAttributes). The file attributes contain the metadata (bytes and location) wrapped
    *   in an F effect type
    */
  def moveFile(
      name: String,
      sourcePath: Uri.Path,
      destPath: Uri.Path
<<<<<<< HEAD
  )(implicit bucketEv: BucketExists, pathEv: PathDoesNotExist): F[RejOrAttributes]
=======
  )(implicit bucketEv: BucketExists): IO[Either[Rejection, FileAttributes]]
>>>>>>> a67296fd

  /**
    * Retrieves the file as a Source.
    *
    * @param name
    *   the storage bucket name
    * @param path
    *   the path to the file location
    * @return
    *   Left(rejection), Right(source, Some(filename)) when the path is a file and Right(source, None) when the path is
    *   a directory
    */
  def getFile(
      name: String,
      path: Uri.Path
  )(implicit bucketEv: BucketExists, pathEv: PathExists): RejOr[(Source, Option[String])]

  /**
    * Retrieves the attributes of the file.
    *
    * @param name
    *   the storage bucket name
    * @param path
    *   the path to the file location
    */
  def getAttributes(
      name: String,
      path: Uri.Path
  )(implicit bucketEv: BucketExists, pathEv: PathExists): IO[FileAttributes]

}

object Storages {

  sealed trait BucketExistence
  sealed trait PathExistence

  object BucketExistence {
    final case object BucketExists       extends BucketExistence
    final case object BucketDoesNotExist extends BucketExistence
    type BucketExists       = BucketExists.type
    type BucketDoesNotExist = BucketDoesNotExist.type
  }

  object PathExistence {
    final case object PathExists       extends PathExistence
    final case object PathDoesNotExist extends PathExistence
    type PathExists       = PathExists.type
    type PathDoesNotExist = PathDoesNotExist.type
  }

  /**
    * An Disk implementation of Storage interface.
    */
  final class DiskStorage(
      config: StorageConfig,
      contentTypeDetector: ContentTypeDetector,
      digestConfig: DigestConfig,
<<<<<<< HEAD
      cache: AttributesCache[F],
      validateFile: ValidateFile[F]
=======
      cache: AttributesCache
>>>>>>> a67296fd
  )(implicit
      ec: ExecutionContext,
      mt: Materializer
  ) extends Storages[AkkaSource] {

    def exists(name: String): BucketExistence = {
      val path = basePath(config, name)
      if (path.getParent.getParent != config.rootVolume) BucketDoesNotExist
      else if (Files.isDirectory(path) && Files.isReadable(path)) BucketExists
      else BucketDoesNotExist
    }

    def pathExists(name: String, path: Uri.Path): PathExistence = {
      val absPath = filePath(config, name, path)
      if (Files.exists(absPath) && Files.isReadable(absPath) && descendantOf(absPath, basePath(config, name)))
        PathExists
      else PathDoesNotExist
    }

    def createFile(
        name: String,
        path: Uri.Path,
        source: AkkaSource
<<<<<<< HEAD
    )(implicit bucketEv: BucketExists, pathEv: PathDoesNotExist): F[FileAttributes] =
      for {
        validated  <- validateFile.forCreate(name, path)
        _          <- F.delay(Files.createDirectories(validated.absDestPath.getParent))
        msgDigest  <- F.delay(MessageDigest.getInstance(digestConfig.algorithm))
        attributes <- streamFileContents(source, path, validated.absDestPath, msgDigest)
      } yield attributes

    private def streamFileContents(
        source: AkkaSource,
        path: Uri.Path,
        absFilePath: Path,
        msgDigest: MessageDigest
    ): F[FileAttributes] =
      source
        .alsoToMat(sinkDigest(msgDigest))(Keep.right)
        .toMat(FileIO.toPath(absFilePath)) { case (digFuture, ioFuture) =>
          digFuture.zipWith(ioFuture) {
            case (digest, io) if absFilePath.toFile.exists() =>
              Future(FileAttributes(absFilePath.toAkkaUri, io.count, digest, contentTypeDetector(absFilePath)))
            case _                                           =>
              Future.failed(InternalError(s"I/O error writing file to path '$path'"))
          }
        }
        .run()
        .flatten
        .to[F]
=======
    )(implicit bucketEv: BucketExists, pathEv: PathDoesNotExist): IO[FileAttributes] = {
      val absFilePath = filePath(name, path)
      if (descendantOf(absFilePath, basePath(name)))
        IO.fromTry(Try(Files.createDirectories(absFilePath.getParent))) >>
          IO.fromTry(Try(MessageDigest.getInstance(digestConfig.algorithm))).flatMap { msgDigest =>
            IO.fromFuture(
              IO.delay(
                source
                  .alsoToMat(sinkDigest(msgDigest))(Keep.right)
                  .toMat(FileIO.toPath(absFilePath)) { case (digFuture, ioFuture) =>
                    digFuture.zipWith(ioFuture) {
                      case (digest, io) if absFilePath.toFile.exists() =>
                        Future(
                          FileAttributes(absFilePath.toAkkaUri, io.count, digest, contentTypeDetector(absFilePath))
                        )
                      case _                                           =>
                        Future.failed(InternalError(s"I/O error writing file to path '$path'"))
                    }
                  }
                  .run()
                  .flatten
              )
            )
          }
      else
        IO.raiseError(PathInvalid(name, path))
    }
>>>>>>> a67296fd

    def moveFile(
        name: String,
        sourcePath: Uri.Path,
        destPath: Uri.Path
<<<<<<< HEAD
    )(implicit bucketEv: BucketExists, pathEv: PathDoesNotExist): F[RejOrAttributes] =
      validateFile.forMoveIntoProtectedDir(name, sourcePath, destPath).flatMap {
        case Left(value)  => value.asLeft[FileAttributes].pure[F]
        case Right(value) =>
          fixPermissionsAndCopy(value.absSourcePath, value.absDestPath, isDir = value.isDir)
      }

    private def fixPermissionsAndCopy(absSourcePath: Path, absDestPath: Path, isDir: Boolean) =
      fixPermissions(absSourcePath) >>
        computeSizeAndMoveFile(absSourcePath, absDestPath, isDir)

    private def fixPermissions(path: Path): F[Unit] =
      if (config.fixerEnabled)
        for {
          absPath  <- F.delay(path.toAbsolutePath.normalize.toString)
          logger    = StringProcessLogger(config.fixerCommand, absPath)
          process   = Process(config.fixerCommand :+ absPath)
          exitCode <- F.delay(process ! logger)
          _        <- F.raiseUnless(exitCode == 0)(PermissionsFixingFailed(absPath, logger.toString))
        } yield ()
      else F.unit

    private def computeSizeAndMoveFile(
        absSourcePath: Path,
        absDestPath: Path,
        isDir: Boolean
    ): F[RejOrAttributes] =
      for {
        computedSize <- size(absSourcePath)
        _            <- F.delay(Files.createDirectories(absDestPath.getParent))
        _            <- F.delay(Files.move(absSourcePath, absDestPath, ATOMIC_MOVE))
        _            <- F.delay(cache.asyncComputePut(absDestPath, digestConfig.algorithm))
        mediaType    <- F.delay(contentTypeDetector(absDestPath, isDir))
      } yield Right(FileAttributes(absDestPath.toAkkaUri, computedSize, Digest.empty, mediaType))
=======
    )(implicit bucketEv: BucketExists): IO[Either[Rejection, FileAttributes]] = {

      val bucketPath          = basePath(name, protectedDir = false)
      val bucketProtectedPath = basePath(name)
      val absSourcePath       = filePath(name, sourcePath, protectedDir = false)
      val absDestPath         = filePath(name, destPath)

      def fixPermissions(path: Path): IO[Either[PermissionsFixingFailed, Unit]] =
        if (config.fixerEnabled) {
          val absPath  = path.toAbsolutePath.normalize.toString
          val process  = Process(config.fixerCommand :+ absPath)
          val logger   = StringProcessLogger(config.fixerCommand, absPath)
          val exitCode = process ! logger
          if (exitCode == 0) IO.pure(Right(()))
          else IO.pure(Left(PermissionsFixingFailed(absPath, logger.toString)))
        } else {
          IO.pure(Right(()))
        }

      def failOrComputeSize(
          fixPermsResult: Either[PermissionsFixingFailed, Unit],
          isDir: Boolean
      ): IO[RejOrAttributes] =
        fixPermsResult match {
          case Left(err) => IO.raiseError(err)
          case Right(_)  => computeSizeAndMove(isDir)
        }

      def computeSizeAndMove(isDir: Boolean): IO[RejOrAttributes] = {
        lazy val mediaType = contentTypeDetector(absDestPath, isDir)
        size(absSourcePath).flatMap { computedSize =>
          IO.fromTry(Try(Files.createDirectories(absDestPath.getParent))) >>
            IO.fromTry(Try(Files.move(absSourcePath, absDestPath, ATOMIC_MOVE))) >>
            IO.pure(cache.asyncComputePut(absDestPath, digestConfig.algorithm)) >>
            IO.pure(Right(FileAttributes(absDestPath.toAkkaUri, computedSize, Digest.empty, mediaType)))
        }
      }

      def dirContainsLink(path: Path): IO[Boolean] =
        IO.fromFuture(
          IO.delay(
            Directory
              .walk(path)
              .map(p => Files.isSymbolicLink(p) || containsHardLink(p))
              .takeWhile(_ == false, inclusive = true)
              .runWith(Sink.last)
          )
        )
>>>>>>> a67296fd

    private def size(absPath: Path): F[Long] =
      if (Files.isDirectory(absPath))
        Directory.walk(absPath).filter(Files.isRegularFile(_)).runFold(0L)(_ + Files.size(_)).to[F]
      else if (Files.isRegularFile(absPath))
        F.delay(Files.size(absPath))
      else
        F.raiseError(InternalError(s"Path '$absPath' is not a file nor a directory"))

<<<<<<< HEAD
    def copyFile(
        name: String,
        sourcePath: Uri.Path,
        destPath: Uri.Path
    )(implicit bucketEv: BucketExists, pathEv: PathDoesNotExist): F[RejOr[Unit]] =
      validateFile.forCopyWithinProtectedDir(name, sourcePath, destPath).flatMap {
        case Left(v)  => v.asLeft[Unit].pure[F]
        case Right(v) =>
          for {
            _ <- F.delay(Files.createDirectories(v.absDestPath.getParent))
            _ <- F.delay(Files.copy(v.absSourcePath, v.absDestPath, COPY_ATTRIBUTES))
            _ <- F.delay(cache.asyncComputePut(v.absDestPath, digestConfig.algorithm))
          } yield Right(())
=======
      fixPermissions(absSourcePath).flatMap { fixPermsResult =>
        if (!Files.exists(absSourcePath))
          IO.pure(Left(PathNotFound(name, sourcePath)))
        else if (descendantOf(absSourcePath, bucketProtectedPath))
          IO.pure(Left(PathNotFound(name, sourcePath)))
        else if (!allowedPrefix(absSourcePath))
          IO.raiseError(PathInvalid(name, sourcePath))
        else if (!descendantOf(absDestPath, bucketProtectedPath))
          IO.raiseError(PathInvalid(name, destPath))
        else if (Files.exists(absDestPath))
          IO.pure(Left(PathAlreadyExists(name, destPath)))
        else if (Files.isSymbolicLink(absSourcePath) || containsHardLink(absSourcePath))
          IO.pure(Left(PathContainsLinks(name, sourcePath)))
        else if (Files.isRegularFile(absSourcePath))
          failOrComputeSize(fixPermsResult, isDir = false)
        else if (Files.isDirectory(absSourcePath))
          dirContainsLink(absSourcePath).flatMap {
            case true  => IO.pure(Left(PathContainsLinks(name, sourcePath)))
            case false => failOrComputeSize(fixPermsResult, isDir = true)
          }
        else IO.pure(Left(PathNotFound(name, sourcePath)))
>>>>>>> a67296fd
      }

    def getFile(
        name: String,
        path: Uri.Path
    )(implicit bucketEv: BucketExists, pathEv: PathExists): RejOr[(AkkaSource, Option[String])] = {
      val absPath = filePath(config, name, path)
      if (Files.isRegularFile(absPath)) Right(fileSource(absPath) -> Some(absPath.getFileName.toString))
      else if (Files.isDirectory(absPath)) Right(folderSource(absPath) -> None)
      else Left(PathNotFound(name, path))
    }

    def getAttributes(
        name: String,
        path: Uri.Path
<<<<<<< HEAD
    )(implicit bucketEv: BucketExists, pathEv: PathExists): F[FileAttributes] =
      cache.get(filePath(config, name, path))

=======
    )(implicit bucketEv: BucketExists, pathEv: PathExists): IO[FileAttributes] =
      cache.get(filePath(name, path))

    private def containsHardLink(absPath: Path): Boolean =
      if (Files.isDirectory(absPath)) false
      else
        Try(Files.getAttribute(absPath, "unix:nlink").asInstanceOf[Int]) match {
          case Success(value) => value > 1
          case _              => false
        }

    private def size(absPath: Path): IO[Long] =
      if (Files.isDirectory(absPath)) {
        IO.fromFuture(
          IO.delay(
            Directory.walk(absPath).filter(Files.isRegularFile(_)).runFold(0L)(_ + Files.size(_))
          )
        )
      } else if (Files.isRegularFile(absPath))
        IO.pure(Files.size(absPath))
      else
        IO.raiseError(InternalError(s"Path '$absPath' is not a file nor a directory"))
>>>>>>> a67296fd
  }

}<|MERGE_RESOLUTION|>--- conflicted
+++ resolved
@@ -3,14 +3,9 @@
 import akka.http.scaladsl.model.Uri
 import akka.stream.Materializer
 import akka.stream.alpakka.file.scaladsl.Directory
-<<<<<<< HEAD
 import akka.stream.scaladsl.{FileIO, Keep}
-import cats.effect.Effect
+import cats.effect.IO
 import cats.implicits._
-=======
-import akka.stream.scaladsl.{FileIO, Keep, Sink}
-import cats.effect.IO
->>>>>>> a67296fd
 import ch.epfl.bluebrain.nexus.storage.File._
 import ch.epfl.bluebrain.nexus.storage.Rejection.PathNotFound
 import ch.epfl.bluebrain.nexus.storage.StorageError.{InternalError, PermissionsFixingFailed}
@@ -57,7 +52,7 @@
     * @param source
     *   the file content
     * @return
-    *   The file attributes containing the metadata (bytes and location) wrapped in an F effect type
+    *   The file attributes containing the metadata (bytes and location)
     */
   def createFile(
       name: String,
@@ -80,7 +75,7 @@
       name: String,
       sourcePath: Uri.Path,
       destPath: Uri.Path
-  )(implicit bucketEv: BucketExists, pathEv: PathDoesNotExist): F[RejOr[Unit]]
+  )(implicit bucketEv: BucketExists, pathEv: PathDoesNotExist): IO[RejOr[Unit]]
 
   /**
     * Moves a path from the provided ''sourcePath'' to ''destPath'' inside the nexus folder.
@@ -92,18 +87,13 @@
     * @param destPath
     *   the destination path location inside the nexus folder
     * @return
-    *   Left(rejection) or Right(fileAttributes). The file attributes contain the metadata (bytes and location) wrapped
-    *   in an F effect type
+    *   Left(rejection) or Right(fileAttributes). The file attributes contain the metadata (bytes and location)
     */
   def moveFile(
       name: String,
       sourcePath: Uri.Path,
       destPath: Uri.Path
-<<<<<<< HEAD
-  )(implicit bucketEv: BucketExists, pathEv: PathDoesNotExist): F[RejOrAttributes]
-=======
-  )(implicit bucketEv: BucketExists): IO[Either[Rejection, FileAttributes]]
->>>>>>> a67296fd
+  )(implicit bucketEv: BucketExists, pathEv: PathDoesNotExist): IO[RejOrAttributes]
 
   /**
     * Retrieves the file as a Source.
@@ -162,12 +152,8 @@
       config: StorageConfig,
       contentTypeDetector: ContentTypeDetector,
       digestConfig: DigestConfig,
-<<<<<<< HEAD
-      cache: AttributesCache[F],
-      validateFile: ValidateFile[F]
-=======
-      cache: AttributesCache
->>>>>>> a67296fd
+      cache: AttributesCache,
+      validateFile: ValidateFile
   )(implicit
       ec: ExecutionContext,
       mt: Materializer
@@ -191,12 +177,11 @@
         name: String,
         path: Uri.Path,
         source: AkkaSource
-<<<<<<< HEAD
-    )(implicit bucketEv: BucketExists, pathEv: PathDoesNotExist): F[FileAttributes] =
+    )(implicit bucketEv: BucketExists, pathEv: PathDoesNotExist): IO[FileAttributes] =
       for {
         validated  <- validateFile.forCreate(name, path)
-        _          <- F.delay(Files.createDirectories(validated.absDestPath.getParent))
-        msgDigest  <- F.delay(MessageDigest.getInstance(digestConfig.algorithm))
+        _          <- IO.delay(Files.createDirectories(validated.absDestPath.getParent))
+        msgDigest  <- IO.delay(MessageDigest.getInstance(digestConfig.algorithm))
         attributes <- streamFileContents(source, path, validated.absDestPath, msgDigest)
       } yield attributes
 
@@ -205,58 +190,32 @@
         path: Uri.Path,
         absFilePath: Path,
         msgDigest: MessageDigest
-    ): F[FileAttributes] =
-      source
-        .alsoToMat(sinkDigest(msgDigest))(Keep.right)
-        .toMat(FileIO.toPath(absFilePath)) { case (digFuture, ioFuture) =>
-          digFuture.zipWith(ioFuture) {
-            case (digest, io) if absFilePath.toFile.exists() =>
-              Future(FileAttributes(absFilePath.toAkkaUri, io.count, digest, contentTypeDetector(absFilePath)))
-            case _                                           =>
-              Future.failed(InternalError(s"I/O error writing file to path '$path'"))
-          }
+    ): IO[FileAttributes] = {
+      IO.fromFuture {
+        IO.delay {
+          source
+            .alsoToMat(sinkDigest(msgDigest))(Keep.right)
+            .toMat(FileIO.toPath(absFilePath)) { case (digFuture, ioFuture) =>
+              digFuture.zipWith(ioFuture) {
+                case (digest, io) if absFilePath.toFile.exists() =>
+                  Future(FileAttributes(absFilePath.toAkkaUri, io.count, digest, contentTypeDetector(absFilePath)))
+                case _                                           =>
+                  Future.failed(InternalError(s"I/O error writing file to path '$path'"))
+              }
+            }
+            .run()
+            .flatten
         }
-        .run()
-        .flatten
-        .to[F]
-=======
-    )(implicit bucketEv: BucketExists, pathEv: PathDoesNotExist): IO[FileAttributes] = {
-      val absFilePath = filePath(name, path)
-      if (descendantOf(absFilePath, basePath(name)))
-        IO.fromTry(Try(Files.createDirectories(absFilePath.getParent))) >>
-          IO.fromTry(Try(MessageDigest.getInstance(digestConfig.algorithm))).flatMap { msgDigest =>
-            IO.fromFuture(
-              IO.delay(
-                source
-                  .alsoToMat(sinkDigest(msgDigest))(Keep.right)
-                  .toMat(FileIO.toPath(absFilePath)) { case (digFuture, ioFuture) =>
-                    digFuture.zipWith(ioFuture) {
-                      case (digest, io) if absFilePath.toFile.exists() =>
-                        Future(
-                          FileAttributes(absFilePath.toAkkaUri, io.count, digest, contentTypeDetector(absFilePath))
-                        )
-                      case _                                           =>
-                        Future.failed(InternalError(s"I/O error writing file to path '$path'"))
-                    }
-                  }
-                  .run()
-                  .flatten
-              )
-            )
-          }
-      else
-        IO.raiseError(PathInvalid(name, path))
-    }
->>>>>>> a67296fd
+      }
+    }
 
     def moveFile(
         name: String,
         sourcePath: Uri.Path,
         destPath: Uri.Path
-<<<<<<< HEAD
-    )(implicit bucketEv: BucketExists, pathEv: PathDoesNotExist): F[RejOrAttributes] =
+    )(implicit bucketEv: BucketExists, pathEv: PathDoesNotExist): IO[RejOrAttributes] =
       validateFile.forMoveIntoProtectedDir(name, sourcePath, destPath).flatMap {
-        case Left(value)  => value.asLeft[FileAttributes].pure[F]
+        case Left(value)  => value.asLeft[FileAttributes].pure[IO]
         case Right(value) =>
           fixPermissionsAndCopy(value.absSourcePath, value.absDestPath, isDir = value.isDir)
       }
@@ -265,125 +224,51 @@
       fixPermissions(absSourcePath) >>
         computeSizeAndMoveFile(absSourcePath, absDestPath, isDir)
 
-    private def fixPermissions(path: Path): F[Unit] =
+    private def fixPermissions(path: Path): IO[Unit] =
       if (config.fixerEnabled)
         for {
-          absPath  <- F.delay(path.toAbsolutePath.normalize.toString)
+          absPath  <- IO.delay(path.toAbsolutePath.normalize.toString)
           logger    = StringProcessLogger(config.fixerCommand, absPath)
           process   = Process(config.fixerCommand :+ absPath)
-          exitCode <- F.delay(process ! logger)
-          _        <- F.raiseUnless(exitCode == 0)(PermissionsFixingFailed(absPath, logger.toString))
+          exitCode <- IO.delay(process ! logger)
+          _        <- IO.raiseUnless(exitCode == 0)(PermissionsFixingFailed(absPath, logger.toString))
         } yield ()
-      else F.unit
+      else IO.unit
 
     private def computeSizeAndMoveFile(
         absSourcePath: Path,
         absDestPath: Path,
         isDir: Boolean
-    ): F[RejOrAttributes] =
+    ): IO[RejOrAttributes] =
       for {
         computedSize <- size(absSourcePath)
-        _            <- F.delay(Files.createDirectories(absDestPath.getParent))
-        _            <- F.delay(Files.move(absSourcePath, absDestPath, ATOMIC_MOVE))
-        _            <- F.delay(cache.asyncComputePut(absDestPath, digestConfig.algorithm))
-        mediaType    <- F.delay(contentTypeDetector(absDestPath, isDir))
+        _            <- IO.delay(Files.createDirectories(absDestPath.getParent))
+        _            <- IO.delay(Files.move(absSourcePath, absDestPath, ATOMIC_MOVE))
+        _            <- IO.delay(cache.asyncComputePut(absDestPath, digestConfig.algorithm))
+        mediaType    <- IO.delay(contentTypeDetector(absDestPath, isDir))
       } yield Right(FileAttributes(absDestPath.toAkkaUri, computedSize, Digest.empty, mediaType))
-=======
-    )(implicit bucketEv: BucketExists): IO[Either[Rejection, FileAttributes]] = {
-
-      val bucketPath          = basePath(name, protectedDir = false)
-      val bucketProtectedPath = basePath(name)
-      val absSourcePath       = filePath(name, sourcePath, protectedDir = false)
-      val absDestPath         = filePath(name, destPath)
-
-      def fixPermissions(path: Path): IO[Either[PermissionsFixingFailed, Unit]] =
-        if (config.fixerEnabled) {
-          val absPath  = path.toAbsolutePath.normalize.toString
-          val process  = Process(config.fixerCommand :+ absPath)
-          val logger   = StringProcessLogger(config.fixerCommand, absPath)
-          val exitCode = process ! logger
-          if (exitCode == 0) IO.pure(Right(()))
-          else IO.pure(Left(PermissionsFixingFailed(absPath, logger.toString)))
-        } else {
-          IO.pure(Right(()))
-        }
-
-      def failOrComputeSize(
-          fixPermsResult: Either[PermissionsFixingFailed, Unit],
-          isDir: Boolean
-      ): IO[RejOrAttributes] =
-        fixPermsResult match {
-          case Left(err) => IO.raiseError(err)
-          case Right(_)  => computeSizeAndMove(isDir)
-        }
-
-      def computeSizeAndMove(isDir: Boolean): IO[RejOrAttributes] = {
-        lazy val mediaType = contentTypeDetector(absDestPath, isDir)
-        size(absSourcePath).flatMap { computedSize =>
-          IO.fromTry(Try(Files.createDirectories(absDestPath.getParent))) >>
-            IO.fromTry(Try(Files.move(absSourcePath, absDestPath, ATOMIC_MOVE))) >>
-            IO.pure(cache.asyncComputePut(absDestPath, digestConfig.algorithm)) >>
-            IO.pure(Right(FileAttributes(absDestPath.toAkkaUri, computedSize, Digest.empty, mediaType)))
-        }
-      }
-
-      def dirContainsLink(path: Path): IO[Boolean] =
-        IO.fromFuture(
-          IO.delay(
-            Directory
-              .walk(path)
-              .map(p => Files.isSymbolicLink(p) || containsHardLink(p))
-              .takeWhile(_ == false, inclusive = true)
-              .runWith(Sink.last)
-          )
-        )
->>>>>>> a67296fd
-
-    private def size(absPath: Path): F[Long] =
-      if (Files.isDirectory(absPath))
-        Directory.walk(absPath).filter(Files.isRegularFile(_)).runFold(0L)(_ + Files.size(_)).to[F]
-      else if (Files.isRegularFile(absPath))
-        F.delay(Files.size(absPath))
+
+    private def size(absPath: Path): IO[Long] =
+      if (Files.isDirectory(absPath)) {
+        IO.fromFuture(IO.delay(Directory.walk(absPath).filter(Files.isRegularFile(_)).runFold(0L)(_ + Files.size(_))))
+      } else if (Files.isRegularFile(absPath))
+        IO.delay(Files.size(absPath))
       else
-        F.raiseError(InternalError(s"Path '$absPath' is not a file nor a directory"))
-
-<<<<<<< HEAD
+        IO.raiseError(InternalError(s"Path '$absPath' is not a file nor a directory"))
+
     def copyFile(
         name: String,
         sourcePath: Uri.Path,
         destPath: Uri.Path
-    )(implicit bucketEv: BucketExists, pathEv: PathDoesNotExist): F[RejOr[Unit]] =
+    )(implicit bucketEv: BucketExists, pathEv: PathDoesNotExist): IO[RejOr[Unit]] =
       validateFile.forCopyWithinProtectedDir(name, sourcePath, destPath).flatMap {
-        case Left(v)  => v.asLeft[Unit].pure[F]
+        case Left(v)  => v.asLeft[Unit].pure[IO]
         case Right(v) =>
           for {
-            _ <- F.delay(Files.createDirectories(v.absDestPath.getParent))
-            _ <- F.delay(Files.copy(v.absSourcePath, v.absDestPath, COPY_ATTRIBUTES))
-            _ <- F.delay(cache.asyncComputePut(v.absDestPath, digestConfig.algorithm))
+            _ <- IO.delay(Files.createDirectories(v.absDestPath.getParent))
+            _ <- IO.delay(Files.copy(v.absSourcePath, v.absDestPath, COPY_ATTRIBUTES))
+            _ <- IO.delay(cache.asyncComputePut(v.absDestPath, digestConfig.algorithm))
           } yield Right(())
-=======
-      fixPermissions(absSourcePath).flatMap { fixPermsResult =>
-        if (!Files.exists(absSourcePath))
-          IO.pure(Left(PathNotFound(name, sourcePath)))
-        else if (descendantOf(absSourcePath, bucketProtectedPath))
-          IO.pure(Left(PathNotFound(name, sourcePath)))
-        else if (!allowedPrefix(absSourcePath))
-          IO.raiseError(PathInvalid(name, sourcePath))
-        else if (!descendantOf(absDestPath, bucketProtectedPath))
-          IO.raiseError(PathInvalid(name, destPath))
-        else if (Files.exists(absDestPath))
-          IO.pure(Left(PathAlreadyExists(name, destPath)))
-        else if (Files.isSymbolicLink(absSourcePath) || containsHardLink(absSourcePath))
-          IO.pure(Left(PathContainsLinks(name, sourcePath)))
-        else if (Files.isRegularFile(absSourcePath))
-          failOrComputeSize(fixPermsResult, isDir = false)
-        else if (Files.isDirectory(absSourcePath))
-          dirContainsLink(absSourcePath).flatMap {
-            case true  => IO.pure(Left(PathContainsLinks(name, sourcePath)))
-            case false => failOrComputeSize(fixPermsResult, isDir = true)
-          }
-        else IO.pure(Left(PathNotFound(name, sourcePath)))
->>>>>>> a67296fd
       }
 
     def getFile(
@@ -399,34 +284,9 @@
     def getAttributes(
         name: String,
         path: Uri.Path
-<<<<<<< HEAD
-    )(implicit bucketEv: BucketExists, pathEv: PathExists): F[FileAttributes] =
+    )(implicit bucketEv: BucketExists, pathEv: PathExists): IO[FileAttributes] =
       cache.get(filePath(config, name, path))
 
-=======
-    )(implicit bucketEv: BucketExists, pathEv: PathExists): IO[FileAttributes] =
-      cache.get(filePath(name, path))
-
-    private def containsHardLink(absPath: Path): Boolean =
-      if (Files.isDirectory(absPath)) false
-      else
-        Try(Files.getAttribute(absPath, "unix:nlink").asInstanceOf[Int]) match {
-          case Success(value) => value > 1
-          case _              => false
-        }
-
-    private def size(absPath: Path): IO[Long] =
-      if (Files.isDirectory(absPath)) {
-        IO.fromFuture(
-          IO.delay(
-            Directory.walk(absPath).filter(Files.isRegularFile(_)).runFold(0L)(_ + Files.size(_))
-          )
-        )
-      } else if (Files.isRegularFile(absPath))
-        IO.pure(Files.size(absPath))
-      else
-        IO.raiseError(InternalError(s"Path '$absPath' is not a file nor a directory"))
->>>>>>> a67296fd
   }
 
 }