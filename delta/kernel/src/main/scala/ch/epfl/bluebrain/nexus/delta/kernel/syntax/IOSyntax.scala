package ch.epfl.bluebrain.nexus.delta.kernel.syntax
import cats.Functor
import cats.effect.IO
import cats.implicits.catsSyntaxApplicativeError
import cats.syntax.functor._
import ch.epfl.bluebrain.nexus.delta.kernel.RetryStrategy
import ch.epfl.bluebrain.nexus.delta.kernel.effect.migration._
import com.typesafe.scalalogging.Logger
import monix.bio.{IO => BIO, Task, UIO}
import org.typelevel.log4cats.{Logger => Log4CatsLogger}

import scala.reflect.ClassTag
import org.typelevel.log4cats.{Logger => Log4CatsLogger}

trait IOSyntax {

  implicit final def bioRetryStrategyOps[E, A](io: BIO[E, A]): BIORetryStrategyOps[E, A] =
    new BIORetryStrategyOps[E, A](io)

  implicit final def bioFunctorOps[E, A, F[_]: Functor](io: BIO[E, F[A]]): BIOFunctorOps[E, A, F] = new BIOFunctorOps(
    io
  )

  implicit final def taskSyntaxLogErrors[A](task: Task[A]): TaskOps[A] = new TaskOps(task)

  implicit final def ioSyntaxLogErrors[A](io: IO[A]): IOOps[A] = new IOOps(io)

  implicit final def ioRetryStrategyOps[A](io: IO[A]): IORetryStrategyOps[A] =
    new IORetryStrategyOps[A](io)

  implicit final def ioFunctorOps[A, F[_]: Functor](io: IO[F[A]]): IOFunctorOps[A, F] = new IOFunctorOps(io)
}

final class BIORetryStrategyOps[E, A](private val io: BIO[E, A]) extends AnyVal {

  /**
    * Apply the retry strategy on the provided IO
    */
  def retry(retryStrategy: RetryStrategy[E]): BIO[E, A] = RetryStrategy.use(io, retryStrategy)

}

final class IORetryStrategyOps[A](private val io: IO[A]) extends AnyVal {

  /**
    * Apply the retry strategy on the provided IO
    */
  def retry[E <: Throwable](retryStrategy: RetryStrategy[E])(implicit E: ClassTag[E]): IO[A] =
    RetryStrategy.use(io.toBIO[E], retryStrategy)

}

final class BIOFunctorOps[E, A, F[_]: Functor](private val io: BIO[E, F[A]]) {

  /**
    * Map value of [[F]] wrapped in an [[IO]].
    *
    * @param f
    *   the mapping function
    * @return
    *   a new [[F]] with value being the result of applying [[f]] to the value of old [[F]]
    */
  def mapValue[B](f: A => B): BIO[E, F[B]] = io.map(_.map(f))
}

final class TaskOps[A](private val task: Task[A]) extends AnyVal {

  /**
    * Log errors before hiding them
    */
  def logAndDiscardErrors(action: String)(implicit logger: Logger): UIO[A] =
    task.onErrorHandleWith { ex =>
      UIO.delay(logger.warn(s"A Task is hiding an error while '$action'", ex)) >> UIO.terminate(ex)
    }
}

final class IOFunctorOps[A, F[_]: Functor](private val io: IO[F[A]]) {

  /**
    * Map value of [[F]] wrapped in an [[IO]].
    *
    * @param f
    *   the mapping function
    * @return
    *   a new [[F]] with value being the result of applying [[f]] to the value of old [[F]]
    */
  def mapValue[B](f: A => B): IO[F[B]] = io.map(_.map(f))
}

final class IOOps[A](private val io: IO[A]) extends AnyVal {
  def logErrors(action: String)(implicit logger: Log4CatsLogger[IO]): IO[A] =
<<<<<<< HEAD
    io.onError(logger.warn(_)(s"Error during: '$action'"))
=======
    io.onError { e =>
      logger.warn(e)(s"Error during: '$action'")
    }
>>>>>>> 638047f9
}<|MERGE_RESOLUTION|>--- conflicted
+++ resolved
@@ -10,7 +10,6 @@
 import org.typelevel.log4cats.{Logger => Log4CatsLogger}
 
 import scala.reflect.ClassTag
-import org.typelevel.log4cats.{Logger => Log4CatsLogger}
 
 trait IOSyntax {
 
@@ -89,11 +88,7 @@
 
 final class IOOps[A](private val io: IO[A]) extends AnyVal {
   def logErrors(action: String)(implicit logger: Log4CatsLogger[IO]): IO[A] =
-<<<<<<< HEAD
-    io.onError(logger.warn(_)(s"Error during: '$action'"))
-=======
     io.onError { e =>
       logger.warn(e)(s"Error during: '$action'")
     }
->>>>>>> 638047f9
 }