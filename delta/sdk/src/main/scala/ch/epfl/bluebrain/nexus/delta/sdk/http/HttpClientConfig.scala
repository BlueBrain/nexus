package ch.epfl.bluebrain.nexus.delta.sdk.http

import ch.epfl.bluebrain.nexus.delta.kernel.{RetryStrategy, RetryStrategyConfig}
import com.typesafe.scalalogging.Logger
import pureconfig.ConfigReader
import pureconfig.error.CannotConvert
import ch.epfl.bluebrain.nexus.delta.sdk.http.HttpClientConfig.logger
import pureconfig.generic.semiauto.deriveReader

import scala.annotation.nowarn

/**
  * Http Client configuration.
  *
<<<<<<< HEAD
  * @param retry           the retry configuration
  * @param isWorthRetrying the strategy to decide if it is worth retrying when an Http error occurs.
  *                        Allowed strategies are 'always', 'never' or 'onServerError'.
  * @param compression     Flag to decide whether or not to support compression
=======
  * @param retry
  *   the retry configuration
  * @param isWorthRetrying
  *   the strategy to decide if it is worth retrying when an Http error occurs. Allowed strategies are 'always', 'never'
  *   or 'onServerError'.
  * @param compression
  *   Flag to decide whether or not to support compression
>>>>>>> df7b7fa1
  */
final case class HttpClientConfig(
    retry: RetryStrategyConfig,
    isWorthRetrying: HttpClientWorthRetry,
    compression: Boolean
) {

  /**
    * @return
    *   the retry strategy from the current configuration
    */
  def strategy: RetryStrategy[HttpClientError] =
    RetryStrategy(retry, isWorthRetrying, RetryStrategy.logError(logger, "http client"))
}

object HttpClientConfig {

  private[http] val logger: Logger = Logger[HttpClientConfig]

  @nowarn("cat=unused")
  implicit private val httpClientWorthRetryConverter: ConfigReader[HttpClientWorthRetry] =
    ConfigReader.fromString[HttpClientWorthRetry](string =>
      HttpClientWorthRetry
        .byName(string)
        .toRight(
          CannotConvert(
            string,
            "HttpClientWorthRetry",
            "'isWorthRetrying' value must be one of ('always', 'never', 'onServerError')"
          )
        )
    )

  implicit final val httpClientConfigReader: ConfigReader[HttpClientConfig] =
    deriveReader[HttpClientConfig]

}<|MERGE_RESOLUTION|>--- conflicted
+++ resolved
@@ -12,12 +12,6 @@
 /**
   * Http Client configuration.
   *
-<<<<<<< HEAD
-  * @param retry           the retry configuration
-  * @param isWorthRetrying the strategy to decide if it is worth retrying when an Http error occurs.
-  *                        Allowed strategies are 'always', 'never' or 'onServerError'.
-  * @param compression     Flag to decide whether or not to support compression
-=======
   * @param retry
   *   the retry configuration
   * @param isWorthRetrying
@@ -25,7 +19,6 @@
   *   or 'onServerError'.
   * @param compression
   *   Flag to decide whether or not to support compression
->>>>>>> df7b7fa1
   */
 final case class HttpClientConfig(
     retry: RetryStrategyConfig,
