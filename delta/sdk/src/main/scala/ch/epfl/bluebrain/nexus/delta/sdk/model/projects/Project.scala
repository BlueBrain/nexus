package ch.epfl.bluebrain.nexus.delta.sdk.model.projects

import ch.epfl.bluebrain.nexus.delta.rdf.IriOrBNode.Iri
import ch.epfl.bluebrain.nexus.delta.rdf.Vocabulary.{contexts, nxv}
import ch.epfl.bluebrain.nexus.delta.rdf.jsonld.context.ContextValue
import ch.epfl.bluebrain.nexus.delta.rdf.jsonld.encoder.JsonLdEncoder
import ch.epfl.bluebrain.nexus.delta.sdk.OrderingFields
import ch.epfl.bluebrain.nexus.delta.sdk.model.Label
import ch.epfl.bluebrain.nexus.delta.sdk.model.projects.Project.{Metadata, Source}
import io.circe.Encoder
import io.circe.generic.extras.Configuration
import io.circe.generic.extras.semiauto.deriveConfiguredEncoder
import io.circe.generic.semiauto.deriveEncoder
import io.circe.syntax.EncoderOps

import java.util.UUID
import scala.annotation.nowarn

/**
  * A project representation.
  *
  * @param label
  *   the project label
  * @param uuid
  *   the project unique identifier
  * @param organizationLabel
  *   the parent organization label
  * @param organizationUuid
  *   the parent organization unique identifier
  * @param description
  *   an optional description
  * @param apiMappings
  *   the API mappings
  * @param base
  *   the base Iri for generated resource IDs
  * @param vocab
  *   an optional vocabulary for resources with no context
  * @param markedForDeletion
  *   the project marked for deletion status
  */
final case class Project(
    label: Label,
    uuid: UUID,
    organizationLabel: Label,
    organizationUuid: UUID,
    description: Option[String],
    apiMappings: ApiMappings,
    base: ProjectBase,
    vocab: Iri,
    markedForDeletion: Boolean
) {

  /**
    * @return
    *   a project label reference containing the parent organization label
    */
  def ref: ProjectRef =
    ProjectRef(organizationLabel, label)

  /**
    * @return
    *   [[Project]] metadata
    */
  def metadata: Metadata = Metadata(label, uuid, organizationLabel, organizationUuid, apiMappings, markedForDeletion)

  /**
    * @return
    *   the [[Project]] source
    */
  def source: Source = Source(description, apiMappings, base, vocab)

}

object Project {

  /**
    * Project metadata.
    *
    * @see
    *   [[Project]]
    */
  final case class Metadata(
      label: Label,
      uuid: UUID,
      organizationLabel: Label,
      organizationUuid: UUID,
      effectiveApiMappings: ApiMappings,
      markedForDeletion: Boolean
  )

  /**
    * Project source.
    *
    * @see
    *   [[Project]]
    */
  final case class Source(description: Option[String], apiMappings: ApiMappings, base: ProjectBase, vocab: Iri)

  object Source {
    implicit val projectSourceEncoder: Encoder[Source] = deriveEncoder[Source]
  }

  val context: ContextValue = ContextValue(contexts.projects)

  @nowarn("cat=unused")
  implicit private val config: Configuration = Configuration.default.copy(transformMemberNames = {
    case "label"                => nxv.label.prefix
    case "uuid"                 => nxv.uuid.prefix
    case "organizationLabel"    => nxv.organizationLabel.prefix
    case "organizationUuid"     => nxv.organizationUuid.prefix
    case "effectiveApiMappings" => nxv.effectiveApiMappings.prefix
    case "markedForDeletion"    => nxv.markedForDeletion.prefix
    case other                  => other
  })

  implicit def projectEncoder(implicit defaultApiMappings: ApiMappings): Encoder.AsObject[Project] =
    Encoder.encodeJsonObject.contramapObject { project =>
      deriveConfiguredEncoder[Project]
        .encodeObject(project)
        .add("apiMappings", (project.apiMappings - defaultApiMappings).asJson)
        .add(nxv.effectiveApiMappings.prefix, effectiveApiMappingsEncoder(project.apiMappings))
    }

  implicit def projectJsonLdEncoder(implicit defaultMappings: ApiMappings): JsonLdEncoder[Project] =
    JsonLdEncoder.computeFromCirce(context)

  private val effectiveApiMappingsEncoder: Encoder[ApiMappings] = {
    final case class Mapping(_prefix: String, _namespace: Iri)
    implicit val mappingEncoder: Encoder.AsObject[Mapping] = deriveConfiguredEncoder[Mapping]
    Encoder.encodeJson.contramap { case ApiMappings(mappings) =>
      mappings.map { case (prefix, namespace) => Mapping(prefix, namespace) }.asJson
    }
  }

  @nowarn("cat=unused")
  implicit private val projectMetadataEncoder: Encoder.AsObject[Metadata] = {
    implicit val enc: Encoder[ApiMappings] = effectiveApiMappingsEncoder
    deriveConfiguredEncoder[Metadata]
  }

  implicit val projectMetadataJsonLdEncoder: JsonLdEncoder[Metadata] =
    JsonLdEncoder.computeFromCirce(ContextValue(contexts.projectsMetadata))

  implicit val projectOrderingFields: OrderingFields[Project] =
    OrderingFields {
      case "_label"             => Ordering[String] on (_.label.value)
      case "_uuid"              => Ordering[UUID] on (_.uuid)
      case "_organizationLabel" => Ordering[String] on (_.organizationLabel.value)
      case "_organizationUuid"  => Ordering[UUID] on (_.organizationUuid)
<<<<<<< HEAD
=======
      case "_markedForDeletion" => Ordering[Boolean] on (_.markedForDeletion)
>>>>>>> df7b7fa1
    }

}<|MERGE_RESOLUTION|>--- conflicted
+++ resolved
@@ -147,10 +147,7 @@
       case "_uuid"              => Ordering[UUID] on (_.uuid)
       case "_organizationLabel" => Ordering[String] on (_.organizationLabel.value)
       case "_organizationUuid"  => Ordering[UUID] on (_.organizationUuid)
-<<<<<<< HEAD
-=======
       case "_markedForDeletion" => Ordering[Boolean] on (_.markedForDeletion)
->>>>>>> df7b7fa1
     }
 
 }