package ch.epfl.bluebrain.nexus.delta.sdk.resources

<<<<<<< HEAD
import cats.effect.{Clock, ContextShift, IO, Timer}
import cats.syntax.all._
import ch.epfl.bluebrain.nexus.delta.kernel.Logger
=======
import cats.effect.{Clock, IO}
>>>>>>> a67296fd
import ch.epfl.bluebrain.nexus.delta.kernel.kamon.KamonMetricComponent
import ch.epfl.bluebrain.nexus.delta.kernel.utils.UUIDF
import ch.epfl.bluebrain.nexus.delta.rdf.IriOrBNode.Iri
import ch.epfl.bluebrain.nexus.delta.rdf.jsonld.api.JsonLdApi
import ch.epfl.bluebrain.nexus.delta.sdk._
import ch.epfl.bluebrain.nexus.delta.sdk.identities.model.Caller
import ch.epfl.bluebrain.nexus.delta.sdk.implicits._
import ch.epfl.bluebrain.nexus.delta.sdk.jsonld.JsonLdSourceProcessor.JsonLdSourceResolvingParser
import ch.epfl.bluebrain.nexus.delta.sdk.model.IdSegmentRef.{Latest, Revision, Tag}
import ch.epfl.bluebrain.nexus.delta.sdk.model._
import ch.epfl.bluebrain.nexus.delta.sdk.projects.FetchContext
import ch.epfl.bluebrain.nexus.delta.sdk.projects.model.ProjectContext
import ch.epfl.bluebrain.nexus.delta.sdk.resolvers.ResolverContextResolution
import ch.epfl.bluebrain.nexus.delta.sdk.resources.Resources.{entityType, expandIri, expandResourceRef}
import ch.epfl.bluebrain.nexus.delta.sdk.resources.ResourcesImpl.{logger, ResourcesLog}
import ch.epfl.bluebrain.nexus.delta.sdk.resources.model.ResourceCommand._
import ch.epfl.bluebrain.nexus.delta.sdk.resources.model.ResourceRejection.{NoChangeDetected, ProjectContextRejection, ResourceNotFound, RevisionNotFound, TagNotFound}
import ch.epfl.bluebrain.nexus.delta.sdk.resources.model.{ResourceCommand, ResourceEvent, ResourceRejection, ResourceState}
import ch.epfl.bluebrain.nexus.delta.sourcing._
import ch.epfl.bluebrain.nexus.delta.sourcing.model.Identity.Subject
import ch.epfl.bluebrain.nexus.delta.sourcing.model.ProjectRef
import ch.epfl.bluebrain.nexus.delta.sourcing.model.Tag.UserTag
import io.circe.Json

final class ResourcesImpl private (
    log: ResourcesLog,
    fetchContext: FetchContext[ProjectContextRejection],
    sourceParser: JsonLdSourceResolvingParser[ResourceRejection]
) extends Resources {

  implicit private val kamonComponent: KamonMetricComponent = KamonMetricComponent(entityType.value)

  override def create(
      projectRef: ProjectRef,
      schema: IdSegment,
      source: Json,
      tag: Option[UserTag]
  )(implicit caller: Caller): IO[DataResource] = {
    for {
      projectContext <- fetchContext.onCreate(projectRef)
      schemeRef      <- IO.fromEither(expandResourceRef(schema, projectContext))
      jsonld         <- sourceParser(projectRef, projectContext, source)
      res            <- eval(CreateResource(jsonld.iri, projectRef, schemeRef, source, jsonld, caller, tag))
    } yield res
  }.span("createResource")

  override def create(
      id: IdSegment,
      projectRef: ProjectRef,
      schema: IdSegment,
      source: Json,
      tag: Option[UserTag]
  )(implicit caller: Caller): IO[DataResource] = {
    for {
      (iri, projectContext) <- expandWithContext(fetchContext.onCreate, projectRef, id)
      schemeRef             <- IO.fromEither(expandResourceRef(schema, projectContext))
      jsonld                <- sourceParser(projectRef, projectContext, iri, source)
      res                   <- eval(CreateResource(iri, projectRef, schemeRef, source, jsonld, caller, tag))
    } yield res
  }.span("createResource")

  override def update(
      id: IdSegment,
      projectRef: ProjectRef,
      schemaOpt: Option[IdSegment],
      rev: Int,
      source: Json,
      tag: Option[UserTag]
  )(implicit caller: Caller): IO[DataResource] = {
    for {
      (iri, projectContext) <- expandWithContext(fetchContext.onModify, projectRef, id)
      schemeRefOpt          <- IO.fromEither(expandResourceRef(schemaOpt, projectContext))
      jsonld                <- sourceParser(projectRef, projectContext, iri, source)
      res                   <- eval(UpdateResource(iri, projectRef, schemeRefOpt, source, jsonld, rev, caller, tag))
    } yield res
  }.span("updateResource")

  override def updateAttachedSchema(
      id: IdSegment,
      projectRef: ProjectRef,
      schema: IdSegment
  )(implicit caller: Caller): IO[DataResource] = {
    for {
      (iri, projectContext) <- expandWithContext(fetchContext.onModify, projectRef, id)
      schemaRef             <- IO.fromEither(expandResourceRef(schema, projectContext))
      resource              <- log.stateOr(projectRef, iri, ResourceNotFound(iri, projectRef))
<<<<<<< HEAD
      res                   <- eval(UpdateResourceSchema(iri, projectRef, schemaRef, resource.rev, caller, None))
=======
      res                   <- if (schemaRef.iri == resource.schema.iri) fetch(id, projectRef, Some(schema))
                               else eval(UpdateResourceSchema(iri, projectRef, schemaRef, resource.expanded, resource.rev, caller))
>>>>>>> a67296fd
    } yield res
  }.span("updateResourceSchema")

  override def refresh(
      id: IdSegment,
      projectRef: ProjectRef,
      schemaOpt: Option[IdSegment]
  )(implicit caller: Caller): IO[DataResource] = {
    for {
      (iri, projectContext) <- expandWithContext(fetchContext.onModify, projectRef, id)
      schemaRefOpt          <- IO.fromEither(expandResourceRef(schemaOpt, projectContext))
      resource              <- log.stateOr(projectRef, iri, ResourceNotFound(iri, projectRef))
      jsonld                <- sourceParser(projectRef, projectContext, iri, resource.source)
      res                   <- eval(RefreshResource(iri, projectRef, schemaRefOpt, jsonld, resource.rev, caller))
    } yield res
  }.span("refreshResource")

  override def tag(
      id: IdSegment,
      projectRef: ProjectRef,
      schemaOpt: Option[IdSegment],
      tag: UserTag,
      tagRev: Int,
      rev: Int
  )(implicit caller: Subject): IO[DataResource] =
    (for {
      (iri, projectContext) <- expandWithContext(fetchContext.onModify, projectRef, id)
      schemeRefOpt          <- IO.fromEither(expandResourceRef(schemaOpt, projectContext))
      res                   <- eval(TagResource(iri, projectRef, schemeRefOpt, tagRev, tag, rev, caller))
    } yield res).span("tagResource")

  override def deleteTag(
      id: IdSegment,
      projectRef: ProjectRef,
      schemaOpt: Option[IdSegment],
      tag: UserTag,
      rev: Int
  )(implicit caller: Subject): IO[DataResource] =
    (for {
      (iri, projectContext) <- expandWithContext(fetchContext.onModify, projectRef, id)
      schemeRefOpt          <- IO.fromEither(expandResourceRef(schemaOpt, projectContext))
      res                   <- eval(DeleteResourceTag(iri, projectRef, schemeRefOpt, tag, rev, caller))
    } yield res).span("deleteResourceTag")

  override def deprecate(
      id: IdSegment,
      projectRef: ProjectRef,
      schemaOpt: Option[IdSegment],
      rev: Int
  )(implicit caller: Subject): IO[DataResource] =
    (for {
      (iri, projectContext) <- expandWithContext(fetchContext.onModify, projectRef, id)
      schemeRefOpt          <- IO.fromEither(expandResourceRef(schemaOpt, projectContext))
      res                   <- eval(DeprecateResource(iri, projectRef, schemeRefOpt, rev, caller))
    } yield res).span("deprecateResource")

  override def undeprecate(
      id: IdSegment,
      projectRef: ProjectRef,
      schemaOpt: Option[IdSegment],
      rev: Int
  )(implicit caller: Subject): IO[DataResource] =
    (for {
      (iri, projectContext) <- expandWithContext(fetchContext.onModify, projectRef, id)
      schemaRefOpt          <- IO.fromEither(expandResourceRef(schemaOpt, projectContext))
      res                   <- eval(UndeprecateResource(iri, projectRef, schemaRefOpt, rev, caller))
    } yield res).span("undeprecateResource")

  def fetchState(
      id: IdSegmentRef,
      projectRef: ProjectRef,
      schemaOpt: Option[IdSegment]
  ): IO[ResourceState] = {
    for {
      (iri, pc)    <- expandWithContext(fetchContext.onRead, projectRef, id.value)
      schemaRefOpt <- IO.fromEither(expandResourceRef(schemaOpt, pc))
      state        <- stateOrNotFound(id, iri, projectRef)
      _            <- IO.raiseWhen(schemaRefOpt.exists(_.iri != state.schema.iri))(notFound(iri, projectRef))
    } yield state
  }.span("fetchResource")

  private def stateOrNotFound(id: IdSegmentRef, iri: Iri, ref: ProjectRef): IO[ResourceState] = id match {
    case Latest(_)        => log.stateOr(ref, iri, notFound(iri, ref))
    case Revision(_, rev) => log.stateOr(ref, iri, rev, notFound(iri, ref), RevisionNotFound)
    case Tag(_, tag)      => log.stateOr(ref, iri, tag, notFound(iri, ref), TagNotFound(tag))
  }

  private def notFound(iri: Iri, ref: ProjectRef) = ResourceNotFound(iri, ref)

  override def fetch(
      id: IdSegmentRef,
      projectRef: ProjectRef,
      schemaOpt: Option[IdSegment]
  ): IO[DataResource] = fetchState(id, projectRef, schemaOpt).map(_.toResource)

  private def expandWithContext(
      fetchCtx: ProjectRef => IO[ProjectContext],
      ref: ProjectRef,
      id: IdSegment
  ): IO[(Iri, ProjectContext)]                             =
    fetchCtx(ref).flatMap(pc => expandIri(id, pc).map(_ -> pc))

  private def eval(cmd: ResourceCommand): IO[DataResource] =
    log.evaluate(cmd.project, cmd.id, cmd).map(_._2.toResource).recoverWith { case NoChangeDetected(currentState) =>
      val message =
        s"""Command ${cmd.getClass.getSimpleName} from '${cmd.subject}' did not result in any change on resource '${cmd.id}'
           |in project '${cmd.project}', returning the original value.""".stripMargin
      logger.info(message).as(currentState.toResource)
    }
}

object ResourcesImpl {

  private val logger = Logger[ResourcesImpl]

  type ResourcesLog =
    ScopedEventLog[Iri, ResourceState, ResourceCommand, ResourceEvent, ResourceRejection]

  /**
    * Constructs a [[Resources]] instance.
    *
    * @param validateResource
    *   how to validate resource
    * @param fetchContext
    *   to fetch the project context
    * @param contextResolution
    *   the context resolver
    * @param config
    *   the resources config
    * @param xas
    *   the database context
    */
  final def apply(
      validateResource: ValidateResource,
      fetchContext: FetchContext[ProjectContextRejection],
      contextResolution: ResolverContextResolution,
      config: ResourcesConfig,
      xas: Transactors,
      clock: Clock[IO]
  )(implicit
      api: JsonLdApi,
      uuidF: UUIDF = UUIDF.random
  ): Resources =
    new ResourcesImpl(
      ScopedEventLog(Resources.definition(validateResource, clock), config.eventLog, xas),
      fetchContext,
      JsonLdSourceResolvingParser[ResourceRejection](contextResolution, uuidF)
    )

}<|MERGE_RESOLUTION|>--- conflicted
+++ resolved
@@ -1,12 +1,7 @@
 package ch.epfl.bluebrain.nexus.delta.sdk.resources
 
-<<<<<<< HEAD
-import cats.effect.{Clock, ContextShift, IO, Timer}
-import cats.syntax.all._
+import cats.effect.{Clock, IO}
 import ch.epfl.bluebrain.nexus.delta.kernel.Logger
-=======
-import cats.effect.{Clock, IO}
->>>>>>> a67296fd
 import ch.epfl.bluebrain.nexus.delta.kernel.kamon.KamonMetricComponent
 import ch.epfl.bluebrain.nexus.delta.kernel.utils.UUIDF
 import ch.epfl.bluebrain.nexus.delta.rdf.IriOrBNode.Iri
@@ -93,12 +88,7 @@
       (iri, projectContext) <- expandWithContext(fetchContext.onModify, projectRef, id)
       schemaRef             <- IO.fromEither(expandResourceRef(schema, projectContext))
       resource              <- log.stateOr(projectRef, iri, ResourceNotFound(iri, projectRef))
-<<<<<<< HEAD
       res                   <- eval(UpdateResourceSchema(iri, projectRef, schemaRef, resource.rev, caller, None))
-=======
-      res                   <- if (schemaRef.iri == resource.schema.iri) fetch(id, projectRef, Some(schema))
-                               else eval(UpdateResourceSchema(iri, projectRef, schemaRef, resource.expanded, resource.rev, caller))
->>>>>>> a67296fd
     } yield res
   }.span("updateResourceSchema")
 
