package ch.epfl.bluebrain.nexus.delta

<<<<<<< HEAD
=======
import ch.epfl.bluebrain.nexus.delta.sdk.model.ResourceF
import ch.epfl.bluebrain.nexus.delta.sdk.model.acls.{Acl, Target}
>>>>>>> 9577fccc
import ch.epfl.bluebrain.nexus.delta.sdk.model.permissions.Permission
import ch.epfl.bluebrain.nexus.delta.sdk.model.realms.Realm
import ch.epfl.bluebrain.nexus.delta.sdk.model.{Label, ResourceF}
import org.apache.jena.iri.IRI

package object sdk {

  /**
    * Type alias for a permission specific resource.
    */
  type PermissionsResource = ResourceF[IRI, Set[Permission]]

  /**
<<<<<<< HEAD
    * Type alias for a realm specific resource.
    */
  type RealmResource = ResourceF[Label, Realm]
=======
    * Type alias for a acl with its target location specific resource.
    */
  type AclResource = ResourceF[Target, Acl]
>>>>>>> 9577fccc

}<|MERGE_RESOLUTION|>--- conflicted
+++ resolved
@@ -1,10 +1,6 @@
 package ch.epfl.bluebrain.nexus.delta
 
-<<<<<<< HEAD
-=======
-import ch.epfl.bluebrain.nexus.delta.sdk.model.ResourceF
 import ch.epfl.bluebrain.nexus.delta.sdk.model.acls.{Acl, Target}
->>>>>>> 9577fccc
 import ch.epfl.bluebrain.nexus.delta.sdk.model.permissions.Permission
 import ch.epfl.bluebrain.nexus.delta.sdk.model.realms.Realm
 import ch.epfl.bluebrain.nexus.delta.sdk.model.{Label, ResourceF}
@@ -18,14 +14,13 @@
   type PermissionsResource = ResourceF[IRI, Set[Permission]]
 
   /**
-<<<<<<< HEAD
+    * Type alias for a acl with its target location specific resource.
+    */
+  type AclResource = ResourceF[Target, Acl]
+
+  /**
     * Type alias for a realm specific resource.
     */
   type RealmResource = ResourceF[Label, Realm]
-=======
-    * Type alias for a acl with its target location specific resource.
-    */
-  type AclResource = ResourceF[Target, Acl]
->>>>>>> 9577fccc
 
 }