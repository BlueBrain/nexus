--- conflicted
+++ resolved
@@ -1,20 +1,13 @@
 package ch.epfl.bluebrain.nexus.delta.sdk.eventlog
 
 import akka.persistence.query.Offset
-<<<<<<< HEAD
+import ch.epfl.bluebrain.nexus.delta.sdk.model.{Label, TagLabel}
 import ch.epfl.bluebrain.nexus.delta.sdk.model.organizations.OrganizationRejection.OrganizationNotFound
 import ch.epfl.bluebrain.nexus.delta.sdk.model.projects.ProjectRef
 import ch.epfl.bluebrain.nexus.delta.sdk.model.projects.ProjectRejection.ProjectNotFound
 import ch.epfl.bluebrain.nexus.delta.sdk.model.{Label, TagLabel}
 import ch.epfl.bluebrain.nexus.sourcing.projections.Message
-import fs2.Stream
-=======
-import ch.epfl.bluebrain.nexus.delta.sdk.model.{Label, TagLabel}
-import ch.epfl.bluebrain.nexus.delta.sdk.model.organizations.OrganizationRejection.OrganizationNotFound
-import ch.epfl.bluebrain.nexus.delta.sdk.model.projects.ProjectRef
-import ch.epfl.bluebrain.nexus.delta.sdk.model.projects.ProjectRejection.ProjectNotFound
 import fs2.{Chunk, Stream}
->>>>>>> 33000f99
 import monix.bio.{IO, Task}
 
 trait GlobalEventLog[T] {
@@ -23,56 +16,26 @@
     * Get stream of all events as ''T''.
     *
     * @param offset the offset to start from
-<<<<<<< HEAD
-    * @param tag    optional used to filter events.
-    */
-  def stream(offset: Offset, tag: Option[TagLabel] = None): Stream[Task, Message[T]]
-=======
     * @param tag    the optional tag used to filter the desired Ts
     */
   def stream(offset: Offset, tag: Option[TagLabel]): Stream[Task, Chunk[T]]
->>>>>>> 33000f99
 
   /**
     * Get stream of all events inside a project as ''T''.
     *
-<<<<<<< HEAD
-    * @param project  the project reference
-    * @param offset   the offset to start from
-    * @param tag      optional used to filter events.
-    */
-  def projectStream(
-      project: ProjectRef,
-      offset: Offset,
-      tag: Option[TagLabel] = None
-  ): IO[ProjectNotFound, Stream[Task, Message[T]]]
-=======
     * @param project the project reference
     * @param offset  the offset to start from
     * @param tag     the optional tag used to filter the desired Ts
     */
   def stream(project: ProjectRef, offset: Offset, tag: Option[TagLabel]): IO[ProjectNotFound, Stream[Task, Chunk[T]]]
->>>>>>> 33000f99
 
   /**
     * Get stream of all events inside an organization as ''T''.
     *
-<<<<<<< HEAD
-    * @param org      the organization label
-    * @param offset   the offset to start from
-    * @param tag      optional used to filter events.
-    */
-  def orgStream(
-      org: Label,
-      offset: Offset,
-      tag: Option[TagLabel] = None
-  ): IO[OrganizationNotFound, Stream[Task, Message[T]]]
-=======
     * @param org    the organization label
     * @param offset the offset to start from
     * @param tag    the optional tag used to filter the desired Ts
     */
   def stream(org: Label, offset: Offset, tag: Option[TagLabel]): IO[OrganizationNotFound, Stream[Task, Chunk[T]]]
->>>>>>> 33000f99
 
 }