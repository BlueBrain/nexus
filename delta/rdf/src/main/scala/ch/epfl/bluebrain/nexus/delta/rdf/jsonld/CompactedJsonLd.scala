package ch.epfl.bluebrain.nexus.delta.rdf.jsonld

import ch.epfl.bluebrain.nexus.delta.rdf.IriOrBNode.{BNode, Iri}
import ch.epfl.bluebrain.nexus.delta.rdf.graph.Graph
import ch.epfl.bluebrain.nexus.delta.rdf.implicits._
import ch.epfl.bluebrain.nexus.delta.rdf.jsonld.api.{JsonLdApi, JsonLdOptions}
import ch.epfl.bluebrain.nexus.delta.rdf.jsonld.context.JsonLdContext.keywords
import ch.epfl.bluebrain.nexus.delta.rdf.jsonld.context._
import ch.epfl.bluebrain.nexus.delta.rdf.{IriOrBNode, RdfError}
import io.circe.syntax._
import io.circe.{Json, JsonObject}
import monix.bio.IO

/**
  * Json-LD Compacted Document. CompactedJsonLd specific implementation is entity centric, having always only one root
<<<<<<< HEAD
  * @id.
=======
  * \@id.
>>>>>>> defb4f2c
  */
final case class CompactedJsonLd private (rootId: IriOrBNode, ctx: ContextValue, obj: JsonObject) extends JsonLd {
  self =>

  override lazy val json: Json =
    obj.remove(keywords.context).asJson.addContext(ctx.contextObj)

  /**
    * Converts the current document to an [[ExpandedJsonLd]]
    */
  def toExpanded(implicit
      opts: JsonLdOptions,
      api: JsonLdApi,
      resolution: RemoteContextResolution
  ): IO[RdfError, ExpandedJsonLd] =
    ExpandedJsonLd(json).map(_.replaceId(rootId))

  /**
    * Converts the current document to a [[Graph]]
    */
  def toGraph(implicit
      opts: JsonLdOptions,
      api: JsonLdApi,
      resolution: RemoteContextResolution
  ): IO[RdfError, Graph] =
    toExpanded.flatMap(expanded => IO.fromEither(expanded.toGraph))

  /**
    * Merges the current document with the passed one, overriding the fields on the current with the passed.
    *
    * The rootId for the new [[CompactedJsonLd]] is provided.
    *
    * If some keys are present in both documents, the passed one will override the current ones.
    */
  def merge(rootId: IriOrBNode, other: CompactedJsonLd): CompactedJsonLd =
    rootId match {
      case iri: Iri if self.rootId.isBNode || self.isEmpty =>
        val mergedObj = obj.deepMerge(other.obj).deepMerge(JsonObject(keywords.id -> iri.asJson))
        CompactedJsonLd(rootId, ctx.merge(other.ctx), mergedObj)
      case _                                               =>
        CompactedJsonLd(rootId, ctx.merge(other.ctx), obj.deepMerge(other.obj))
    }

  /**
    * Replaces the root id value and returns a new [[CompactedJsonLd]]
    *
    * @param id
    *   the new root id value
    */
  def replaceId(id: IriOrBNode): CompactedJsonLd =
    id match {
      case _ if id == rootId => self
      case iri: Iri          => copy(rootId = iri, obj = obj.replace(rootId, iri))
      case bNode: BNode      => copy(rootId = bNode, obj = obj.removeAllValues(rootId))
    }

  override def isEmpty: Boolean = obj.isEmpty
}

object CompactedJsonLd {

  /**
    * An empty [[CompactedJsonLd]] with a random blank node
    */
  val empty: CompactedJsonLd = CompactedJsonLd(BNode.random, ContextValue.empty, JsonObject.empty)

  /**
    * Creates a [[CompactedJsonLd]] document.
    *
    * @param rootId
    *   the root id
    * @param contextValue
    *   the context to apply in order to compact the ''input''
    * @param input
    *   the input Json document
    */
  final def apply(
      rootId: IriOrBNode,
      contextValue: ContextValue,
      input: Json
  )(implicit api: JsonLdApi, rcr: RemoteContextResolution, opts: JsonLdOptions): IO[RdfError, CompactedJsonLd] =
    api.compact(input, contextValue).map { compacted =>
      CompactedJsonLd(rootId, contextValue, compacted.remove(keywords.context))
    }

  /**
    * Creates a [[CompactedJsonLd]] document framed on the passed ''rootId''.
    *
    * @param rootId
    *   the root id
    * @param contextValue
    *   the context to apply in order to compact the ''input''
    * @param input
    *   the input Json document
    */
  final def frame(
      rootId: IriOrBNode,
      contextValue: ContextValue,
      input: Json
  )(implicit api: JsonLdApi, rcr: RemoteContextResolution, opts: JsonLdOptions): IO[RdfError, CompactedJsonLd] =
    rootId.asIri.map(iri => contextValue.contextObj deepMerge JsonObject(keywords.id -> iri.asJson)) match {
      case Some(frame) =>
        api.frame(input, frame.asJson).map { compacted =>
          CompactedJsonLd(rootId, contextValue, compacted.remove(keywords.context))
        }
      case _           => apply(rootId, contextValue, input)
    }

  /**
    * Unsafely constructs a [[CompactedJsonLd]].
    *
    * @param rootId
    *   the root id
    * @param contextValue
    *   the context used in order to build the ''compacted'' document
    * @param compacted
    *   the already compacted document
    */
  final def unsafe(rootId: IriOrBNode, contextValue: ContextValue, compacted: JsonObject): CompactedJsonLd =
    CompactedJsonLd(rootId, contextValue, compacted)

}<|MERGE_RESOLUTION|>--- conflicted
+++ resolved
@@ -13,11 +13,7 @@
 
 /**
   * Json-LD Compacted Document. CompactedJsonLd specific implementation is entity centric, having always only one root
-<<<<<<< HEAD
-  * @id.
-=======
   * \@id.
->>>>>>> defb4f2c
   */
 final case class CompactedJsonLd private (rootId: IriOrBNode, ctx: ContextValue, obj: JsonObject) extends JsonLd {
   self =>
