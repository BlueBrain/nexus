package ch.epfl.bluebrain.nexus.delta.service.organizations

import akka.actor.typed.ActorSystem
import akka.persistence.query.Offset
import cats.effect.Clock
import ch.epfl.bluebrain.nexus.delta.kernel.RetryStrategy
import ch.epfl.bluebrain.nexus.delta.kernel.utils.UUIDF
import ch.epfl.bluebrain.nexus.delta.sdk.Organizations.moduleType
import ch.epfl.bluebrain.nexus.delta.sdk.cache.{KeyValueStore, KeyValueStoreConfig}
import ch.epfl.bluebrain.nexus.delta.sdk.model._
import ch.epfl.bluebrain.nexus.delta.sdk.model.identities.Identity.Subject
import ch.epfl.bluebrain.nexus.delta.sdk.model.organizations.OrganizationCommand._
import ch.epfl.bluebrain.nexus.delta.sdk.model.organizations.OrganizationEvent.OrganizationCreated
import ch.epfl.bluebrain.nexus.delta.sdk.model.organizations.OrganizationRejection._
import ch.epfl.bluebrain.nexus.delta.sdk.model.organizations.OrganizationState.Initial
import ch.epfl.bluebrain.nexus.delta.sdk.model.organizations._
import ch.epfl.bluebrain.nexus.delta.sdk.model.search.ResultEntry.UnscoredResultEntry
import ch.epfl.bluebrain.nexus.delta.sdk.model.search.SearchResults.UnscoredSearchResults
import ch.epfl.bluebrain.nexus.delta.sdk.model.search.{Pagination, SearchParams, SearchResults}
import ch.epfl.bluebrain.nexus.delta.sdk.{OrganizationResource, Organizations, ScopeInitialization}
import ch.epfl.bluebrain.nexus.delta.service.organizations.OrganizationsImpl._
import ch.epfl.bluebrain.nexus.delta.service.syntax._
import ch.epfl.bluebrain.nexus.sourcing._
import ch.epfl.bluebrain.nexus.sourcing.processor.EventSourceProcessor.persistenceId
import ch.epfl.bluebrain.nexus.sourcing.processor.ShardedAggregate
import ch.epfl.bluebrain.nexus.sourcing.projections.stream.StreamSupervisor
import com.typesafe.scalalogging.Logger
import monix.bio.{IO, Task, UIO}
import monix.execution.Scheduler

import java.util.UUID

final class OrganizationsImpl private (
    agg: OrganizationsAggregate,
    eventLog: EventLog[Envelope[OrganizationEvent]],
    cache: OrganizationsCache,
    scopeInitializations: Set[ScopeInitialization]
) extends Organizations {

  override def create(
      label: Label,
      description: Option[String]
  )(implicit caller: Subject): IO[OrganizationRejection, OrganizationResource] =
    for {
      resource <- eval(CreateOrganization(label, description, caller)).named("createOrganization", moduleType)
      _        <- IO.parTraverseUnordered(scopeInitializations)(_.onOrganizationCreation(resource.value, caller))
                    .void
                    .mapError(OrganizationInitializationFailed)
                    .named("initializeOrganization", moduleType)
    } yield resource

  override def update(
      label: Label,
      description: Option[String],
      rev: Long
  )(implicit caller: Subject): IO[OrganizationRejection, OrganizationResource] =
    eval(UpdateOrganization(label, rev, description, caller)).named("updateOrganization", moduleType)

  override def deprecate(
      label: Label,
      rev: Long
  )(implicit caller: Subject): IO[OrganizationRejection, OrganizationResource] =
    eval(DeprecateOrganization(label, rev, caller)).named("deprecateOrganization", moduleType)

  override def fetch(label: Label): IO[OrganizationNotFound, OrganizationResource] =
    agg
      .state(label.value)
      .map(_.toResource)
      .flatMap(IO.fromOption(_, OrganizationNotFound(label)))
      .named("fetchOrganization", moduleType)

  override def fetchAt(label: Label, rev: Long): IO[OrganizationRejection.NotFound, OrganizationResource] =
    eventLog
      .fetchStateAt(persistenceId(moduleType, label.value), rev, Initial, Organizations.next)
      .bimap(RevisionNotFound(rev, _), _.toResource)
      .flatMap(IO.fromOption(_, OrganizationNotFound(label)))
      .named("fetchOrganizationAt", moduleType)

  override def fetch(uuid: UUID): IO[OrganizationNotFound, OrganizationResource] =
    fetchFromCache(uuid).flatMap(fetch).named("fetchOrganizationByUuid", moduleType)

  override def fetchAt(uuid: UUID, rev: Long): IO[OrganizationRejection.NotFound, OrganizationResource] =
    super.fetchAt(uuid, rev).named("fetchOrganizationAtByUuid", moduleType)

  private def fetchFromCache(uuid: UUID): IO[OrganizationNotFound, Label]                     =
    cache.collectFirstOr { case (label, resource) if resource.value.uuid == uuid => label }(OrganizationNotFound(uuid))

  private def eval(cmd: OrganizationCommand): IO[OrganizationRejection, OrganizationResource] =
    for {
      evaluationResult <- agg.evaluate(cmd.label.value, cmd).mapError(_.value)
      resource         <- IO.fromOption(evaluationResult.state.toResource, UnexpectedInitialState(cmd.label))
      _                <- cache.put(cmd.label, resource)
    } yield resource

  override def list(
      pagination: Pagination.FromPagination,
      params: SearchParams.OrganizationSearchParams,
      ordering: Ordering[OrganizationResource]
  ): UIO[SearchResults.UnscoredSearchResults[OrganizationResource]] =
    cache.values
      .map { resources =>
        val results = resources.filter(params.matches).sorted(ordering)
        UnscoredSearchResults(
          results.size.toLong,
          results.map(UnscoredResultEntry(_)).slice(pagination.from, pagination.from + pagination.size)
        )
      }
      .named("listOrganizations", moduleType)

  override def events(offset: Offset): fs2.Stream[Task, Envelope[OrganizationEvent]] =
    eventLog.eventsByTag(moduleType, offset)

  override def currentEvents(offset: Offset): fs2.Stream[Task, Envelope[OrganizationEvent]] =
    eventLog.currentEventsByTag(moduleType, offset)

}

object OrganizationsImpl {

  type OrganizationsAggregate =
    Aggregate[String, OrganizationState, OrganizationCommand, OrganizationEvent, OrganizationRejection]

  type OrganizationsCache = KeyValueStore[Label, OrganizationResource]

  private val logger: Logger = Logger[OrganizationsImpl]

  /**
    * Creates a new organization cache.
    */
  private def cache(config: OrganizationsConfig)(implicit as: ActorSystem[Nothing]): OrganizationsCache = {
    implicit val cfg: KeyValueStoreConfig           = config.keyValueStore
    val clock: (Long, OrganizationResource) => Long = (_, resource) => resource.rev
    KeyValueStore.distributed(moduleType, clock)
  }

  @SuppressWarnings(Array("IsInstanceOf"))
  private def startIndexing(
      config: OrganizationsConfig,
      eventLog: EventLog[Envelope[OrganizationEvent]],
      index: OrganizationsCache,
      orgs: Organizations,
      si: Set[ScopeInitialization]
  )(implicit as: ActorSystem[Nothing], sc: Scheduler) =
    StreamSupervisor(
      "OrganizationsIndex",
      streamTask = Task.delay(
        eventLog
          .eventsByTag(moduleType, Offset.noOffset)
<<<<<<< HEAD
          .mapAsync(config.indexing.concurrency) { envelope =>
            orgs
              .fetch(envelope.event.label)
              .redeemCauseWith(
                _ => IO.unit,
                { resource =>
                  index.put(resource.value.label, resource) >>
                    IO.when(!resource.deprecated && envelope.event.isInstanceOf[OrganizationCreated]) {
                      IO.parTraverseUnordered(si)(_.onOrganizationCreation(resource.value, resource.createdBy))
                        .void
                        .redeemCause(_ => (), identity)
                    }
                }
              )
          }
=======
          .mapAsync(config.cacheIndexing.concurrency)(envelope =>
            orgs.fetch(envelope.event.label).redeemCauseWith(_ => IO.unit, res => index.put(res.value.label, res))
          )
>>>>>>> 35c8cd00
      ),
      retryStrategy = RetryStrategy(
        config.cacheIndexing.retry,
        _ => true,
        RetryStrategy.logError(logger, "organizations indexing")
      )
    )

  private def aggregate(
      config: OrganizationsConfig
  )(implicit as: ActorSystem[Nothing], clock: Clock[UIO], uuidF: UUIDF): UIO[OrganizationsAggregate] = {
    val definition = PersistentEventDefinition(
      entityType = moduleType,
      initialState = OrganizationState.Initial,
      next = Organizations.next,
      evaluate = Organizations.evaluate,
      tagger = (ev: OrganizationEvent) => Set(Event.eventTag, Organizations.orgTag(ev.label), moduleType),
      snapshotStrategy = config.aggregate.snapshotStrategy.strategy,
      stopStrategy = config.aggregate.stopStrategy.persistentStrategy
    )

    ShardedAggregate.persistentSharded(
      definition = definition,
      config = config.aggregate.processor,
      retryStrategy = RetryStrategy.alwaysGiveUp
      // TODO: configure the number of shards
    )
  }

  private def apply(
      agg: OrganizationsAggregate,
      eventLog: EventLog[Envelope[OrganizationEvent]],
      cache: OrganizationsCache,
      scopeInitializations: Set[ScopeInitialization]
  ): OrganizationsImpl =
    new OrganizationsImpl(agg, eventLog, cache, scopeInitializations)

  /**
    * Constructs a [[Organizations]] instance.
    *
    * @param config               the organization configuration
    * @param eventLog             the event log for [[OrganizationEvent]]
    * @param scopeInitializations the collection of registered scope initializations
    */
  final def apply(
      config: OrganizationsConfig,
      eventLog: EventLog[Envelope[OrganizationEvent]],
      scopeInitializations: Set[ScopeInitialization]
  )(implicit
      uuidF: UUIDF = UUIDF.random,
      as: ActorSystem[Nothing],
      sc: Scheduler,
      clock: Clock[UIO]
  ): UIO[Organizations] =
    for {
      agg          <- aggregate(config)
      index        <- UIO.delay(cache(config))
      organizations = apply(agg, eventLog, index, scopeInitializations)
      _            <- startIndexing(config, eventLog, index, organizations, scopeInitializations).hideErrors
    } yield organizations
}<|MERGE_RESOLUTION|>--- conflicted
+++ resolved
@@ -146,8 +146,7 @@
       streamTask = Task.delay(
         eventLog
           .eventsByTag(moduleType, Offset.noOffset)
-<<<<<<< HEAD
-          .mapAsync(config.indexing.concurrency) { envelope =>
+          .mapAsync(config.cacheIndexing.concurrency) { envelope =>
             orgs
               .fetch(envelope.event.label)
               .redeemCauseWith(
@@ -162,11 +161,6 @@
                 }
               )
           }
-=======
-          .mapAsync(config.cacheIndexing.concurrency)(envelope =>
-            orgs.fetch(envelope.event.label).redeemCauseWith(_ => IO.unit, res => index.put(res.value.label, res))
-          )
->>>>>>> 35c8cd00
       ),
       retryStrategy = RetryStrategy(
         config.cacheIndexing.retry,
