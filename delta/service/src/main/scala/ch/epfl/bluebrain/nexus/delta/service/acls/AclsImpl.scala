package ch.epfl.bluebrain.nexus.delta.service.acls

import akka.actor.typed.ActorSystem
import akka.persistence.query.Offset
import cats.effect.Clock
import ch.epfl.bluebrain.nexus.delta.kernel.RetryStrategy
import ch.epfl.bluebrain.nexus.delta.sdk.Acls.moduleType
import ch.epfl.bluebrain.nexus.delta.sdk.cache.{KeyValueStore, KeyValueStoreConfig}
import ch.epfl.bluebrain.nexus.delta.sdk.model.acls.AclCommand._
import ch.epfl.bluebrain.nexus.delta.sdk.model.acls.AclRejection._
import ch.epfl.bluebrain.nexus.delta.sdk.model.acls.AclState.Initial
import ch.epfl.bluebrain.nexus.delta.sdk.model.acls._
import ch.epfl.bluebrain.nexus.delta.sdk.model.identities.Caller
import ch.epfl.bluebrain.nexus.delta.sdk.model.identities.Identity.Subject
import ch.epfl.bluebrain.nexus.delta.sdk.model.permissions.Permission
<<<<<<< HEAD
import ch.epfl.bluebrain.nexus.delta.sdk.model.{Envelope, Event}
import ch.epfl.bluebrain.nexus.delta.sdk.{AclResource, Acls, Permissions}
=======
import ch.epfl.bluebrain.nexus.delta.sdk.{AclResource, Acls, Permissions, Realms}
>>>>>>> fec21641
import ch.epfl.bluebrain.nexus.delta.service.acls.AclsImpl.{AclsAggregate, AclsCache}
import ch.epfl.bluebrain.nexus.delta.service.syntax._
import ch.epfl.bluebrain.nexus.sourcing._
import ch.epfl.bluebrain.nexus.sourcing.config.AggregateConfig
import ch.epfl.bluebrain.nexus.sourcing.processor.EventSourceProcessor.persistenceId
import ch.epfl.bluebrain.nexus.sourcing.processor._
import ch.epfl.bluebrain.nexus.sourcing.projections.StreamSupervisor
import com.typesafe.scalalogging.Logger
import monix.bio.{IO, Task, UIO}
import monix.execution.Scheduler

final class AclsImpl private (
    agg: AclsAggregate,
    permissions: Permissions,
    eventLog: EventLog[Envelope[AclEvent]],
    index: AclsCache
) extends Acls {

  private val minimum: Set[Permission] = permissions.minimum

  override def fetch(address: AclAddress): IO[AclNotFound, AclResource] =
    agg
      .state(address.string)
      .map(_.toResource(address, minimum))
      .flatMap(IO.fromOption(_, AclNotFound(address)))
      .named("fetchAcl", moduleType)

  override def fetchWithAncestors(address: AclAddress): UIO[AclCollection] =
    super.fetchWithAncestors(address).named("fetchWithAncestors", moduleType)

  override def fetchAt(address: AclAddress, rev: Long): IO[AclRejection.NotFound, AclResource] =
    eventLog
      .fetchStateAt(persistenceId(moduleType, address.string), rev, Initial, Acls.next)
      .bimap(RevisionNotFound(rev, _), _.toResource(address, minimum))
      .flatMap(IO.fromOption(_, AclNotFound(address)))
      .named("fetchAclAt", moduleType)

  override def list(filter: AclAddressFilter): UIO[AclCollection]                              =
    index.values
      .map { as =>
        val col             = AclCollection(as: _*)
        val rootResourceOpt = col.value.get(AclAddress.Root) match {
          case None if filter.withAncestors => Initial.toResource(AclAddress.Root, minimum)
          case resourceOpt                  => resourceOpt
        }
        rootResourceOpt.fold(col)(rootResource => col + rootResource).fetch(filter)
      }
      .named("listAcls", moduleType, Map("withAncestors" -> filter.withAncestors))

  override def listSelf(filter: AclAddressFilter)(implicit caller: Caller): UIO[AclCollection] =
    list(filter)
      .map(_.filter(caller.identities))
      .named("listSelfAcls", moduleType, Map("withAncestors" -> filter.withAncestors))

  override def events(offset: Offset): fs2.Stream[Task, Envelope[AclEvent]]                    =
    eventLog.eventsByTag(moduleType, offset)

  override def currentEvents(offset: Offset): fs2.Stream[Task, Envelope[AclEvent]] =
    eventLog.currentEventsByTag(moduleType, offset)

  override def replace(acl: Acl, rev: Long)(implicit caller: Subject): IO[AclRejection, AclResource] =
    eval(ReplaceAcl(acl, rev, caller)).named("replaceAcls", moduleType)

  override def append(acl: Acl, rev: Long)(implicit caller: Subject): IO[AclRejection, AclResource] =
    eval(AppendAcl(acl, rev, caller)).named("appendAcls", moduleType)

  override def subtract(acl: Acl, rev: Long)(implicit caller: Subject): IO[AclRejection, AclResource] =
    eval(SubtractAcl(acl, rev, caller)).named("subtractAcls", moduleType)

  override def delete(address: AclAddress, rev: Long)(implicit caller: Subject): IO[AclRejection, AclResource] =
    eval(DeleteAcl(address, rev, caller)).named("deleteAcls", moduleType)

  private def eval(cmd: AclCommand): IO[AclRejection, AclResource] =
    for {
      evaluationResult <- agg.evaluate(cmd.address.string, cmd).mapError(_.value)
      resourceOpt       = evaluationResult.state.toResource(cmd.address, minimum)
      resource         <- IO.fromOption(resourceOpt, UnexpectedInitialState(cmd.address))
      _                <- index.put(cmd.address, resource)
    } yield resource

}

object AclsImpl {

  type AclsAggregate = Aggregate[String, AclState, AclCommand, AclEvent, AclRejection]

  type AclsCache = KeyValueStore[AclAddress, AclResource]

  private val logger: Logger = Logger[AclsImpl]

  private def aggregate(
      permissions: Permissions,
      realms: Realms,
      aggregateConfig: AggregateConfig
  )(implicit as: ActorSystem[Nothing], clock: Clock[UIO]): UIO[AclsAggregate] = {
    val definition = PersistentEventDefinition(
      entityType = moduleType,
      initialState = AclState.Initial,
      next = Acls.next,
<<<<<<< HEAD
      evaluate = Acls.evaluate(permissions),
      tagger = (_: AclEvent) => Set(Event.eventTag, moduleType),
=======
      evaluate = Acls.evaluate(permissions, realms),
      tagger = (_: AclEvent) => Set(moduleType),
>>>>>>> fec21641
      snapshotStrategy = aggregateConfig.snapshotStrategy.strategy,
      stopStrategy = aggregateConfig.stopStrategy.persistentStrategy
    )
    ShardedAggregate
      .persistentSharded(
        definition = definition,
        config = aggregateConfig.processor,
        retryStrategy = RetryStrategy.alwaysGiveUp
        // TODO: configure the number of shards
      )
  }

  private def cache(aclsConfig: AclsConfig)(implicit as: ActorSystem[Nothing]): AclsCache = {
    implicit val cfg: KeyValueStoreConfig  = aclsConfig.keyValueStore
    val clock: (Long, AclResource) => Long = (_, resource) => resource.rev
    KeyValueStore.distributed(moduleType, clock)
  }

  private def startIndexing(
      config: AclsConfig,
      eventLog: EventLog[Envelope[AclEvent]],
      index: AclsCache,
      acls: Acls
  )(implicit as: ActorSystem[Nothing], sc: Scheduler) =
    StreamSupervisor.runAsSingleton(
      s"AclsIndex",
      streamTask = Task.delay(
        eventLog
          .eventsByTag(moduleType, Offset.noOffset)
          .mapAsync(config.indexing.concurrency)(envelope =>
            acls.fetch(envelope.event.address).redeemCauseWith(_ => IO.unit, res => index.put(res.value.address, res))
          )
      ),
      retryStrategy = RetryStrategy(
        config.indexing.retry,
        _ => true,
        RetryStrategy.logError(logger, "acls indexing")
      )
    )

  private def apply(
      agg: AclsAggregate,
      permissions: Permissions,
      eventLog: EventLog[Envelope[AclEvent]],
      cache: AclsCache
  ): AclsImpl =
    new AclsImpl(agg, permissions, eventLog, cache)

  /**
    * Constructs an [[AclsImpl]] instance.
    *
    * @param config      ACLs configurate
    * @param permissions [[Permissions]] instance
    * @param realms      [[Realms]] instance
    * @param eventLog    the event log
    */
  final def apply(
      config: AclsConfig,
      permissions: Permissions,
      realms: Realms,
      eventLog: EventLog[Envelope[AclEvent]]
  )(implicit
      as: ActorSystem[Nothing],
      sc: Scheduler,
      clock: Clock[UIO]
  ): UIO[AclsImpl] =
    for {
      agg   <- aggregate(permissions, realms, config.aggregate)
      index <- UIO.delay(cache(config))
      acls   = AclsImpl(agg, permissions, eventLog, index)
      _     <- UIO.delay(startIndexing(config, eventLog, index, acls))
    } yield acls
}<|MERGE_RESOLUTION|>--- conflicted
+++ resolved
@@ -13,12 +13,8 @@
 import ch.epfl.bluebrain.nexus.delta.sdk.model.identities.Caller
 import ch.epfl.bluebrain.nexus.delta.sdk.model.identities.Identity.Subject
 import ch.epfl.bluebrain.nexus.delta.sdk.model.permissions.Permission
-<<<<<<< HEAD
 import ch.epfl.bluebrain.nexus.delta.sdk.model.{Envelope, Event}
-import ch.epfl.bluebrain.nexus.delta.sdk.{AclResource, Acls, Permissions}
-=======
 import ch.epfl.bluebrain.nexus.delta.sdk.{AclResource, Acls, Permissions, Realms}
->>>>>>> fec21641
 import ch.epfl.bluebrain.nexus.delta.service.acls.AclsImpl.{AclsAggregate, AclsCache}
 import ch.epfl.bluebrain.nexus.delta.service.syntax._
 import ch.epfl.bluebrain.nexus.sourcing._
@@ -118,13 +114,8 @@
       entityType = moduleType,
       initialState = AclState.Initial,
       next = Acls.next,
-<<<<<<< HEAD
-      evaluate = Acls.evaluate(permissions),
+      evaluate = Acls.evaluate(permissions, realms),
       tagger = (_: AclEvent) => Set(Event.eventTag, moduleType),
-=======
-      evaluate = Acls.evaluate(permissions, realms),
-      tagger = (_: AclEvent) => Set(moduleType),
->>>>>>> fec21641
       snapshotStrategy = aggregateConfig.snapshotStrategy.strategy,
       stopStrategy = aggregateConfig.stopStrategy.persistentStrategy
     )
