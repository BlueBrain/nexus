--- conflicted
+++ resolved
@@ -174,11 +174,7 @@
   def aggregate(
       config: AggregateConfig,
       resourceIdCheck: ResourceIdCheck
-<<<<<<< HEAD
-  )(implicit as: ActorSystem[Nothing], clock: Clock[UIO]): UIO[SchemasAggregate] =
-=======
   )(implicit api: JsonLdApi, as: ActorSystem[Nothing], clock: Clock[UIO]): UIO[SchemasAggregate] =
->>>>>>> defb4f2c
     aggregate(config, (project, id) => resourceIdCheck.isAvailableOr(project, id)(ResourceAlreadyExists(id, project)))
 
   private def aggregate(
@@ -215,11 +211,7 @@
       eventLog: EventLog[Envelope[SchemaEvent]],
       agg: SchemasAggregate,
       cache: SchemasCache
-<<<<<<< HEAD
-  )(implicit uuidF: UUIDF = UUIDF.random): Schemas = {
-=======
   )(implicit api: JsonLdApi, uuidF: UUIDF = UUIDF.random): Schemas = {
->>>>>>> defb4f2c
     val parser =
       new JsonLdSourceResolvingParser[SchemaRejection](
         List(contexts.shacl, contexts.schemasMetadata),
