--- conflicted
+++ resolved
@@ -85,25 +85,13 @@
       pagination: Pagination.FromPagination,
       params: SearchParams.RealmSearchParams
   ): UIO[SearchResults.UnscoredSearchResults[RealmResource]] =
-<<<<<<< HEAD
     index.values.map { resources =>
       val results = resources.filter(params.matches).toVector.sortBy(_.createdAt)
       UnscoredSearchResults(
         results.size.toLong,
         results.map(UnscoredResultEntry(_)).slice(pagination.from, pagination.from + pagination.size)
       )
-    }
-=======
-    index.values
-      .map { set =>
-        val results = filter(set, params).toList.sortBy(_.createdAt.toEpochMilli)
-        UnscoredSearchResults(
-          results.size.toLong,
-          results.map(UnscoredResultEntry(_)).slice(pagination.from, pagination.from + pagination.size)
-        )
-      }
-      .named("listRealms", component)
->>>>>>> f3f4bf05
+    }.named("listRealms", component)
 
   override def events(offset: Offset = NoOffset): Stream[Task, Envelope[RealmEvent]] =
     eventLog.eventsByTag(entityType, offset)
