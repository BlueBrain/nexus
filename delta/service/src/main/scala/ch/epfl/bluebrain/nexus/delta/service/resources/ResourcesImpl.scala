package ch.epfl.bluebrain.nexus.delta.service.resources

import akka.actor.typed.ActorSystem
import akka.persistence.query.Offset
import cats.effect.Clock
import ch.epfl.bluebrain.nexus.delta.kernel.utils.UUIDF
import ch.epfl.bluebrain.nexus.delta.rdf.IriOrBNode.Iri
import ch.epfl.bluebrain.nexus.delta.rdf.jsonld.api.JsonLdApi
import ch.epfl.bluebrain.nexus.delta.sdk.ResolverResolution.ResourceResolution
import ch.epfl.bluebrain.nexus.delta.sdk.ResourceIdCheck.IdAvailability
import ch.epfl.bluebrain.nexus.delta.sdk.Resources._
import ch.epfl.bluebrain.nexus.delta.sdk._
import ch.epfl.bluebrain.nexus.delta.sdk.jsonld.JsonLdSourceProcessor.JsonLdSourceResolvingParser
import ch.epfl.bluebrain.nexus.delta.sdk.model._
import ch.epfl.bluebrain.nexus.delta.sdk.model.identities.Caller
import ch.epfl.bluebrain.nexus.delta.sdk.model.identities.Identity.Subject
import ch.epfl.bluebrain.nexus.delta.sdk.model.projects.ProjectFetchOptions._
import ch.epfl.bluebrain.nexus.delta.sdk.model.projects.{Project, ProjectRef}
import ch.epfl.bluebrain.nexus.delta.sdk.model.resolvers.ResolverContextResolution
import ch.epfl.bluebrain.nexus.delta.sdk.model.resources.ResourceCommand._
import ch.epfl.bluebrain.nexus.delta.sdk.model.resources.ResourceRejection._
import ch.epfl.bluebrain.nexus.delta.sdk.model.resources.ResourceState.Initial
import ch.epfl.bluebrain.nexus.delta.sdk.model.resources._
import ch.epfl.bluebrain.nexus.delta.sdk.model.schemas.Schema
import ch.epfl.bluebrain.nexus.delta.sdk.syntax._
import ch.epfl.bluebrain.nexus.delta.service.resources.ResourcesImpl.ResourcesAggregate
import ch.epfl.bluebrain.nexus.delta.sourcing._
import ch.epfl.bluebrain.nexus.delta.sourcing.config.AggregateConfig
import ch.epfl.bluebrain.nexus.delta.sourcing.processor.EventSourceProcessor._
import ch.epfl.bluebrain.nexus.delta.sourcing.processor.ShardedAggregate
import fs2.Stream
import io.circe.Json
import monix.bio.{IO, Task, UIO}

final class ResourcesImpl private (
    agg: ResourcesAggregate,
    orgs: Organizations,
    projects: Projects,
    eventLog: EventLog[Envelope[ResourceEvent]],
    sourceParser: JsonLdSourceResolvingParser[ResourceRejection]
) extends Resources {

  override def create(
      projectRef: ProjectRef,
      schema: IdSegment,
      source: Json
  )(implicit caller: Caller): IO[ResourceRejection, DataResource] = {
    for {
      project                    <- projects.fetchProject(projectRef, notDeprecatedOrDeletedWithQuotas)
      schemeRef                  <- expandResourceRef(schema, project)
      (iri, compacted, expanded) <- sourceParser(project, source)
      res                        <- eval(CreateResource(iri, projectRef, schemeRef, source, compacted, expanded, caller), project)
    } yield res
  }.named("createResource", moduleType)

  override def create(
      id: IdSegment,
      projectRef: ProjectRef,
      schema: IdSegment,
      source: Json
  )(implicit caller: Caller): IO[ResourceRejection, DataResource] = {
    for {
      project               <- projects.fetchProject(projectRef, notDeprecatedOrDeletedWithQuotas)
      iri                   <- expandIri(id, project)
      schemeRef             <- expandResourceRef(schema, project)
      (compacted, expanded) <- sourceParser(project, iri, source)
      res                   <- eval(CreateResource(iri, projectRef, schemeRef, source, compacted, expanded, caller), project)
    } yield res
  }.named("createResource", moduleType)

  override def update(
      id: IdSegment,
      projectRef: ProjectRef,
      schemaOpt: Option[IdSegment],
      rev: Long,
      source: Json
  )(implicit caller: Caller): IO[ResourceRejection, DataResource] = {
    for {
      project               <- projects.fetchProject(projectRef, notDeprecatedOrDeletedWithEventQuotas)
      iri                   <- expandIri(id, project)
      schemeRefOpt          <- expandResourceRef(schemaOpt, project)
      (compacted, expanded) <- sourceParser(project, iri, source)
      res                   <- eval(UpdateResource(iri, projectRef, schemeRefOpt, source, compacted, expanded, rev, caller), project)
    } yield res
  }.named("updateResource", moduleType)

  override def tag(
      id: IdSegment,
      projectRef: ProjectRef,
      schemaOpt: Option[IdSegment],
      tag: TagLabel,
      tagRev: Long,
      rev: Long
  )(implicit caller: Subject): IO[ResourceRejection, DataResource] =
    (for {
      project      <- projects.fetchProject(projectRef, notDeprecatedOrDeletedWithEventQuotas)
      iri          <- expandIri(id, project)
      schemeRefOpt <- expandResourceRef(schemaOpt, project)
      res          <- eval(TagResource(iri, projectRef, schemeRefOpt, tagRev, tag, rev, caller), project)
    } yield res).named("tagResource", moduleType)

  override def deprecate(
      id: IdSegment,
      projectRef: ProjectRef,
      schemaOpt: Option[IdSegment],
      rev: Long
  )(implicit caller: Subject): IO[ResourceRejection, DataResource] =
    (for {
      project      <- projects.fetchProject(projectRef, notDeprecatedOrDeletedWithEventQuotas)
      iri          <- expandIri(id, project)
      schemeRefOpt <- expandResourceRef(schemaOpt, project)
      res          <- eval(DeprecateResource(iri, projectRef, schemeRefOpt, rev, caller), project)
    } yield res).named("deprecateResource", moduleType)

  override def fetch(
      id: IdSegmentRef,
      projectRef: ProjectRef,
      schemaOpt: Option[IdSegment]
  ): IO[ResourceFetchRejection, DataResource] =
    id.asTag.fold(
      for {
        project              <- projects.fetchProject(projectRef)
        iri                  <- expandIri(id.value, project)
        schemeRefOpt         <- expandResourceRef(schemaOpt, project)
        state                <- id.asRev.fold(currentState(projectRef, iri))(id => stateAt(projectRef, iri, id.rev))
        resourceOpt           = state.toResource(project.apiMappings, project.base)
        resourceSameSchemaOpt = validateSameSchema(resourceOpt, schemeRefOpt)
        res                  <- IO.fromOption(resourceSameSchemaOpt, ResourceNotFound(iri, projectRef, schemeRefOpt))
      } yield res
    )(fetchBy(_, projectRef, schemaOpt))

  override def events(
      projectRef: ProjectRef,
      offset: Offset
  ): IO[ResourceRejection, Stream[Task, Envelope[ResourceEvent]]] =
    eventLog.projectEvents(projects, projectRef, offset)

  override def currentEvents(
      projectRef: ProjectRef,
      offset: Offset
  ): IO[ResourceRejection, Stream[Task, Envelope[ResourceEvent]]] =
    eventLog.currentProjectEvents(projects, projectRef, offset)

  override def events(
      organization: Label,
      offset: Offset
  ): IO[WrappedOrganizationRejection, Stream[Task, Envelope[ResourceEvent]]] =
    eventLog.orgEvents(orgs, organization, offset)

  override def events(offset: Offset): Stream[Task, Envelope[ResourceEvent]] =
    eventLog.eventsByTag(moduleType, offset)

  private def currentState(projectRef: ProjectRef, iri: Iri): IO[ResourceFetchRejection, ResourceState] =
    agg.state(identifier(projectRef, iri))

  private def stateAt(projectRef: ProjectRef, iri: Iri, rev: Long) =
    eventLog
      .fetchStateAt(persistenceId(moduleType, identifier(projectRef, iri)), rev, Initial, Resources.next)
      .mapError(RevisionNotFound(rev, _))

  private def eval(cmd: ResourceCommand, project: Project): IO[ResourceRejection, DataResource] =
    for {
      evaluationResult <- agg.evaluate(identifier(cmd.project, cmd.id), cmd).mapError(_.value)
      (am, base)        = project.apiMappings -> project.base
      resource         <- IO.fromOption(evaluationResult.state.toResource(am, base), UnexpectedInitialState(cmd.id))
    } yield resource

  private def identifier(projectRef: ProjectRef, id: Iri): String =
    s"${projectRef}_$id"

  private def expandResourceRef(segment: IdSegment, project: Project): IO[InvalidResourceId, ResourceRef] =
    IO.fromOption(
      segment.toIri(project.apiMappings, project.base).map(ResourceRef(_)),
      InvalidResourceId(segment.asString)
    )

  private def expandResourceRef(
      segmentOpt: Option[IdSegment],
      project: Project
  ): IO[InvalidResourceId, Option[ResourceRef]] =
    segmentOpt match {
      case None         => IO.none
      case Some(schema) => expandResourceRef(schema, project).map(Some.apply)
    }

  private def validateSameSchema(resourceOpt: Option[DataResource], schemaOpt: Option[ResourceRef]) =
    resourceOpt match {
      case Some(value) if schemaOpt.forall(_.iri == value.schema.iri) => Some(value)
      case _                                                          => None
    }

}

object ResourcesImpl {

  type ResourcesAggregate =
    Aggregate[String, ResourceState, ResourceCommand, ResourceEvent, ResourceRejection]

  def aggregate(
      config: AggregateConfig,
      resourceResolution: ResourceResolution[Schema],
      resourceIdCheck: ResourceIdCheck
<<<<<<< HEAD
  )(implicit as: ActorSystem[Nothing], clock: Clock[UIO]): UIO[ResourcesAggregate] =
=======
  )(implicit api: JsonLdApi, as: ActorSystem[Nothing], clock: Clock[UIO]): UIO[ResourcesAggregate] =
>>>>>>> defb4f2c
    aggregate(
      config,
      resourceResolution,
      (project, id) => resourceIdCheck.isAvailableOr(project, id)(ResourceAlreadyExists(id, project))
    )

  private def aggregate(
      config: AggregateConfig,
      resourceResolution: ResourceResolution[Schema],
      idAvailability: IdAvailability[ResourceAlreadyExists]
<<<<<<< HEAD
  )(implicit as: ActorSystem[Nothing], clock: Clock[UIO]): UIO[ResourcesAggregate] = {
=======
  )(implicit api: JsonLdApi, as: ActorSystem[Nothing], clock: Clock[UIO]): UIO[ResourcesAggregate] = {
>>>>>>> defb4f2c
    val definition = PersistentEventDefinition(
      entityType = moduleType,
      initialState = Initial,
      next = Resources.next,
      evaluate = Resources.evaluate(resourceResolution, idAvailability),
      tagger = EventTags.forResourceEvents(moduleType),
      snapshotStrategy = config.snapshotStrategy.strategy,
      stopStrategy = config.stopStrategy.persistentStrategy
    )

    ShardedAggregate.persistentSharded(
      definition = definition,
      config = config.processor
    )
  }

  /**
    * Constructs a [[Resources]] instance.
    *
    * @param orgs
    *   the organization operations bundle
    * @param projects
    *   the project operations bundle
    * @param contextResolution
    *   the context resolver
    * @param eventLog
    *   the event log for [[ResourceEvent]]
    */
  final def apply(
      orgs: Organizations,
      projects: Projects,
      agg: ResourcesAggregate,
      contextResolution: ResolverContextResolution,
      eventLog: EventLog[Envelope[ResourceEvent]]
<<<<<<< HEAD
  )(implicit uuidF: UUIDF = UUIDF.random): Resources =
=======
  )(implicit api: JsonLdApi, uuidF: UUIDF = UUIDF.random): Resources =
>>>>>>> defb4f2c
    new ResourcesImpl(
      agg,
      orgs,
      projects,
      eventLog,
      JsonLdSourceResolvingParser[ResourceRejection](contextResolution, uuidF)
    )

}<|MERGE_RESOLUTION|>--- conflicted
+++ resolved
@@ -200,11 +200,7 @@
       config: AggregateConfig,
       resourceResolution: ResourceResolution[Schema],
       resourceIdCheck: ResourceIdCheck
-<<<<<<< HEAD
-  )(implicit as: ActorSystem[Nothing], clock: Clock[UIO]): UIO[ResourcesAggregate] =
-=======
   )(implicit api: JsonLdApi, as: ActorSystem[Nothing], clock: Clock[UIO]): UIO[ResourcesAggregate] =
->>>>>>> defb4f2c
     aggregate(
       config,
       resourceResolution,
@@ -215,11 +211,7 @@
       config: AggregateConfig,
       resourceResolution: ResourceResolution[Schema],
       idAvailability: IdAvailability[ResourceAlreadyExists]
-<<<<<<< HEAD
-  )(implicit as: ActorSystem[Nothing], clock: Clock[UIO]): UIO[ResourcesAggregate] = {
-=======
   )(implicit api: JsonLdApi, as: ActorSystem[Nothing], clock: Clock[UIO]): UIO[ResourcesAggregate] = {
->>>>>>> defb4f2c
     val definition = PersistentEventDefinition(
       entityType = moduleType,
       initialState = Initial,
@@ -254,11 +246,7 @@
       agg: ResourcesAggregate,
       contextResolution: ResolverContextResolution,
       eventLog: EventLog[Envelope[ResourceEvent]]
-<<<<<<< HEAD
-  )(implicit uuidF: UUIDF = UUIDF.random): Resources =
-=======
   )(implicit api: JsonLdApi, uuidF: UUIDF = UUIDF.random): Resources =
->>>>>>> defb4f2c
     new ResourcesImpl(
       agg,
       orgs,
