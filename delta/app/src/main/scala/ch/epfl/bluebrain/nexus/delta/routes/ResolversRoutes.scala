package ch.epfl.bluebrain.nexus.delta.routes

import akka.http.scaladsl.model.StatusCodes.Created
import akka.http.scaladsl.server.Directives._
import akka.http.scaladsl.server._
import cats.implicits._
import ch.epfl.bluebrain.nexus.delta.rdf.Vocabulary.{contexts, schemas}
import ch.epfl.bluebrain.nexus.delta.rdf.jsonld.context.{ContextValue, RemoteContextResolution}
import ch.epfl.bluebrain.nexus.delta.rdf.jsonld.encoder.JsonLdEncoder
import ch.epfl.bluebrain.nexus.delta.rdf.utils.JsonKeyOrdering
import ch.epfl.bluebrain.nexus.delta.sdk.Permissions.events
import ch.epfl.bluebrain.nexus.delta.sdk.Permissions.resolvers.{read => Read, write => Write}
import ch.epfl.bluebrain.nexus.delta.sdk.Projects.FetchUuids
import ch.epfl.bluebrain.nexus.delta.sdk._
import ch.epfl.bluebrain.nexus.delta.sdk.circe.CirceUnmarshalling
import ch.epfl.bluebrain.nexus.delta.sdk.directives.AuthDirectives
import ch.epfl.bluebrain.nexus.delta.sdk.directives.DeltaDirectives._
import ch.epfl.bluebrain.nexus.delta.sdk.directives.UriDirectives.searchParams
import ch.epfl.bluebrain.nexus.delta.sdk.marshalling.RdfMarshalling
import ch.epfl.bluebrain.nexus.delta.sdk.model.acls.AclAddress
import ch.epfl.bluebrain.nexus.delta.sdk.model.identities.Caller
import ch.epfl.bluebrain.nexus.delta.sdk.model.projects.ProjectRef
import ch.epfl.bluebrain.nexus.delta.sdk.model.resolvers.ResolverRejection.ResolverNotFound
import ch.epfl.bluebrain.nexus.delta.sdk.model.resolvers._
import ch.epfl.bluebrain.nexus.delta.sdk.model.routes.{Tag, Tags}
import ch.epfl.bluebrain.nexus.delta.sdk.model.search.SearchParams.ResolverSearchParams
import ch.epfl.bluebrain.nexus.delta.sdk.model.search.SearchResults.searchResultsJsonLdEncoder
import ch.epfl.bluebrain.nexus.delta.sdk.model.search.{PaginationConfig, SearchResults}
import ch.epfl.bluebrain.nexus.delta.sdk.model.{BaseUri, IdSegment, IdSegmentRef, ResourceF}
import ch.epfl.bluebrain.nexus.delta.sdk.syntax._
import io.circe.Json
import kamon.instrumentation.akka.http.TracingDirectives.operationName
import monix.bio.IO
import monix.execution.Scheduler

/**
  * The resolver routes
  *
  * @param identities    the identity module
  * @param acls          the acls module
  * @param organizations the organizations module
  * @param projects      the projects module
  * @param resolvers     the resolvers module
  */
final class ResolversRoutes(
    identities: Identities,
    acls: Acls,
    organizations: Organizations,
    projects: Projects,
    resolvers: Resolvers,
    multiResolution: MultiResolution
)(implicit
    baseUri: BaseUri,
    paginationConfig: PaginationConfig,
    s: Scheduler,
    cr: RemoteContextResolution,
    ordering: JsonKeyOrdering
) extends AuthDirectives(identities, acls)
    with CirceUnmarshalling
    with RdfMarshalling {

  import baseUri.prefixSegment

  implicit private val fetchProjectUuids: FetchUuids = projects

  implicit private val resourceFUnitJsonLdEncoder: JsonLdEncoder[ResourceF[Unit]] =
    ResourceF.resourceFAJsonLdEncoder(ContextValue(contexts.resolversMetadata))

  private def resolverSearchParams(implicit projectRef: ProjectRef, caller: Caller): Directive1[ResolverSearchParams] =
    (searchParams & types(projects)).tflatMap { case (deprecated, rev, createdBy, updatedBy, types) =>
      callerAcls.map { aclsCol =>
        ResolverSearchParams(
          Some(projectRef),
          deprecated,
          rev,
          createdBy,
          updatedBy,
          types,
          resolver => aclsCol.exists(caller.identities, Read, resolver.project)
        )
      }
    }

  def routes: Route =
    (baseUriPrefix(baseUri.prefix) & replaceUri("resolvers", schemas.resolvers, projects)) {
      pathPrefix("resolvers") {
        extractCaller { implicit caller =>
          concat(
            // SSE resolvers for all events
            (pathPrefix("events") & pathEndOrSingleSlash) {
              get {
                operationName(s"$prefixSegment/resolvers/events") {
                  authorizeFor(AclAddress.Root, events.read).apply {
                    lastEventId { offset =>
                      emit(resolvers.events(offset))
                    }
                  }
                }
              }
            },
            // SSE resolvers for all events belonging to an organization
            (orgLabel(organizations) & pathPrefix("events") & pathEndOrSingleSlash) { org =>
              get {
                operationName(s"$prefixSegment/resolvers/{org}/events") {
                  authorizeFor(org, events.read).apply {
                    lastEventId { offset =>
                      emit(resolvers.events(org, offset).leftWiden[ResolverRejection])
                    }
                  }
                }
              }
            },
            projectRef(projects).apply { implicit ref =>
              val projectAddress = ref
              val authorizeRead  = authorizeFor(projectAddress, Read)
              val authorizeEvent = authorizeFor(projectAddress, events.read)
              val authorizeWrite = authorizeFor(projectAddress, Write)
              concat(
                // SSE resolvers for all events belonging to a project
                (pathPrefix("events") & pathEndOrSingleSlash) {
                  get {
                    operationName(s"$prefixSegment/resolvers/{org}/{project}/events") {
                      authorizeEvent {
                        lastEventId { offset =>
                          emit(resolvers.events(ref, offset))
                        }
                      }
                    }
                  }
                },
                (pathEndOrSingleSlash & operationName(s"$prefixSegment/resolvers/{org}/{project}")) {
                  // Create a resolver without an id segment
                  (post & noParameter("rev") & entity(as[Json]) & indexingType) { (payload, indexing) =>
                    authorizeWrite {
                      emit(Created, resolvers.create(ref, payload, indexing).map(_.void))
                    }
                  }
                },
                (pathPrefix("caches") & pathEndOrSingleSlash) {
                  operationName(s"$prefixSegment/resolvers/{org}/{project}/caches") {
                    // List resolvers in cache
                    (get & extractUri & fromPaginated & resolverSearchParams & sort[Resolver]) {
                      (uri, pagination, params, order) =>
                        authorizeRead {
                          implicit val searchJsonLdEncoder: JsonLdEncoder[SearchResults[ResolverResource]] =
                            searchResultsJsonLdEncoder(Resolver.context, pagination, uri)

                          emit(resolvers.list(pagination, params, order).widen[SearchResults[ResolverResource]])
                        }
                    }
                  }
                },
                (idSegment & indexingType) { (id, indexing) =>
                  concat(
                    pathEndOrSingleSlash {
                      operationName(s"$prefixSegment/resolvers/{org}/{project}/{id}") {
                        concat(
                          put {
                            authorizeWrite {
                              (parameter("rev".as[Long].?) & pathEndOrSingleSlash & entity(as[Json])) {
                                case (None, payload)      =>
                                  // Create a resolver with an id segment
                                  emit(
                                    Created,
                                    resolvers.create(id, ref, payload, indexing).map(_.void)
                                  )
                                case (Some(rev), payload) =>
                                  // Update a resolver
                                  emit(
                                    resolvers.update(id, ref, rev, payload, indexing).map(_.void)
                                  )
                              }
                            }
                          },
                          (delete & parameter("rev".as[Long])) { rev =>
                            authorizeWrite {
                              // Deprecate a resolver
<<<<<<< HEAD
                              emit(resolvers.deprecate(id, ref, rev, indexing).map(_.void))
=======
                              emit(resolvers.deprecate(id, ref, rev).map(_.void).rejectOn[ResolverNotFound])
>>>>>>> f380fcc0
                            }
                          },
                          // Fetches a resolver
                          (get & idSegmentRef(id) & authorizeRead) { id =>
                            emit(resolvers.fetch(id, ref).rejectOn[ResolverNotFound])
                          }
                        )
                      }
                    },
                    // Fetches a resolver original source
                    (pathPrefix("source") & get & pathEndOrSingleSlash & idSegmentRef(id) & authorizeRead) { id =>
                      operationName(s"$prefixSegment/resolvers/{org}/{project}/{id}/source") {
                        emit(resolvers.fetch(id, ref).map(_.value.source).rejectOn[ResolverNotFound])
                      }
                    },
                    // Tags
                    (pathPrefix("tags") & pathEndOrSingleSlash) {
                      operationName(s"$prefixSegment/resolvers/{org}/{project}/{id}/tags") {
                        concat(
                          // Fetch a resolver tags
                          (get & idSegmentRef(id) & authorizeRead) { id =>
                            emit(resolvers.fetch(id, ref).map(res => Tags(res.value.tags)).rejectOn[ResolverNotFound])
                          },
                          // Tag a resolver
                          (post & parameter("rev".as[Long])) { rev =>
                            authorizeWrite {
                              entity(as[Tag]) { case Tag(tagRev, tag) =>
                                emit(Created, resolvers.tag(id, ref, tag, tagRev, rev, indexing).map(_.void))
                              }
                            }
                          }
                        )
                      }
                    },
                    // Fetch a resource using a resolver
                    (idSegmentRef & pathEndOrSingleSlash) { resourceIdRef =>
                      operationName(s"$prefixSegment/resolvers/{org}/{project}/{id}/{resourceId}") {
                        resolve(resourceIdRef, ref, underscoreToOption(id))
                      }
                    }
                  )
                }
              )
            }
          )
        }
      }
    }

  private def resolve(resourceSegment: IdSegmentRef, projectRef: ProjectRef, resolverId: Option[IdSegment])(implicit
      caller: Caller
  ): Route =
    authorizeFor(projectRef, Permissions.resources.read).apply {
      parameter("showReport".as[Boolean].withDefault(default = false)) { showReport =>
        def emitResult[R: JsonLdEncoder](io: IO[ResolverRejection, MultiResolutionResult[R]]) =
          if (showReport)
            emit(io.map(_.report))
          else
            emit(io.map(_.value.jsonLdValue))

        resolverId.fold(emitResult(multiResolution(resourceSegment, projectRef))) { resolverId =>
          emitResult(multiResolution(resourceSegment, projectRef, resolverId))
        }
      }
    }

}

object ResolversRoutes {

  /**
    * @return the [[Route]] for resolvers
    */
  def apply(
      identities: Identities,
      acls: Acls,
      organizations: Organizations,
      projects: Projects,
      resolvers: Resolvers,
      multiResolution: MultiResolution
  )(implicit
      baseUri: BaseUri,
      s: Scheduler,
      paginationConfig: PaginationConfig,
      cr: RemoteContextResolution,
      ordering: JsonKeyOrdering
  ): Route = new ResolversRoutes(identities, acls, organizations, projects, resolvers, multiResolution).routes

}<|MERGE_RESOLUTION|>--- conflicted
+++ resolved
@@ -175,11 +175,7 @@
                           (delete & parameter("rev".as[Long])) { rev =>
                             authorizeWrite {
                               // Deprecate a resolver
-<<<<<<< HEAD
-                              emit(resolvers.deprecate(id, ref, rev, indexing).map(_.void))
-=======
-                              emit(resolvers.deprecate(id, ref, rev).map(_.void).rejectOn[ResolverNotFound])
->>>>>>> f380fcc0
+                              emit(resolvers.deprecate(id, ref, rev, indexing).map(_.void).rejectOn[ResolverNotFound])
                             }
                           },
                           // Fetches a resolver
