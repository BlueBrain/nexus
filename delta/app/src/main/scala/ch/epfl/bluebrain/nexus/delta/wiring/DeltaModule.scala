--- conflicted
+++ resolved
@@ -36,6 +36,7 @@
   private val realmsCtx        = ioJsonContentOf("/contexts/realms.json").memoizeOnSuccess
   private val errorCtx         = ioJsonContentOf("/contexts/error.json").memoizeOnSuccess
   private val identitiesCtx    = ioJsonContentOf("/contexts/identities.json").memoizeOnSuccess
+  private val aclsCtx          = ioJsonContentOf("/contexts/acls.json").memoizeOnSuccess
   private val searchCtx        = ioJsonContentOf("/contexts/search.json").memoizeOnSuccess
 //  private val aclsCtx = jsonContentOf("/contexts/acl.json")
 
@@ -49,15 +50,6 @@
     )
   )
   make[RemoteContextResolution].from(
-<<<<<<< HEAD
-    RemoteContextResolution({
-      case contexts.resource    => load("/contexts/resource.json", contexts.resource).memoizeOnSuccess
-      case contexts.permissions => load("/contexts/permissions.json", contexts.permissions).memoizeOnSuccess
-      case contexts.acls        => load("/contexts/acls.json", contexts.acls).memoizeOnSuccess
-      case contexts.error       => load("/contexts/error.json", contexts.error).memoizeOnSuccess
-      case other                => IO.raiseError(RemoteContextNotFound(other))
-    })
-=======
     RemoteContextResolution.fixedIOResource(
       contexts.resource      -> resourceCtx,
       contexts.permissions   -> permissionsCtx,
@@ -66,9 +58,9 @@
       contexts.projects      -> projectsCtx,
       contexts.realms        -> realmsCtx,
       contexts.identities    -> identitiesCtx,
+      contexts.acls          -> aclsCtx,
       contexts.search        -> searchCtx
     )
->>>>>>> 0fcbc894
   )
   make[ActorSystem[Nothing]].from(ActorSystem[Nothing](Behaviors.empty, "delta", config))
   make[Materializer].from((as: ActorSystem[Nothing]) => SystemMaterializer(as).materializer)
