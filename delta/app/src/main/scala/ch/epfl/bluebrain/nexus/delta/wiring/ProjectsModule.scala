package ch.epfl.bluebrain.nexus.delta.wiring

import akka.actor.typed.ActorSystem
import cats.effect.Clock
import ch.epfl.bluebrain.nexus.delta.Main.pluginsMaxPriority
import ch.epfl.bluebrain.nexus.delta.config.AppConfig
import ch.epfl.bluebrain.nexus.delta.kernel.utils.UUIDF
import ch.epfl.bluebrain.nexus.delta.rdf.Vocabulary.contexts
import ch.epfl.bluebrain.nexus.delta.rdf.jsonld.context.{ContextValue, RemoteContextResolution}
import ch.epfl.bluebrain.nexus.delta.rdf.utils.JsonKeyOrdering
import ch.epfl.bluebrain.nexus.delta.routes.ProjectsRoutes
import ch.epfl.bluebrain.nexus.delta.sdk._
import ch.epfl.bluebrain.nexus.delta.sdk.eventlog.EventLogUtils.databaseEventLog
import ch.epfl.bluebrain.nexus.delta.sdk.model.projects.{ApiMappings, ProjectEvent}
import ch.epfl.bluebrain.nexus.delta.sdk.model.{BaseUri, Envelope}
import ch.epfl.bluebrain.nexus.delta.service.projects.{ProjectReferenceExchange, ProjectsImpl}
import ch.epfl.bluebrain.nexus.delta.sourcing.EventLog
import izumi.distage.model.definition.{Id, ModuleDef}
import monix.bio.UIO
import monix.execution.Scheduler

/**
  * Projects wiring
  */
object ProjectsModule extends ModuleDef {

  implicit private val classLoader = getClass.getClassLoader

  final case class ApiMappingsCollection(value: Set[ApiMappings]) {
    def merge: ApiMappings = value.foldLeft(ApiMappings.empty)(_ + _)
  }

  make[EventLog[Envelope[ProjectEvent]]].fromEffect { databaseEventLog[ProjectEvent](_, _) }

  make[ApiMappingsCollection].from { (mappings: Set[ApiMappings]) =>
    ApiMappingsCollection(mappings)
  }

  make[Projects].fromEffect {
    (
        config: AppConfig,
        eventLog: EventLog[Envelope[ProjectEvent]],
        organizations: Organizations,
        baseUri: BaseUri,
        as: ActorSystem[Nothing],
        clock: Clock[UIO],
        uuidF: UUIDF,
        scheduler: Scheduler,
        scopeInitializations: Set[ScopeInitialization],
        mappings: ApiMappingsCollection
    ) =>
      ProjectsImpl(
        config.projects,
        eventLog,
        organizations,
        scopeInitializations,
        mappings.merge
      )(baseUri, uuidF, as, scheduler, clock)
  }

  make[ProjectsRoutes].from {
    (
        config: AppConfig,
        identities: Identities,
        acls: Acls,
        projects: Projects,
        baseUri: BaseUri,
        s: Scheduler,
        cr: RemoteContextResolution @Id("aggregate"),
        ordering: JsonKeyOrdering
    ) =>
      new ProjectsRoutes(identities, acls, projects)(baseUri, config.projects.pagination, s, cr, ordering)
  }

<<<<<<< HEAD
  many[RemoteContextResolution].addEffect(ContextValue.fromFile("contexts/projects.json").map { ctx =>
    RemoteContextResolution.fixed(contexts.projects -> ctx)
  })
=======
  many[EventExchange].add { (projects: Projects, cr: RemoteContextResolution @Id("aggregate")) =>
    Projects.eventExchange(projects)(cr)
  }
  many[RemoteContextResolution].addEffect(
    for {
      projectsCtx     <- ContextValue.fromFile("contexts/projects.json")
      projectsMetaCtx <- ContextValue.fromFile("contexts/projects-metadata.json")
    } yield RemoteContextResolution.fixed(
      contexts.projects         -> projectsCtx,
      contexts.projectsMetadata -> projectsMetaCtx
    )
  )
>>>>>>> e6acd9a7

  many[PriorityRoute].add { (route: ProjectsRoutes) => PriorityRoute(pluginsMaxPriority + 7, route.routes) }

  make[ProjectReferenceExchange]
  many[ReferenceExchange].ref[ProjectReferenceExchange]
}<|MERGE_RESOLUTION|>--- conflicted
+++ resolved
@@ -72,14 +72,6 @@
       new ProjectsRoutes(identities, acls, projects)(baseUri, config.projects.pagination, s, cr, ordering)
   }
 
-<<<<<<< HEAD
-  many[RemoteContextResolution].addEffect(ContextValue.fromFile("contexts/projects.json").map { ctx =>
-    RemoteContextResolution.fixed(contexts.projects -> ctx)
-  })
-=======
-  many[EventExchange].add { (projects: Projects, cr: RemoteContextResolution @Id("aggregate")) =>
-    Projects.eventExchange(projects)(cr)
-  }
   many[RemoteContextResolution].addEffect(
     for {
       projectsCtx     <- ContextValue.fromFile("contexts/projects.json")
@@ -89,7 +81,6 @@
       contexts.projectsMetadata -> projectsMetaCtx
     )
   )
->>>>>>> e6acd9a7
 
   many[PriorityRoute].add { (route: ProjectsRoutes) => PriorityRoute(pluginsMaxPriority + 7, route.routes) }
 
