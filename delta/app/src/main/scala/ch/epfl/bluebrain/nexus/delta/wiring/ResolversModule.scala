package ch.epfl.bluebrain.nexus.delta.wiring

import akka.actor.typed.ActorSystem
import cats.effect.Clock
import ch.epfl.bluebrain.nexus.delta.Main.pluginsMaxPriority
import ch.epfl.bluebrain.nexus.delta.config.AppConfig
import ch.epfl.bluebrain.nexus.delta.kernel.utils.UUIDF
import ch.epfl.bluebrain.nexus.delta.rdf.Vocabulary.contexts
import ch.epfl.bluebrain.nexus.delta.rdf.jsonld.api.JsonLdApi
import ch.epfl.bluebrain.nexus.delta.rdf.jsonld.context.{ContextValue, RemoteContextResolution}
import ch.epfl.bluebrain.nexus.delta.rdf.utils.JsonKeyOrdering
import ch.epfl.bluebrain.nexus.delta.routes.ResolversRoutes
import ch.epfl.bluebrain.nexus.delta.sdk._
import ch.epfl.bluebrain.nexus.delta.sdk.eventlog.EventLogUtils.databaseEventLog
import ch.epfl.bluebrain.nexus.delta.sdk.model._
import ch.epfl.bluebrain.nexus.delta.sdk.model.projects.ApiMappings
import ch.epfl.bluebrain.nexus.delta.sdk.model.resolvers.{MultiResolution, ResolverContextResolution, ResolverEvent}
import ch.epfl.bluebrain.nexus.delta.service.resolvers.ResolversImpl.{ResolversAggregate, ResolversCache}
import ch.epfl.bluebrain.nexus.delta.service.resolvers.{ResolverEventExchange, ResolversDeletion, ResolversImpl}
import ch.epfl.bluebrain.nexus.delta.service.utils.ResolverScopeInitialization
import ch.epfl.bluebrain.nexus.delta.sourcing.{DatabaseCleanup, EventLog}
import izumi.distage.model.definition.{Id, ModuleDef}
import monix.bio.UIO
import monix.execution.Scheduler

/**
  * Resolvers wiring
  */
object ResolversModule extends ModuleDef {
  implicit private val classLoader: ClassLoader = getClass.getClassLoader

  make[EventLog[Envelope[ResolverEvent]]].fromEffect { databaseEventLog[ResolverEvent](_, _) }

  make[ResolversCache].from { (config: AppConfig, as: ActorSystem[Nothing]) =>
    ResolversImpl.cache(config.resolvers)(as)
  }

  make[ResolversAggregate].fromEffect {
    (
        config: AppConfig,
        cache: ResolversCache,
        resourceIdCheck: ResourceIdCheck,
        as: ActorSystem[Nothing],
        clock: Clock[UIO]
    ) =>
      ResolversImpl.aggregate(config.resources.aggregate, cache, resourceIdCheck)(as, clock)
  }

  make[Resolvers].fromEffect {
    (
        config: AppConfig,
        eventLog: EventLog[Envelope[ResolverEvent]],
        orgs: Organizations,
        projects: Projects,
        cache: ResolversCache,
        agg: ResolversAggregate,
<<<<<<< HEAD
=======
        api: JsonLdApi,
>>>>>>> defb4f2c
        resolverContextResolution: ResolverContextResolution,
        as: ActorSystem[Nothing],
        uuidF: UUIDF,
        scheduler: Scheduler
    ) =>
      ResolversImpl(
        config.resolvers,
        eventLog,
        orgs,
        projects,
        resolverContextResolution,
        cache,
        agg
<<<<<<< HEAD
      )(uuidF, scheduler, as)
=======
      )(api, uuidF, scheduler, as)
>>>>>>> defb4f2c
  }

  many[ResourcesDeletion].add {
    (cache: ResolversCache, agg: ResolversAggregate, resolvers: Resolvers, dbCleanup: DatabaseCleanup) =>
      ResolversDeletion(cache, agg, resolvers, dbCleanup)
  }

  many[ProjectReferenceFinder].add { (resolvers: Resolvers) =>
    Resolvers.projectReferenceFinder(resolvers)
  }

  make[MultiResolution].from {
    (acls: Acls, projects: Projects, resolvers: Resolvers, exchanges: Set[ReferenceExchange]) =>
      MultiResolution(
        projects,
        ResolverResolution(acls, resolvers, exchanges.toList)
      )
  }

  make[ResolversRoutes].from {
    (
        config: AppConfig,
        identities: Identities,
        acls: Acls,
        organizations: Organizations,
        projects: Projects,
        resolvers: Resolvers,
        indexingAction: IndexingAction @Id("aggregate"),
        multiResolution: MultiResolution,
        baseUri: BaseUri,
        s: Scheduler,
        cr: RemoteContextResolution @Id("aggregate"),
        ordering: JsonKeyOrdering
    ) =>
      new ResolversRoutes(identities, acls, organizations, projects, resolvers, multiResolution, indexingAction)(
        baseUri,
        config.resolvers.pagination,
        s,
        cr,
        ordering
      )
  }

  make[ResolverScopeInitialization]
  many[ScopeInitialization].ref[ResolverScopeInitialization]

  many[ApiMappings].add(Resolvers.mappings)

  many[ResourceToSchemaMappings].add(Resolvers.resourcesToSchemas)

  many[MetadataContextValue].addEffect(MetadataContextValue.fromFile("contexts/resolvers-metadata.json"))

  many[RemoteContextResolution].addEffect(
    for {
      resolversCtx     <- ContextValue.fromFile("contexts/resolvers.json")
      resolversMetaCtx <- ContextValue.fromFile("contexts/resolvers-metadata.json")
    } yield RemoteContextResolution.fixed(
      contexts.resolvers         -> resolversCtx,
      contexts.resolversMetadata -> resolversMetaCtx
    )
  )
  many[PriorityRoute].add { (route: ResolversRoutes) => PriorityRoute(pluginsMaxPriority + 9, route.routes) }

  many[ReferenceExchange].add { (resolvers: Resolvers, baseUri: BaseUri) =>
    Resolvers.referenceExchange(resolvers)(baseUri)
  }

  make[ResolverEventExchange]
  many[EventExchange].ref[ResolverEventExchange]
  many[EventExchange].named("resources").ref[ResolverEventExchange]
  many[EntityType].add(EntityType(Resolvers.moduleType))

}<|MERGE_RESOLUTION|>--- conflicted
+++ resolved
@@ -54,10 +54,7 @@
         projects: Projects,
         cache: ResolversCache,
         agg: ResolversAggregate,
-<<<<<<< HEAD
-=======
         api: JsonLdApi,
->>>>>>> defb4f2c
         resolverContextResolution: ResolverContextResolution,
         as: ActorSystem[Nothing],
         uuidF: UUIDF,
@@ -71,11 +68,7 @@
         resolverContextResolution,
         cache,
         agg
-<<<<<<< HEAD
-      )(uuidF, scheduler, as)
-=======
       )(api, uuidF, scheduler, as)
->>>>>>> defb4f2c
   }
 
   many[ResourcesDeletion].add {
