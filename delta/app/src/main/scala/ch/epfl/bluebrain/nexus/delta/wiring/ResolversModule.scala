package ch.epfl.bluebrain.nexus.delta.wiring

import akka.actor.typed.ActorSystem
import cats.effect.Clock
import ch.epfl.bluebrain.nexus.delta.Main.pluginsMaxPriority
import ch.epfl.bluebrain.nexus.delta.config.AppConfig
import ch.epfl.bluebrain.nexus.delta.kernel.utils.UUIDF
import ch.epfl.bluebrain.nexus.delta.rdf.Vocabulary.contexts
import ch.epfl.bluebrain.nexus.delta.rdf.jsonld.context.{ContextValue, RemoteContextResolution}
import ch.epfl.bluebrain.nexus.delta.rdf.utils.JsonKeyOrdering
import ch.epfl.bluebrain.nexus.delta.routes.ResolversRoutes
import ch.epfl.bluebrain.nexus.delta.sdk._
import ch.epfl.bluebrain.nexus.delta.sdk.eventlog.EventLogUtils.databaseEventLog
import ch.epfl.bluebrain.nexus.delta.sdk.model.projects.ApiMappings
import ch.epfl.bluebrain.nexus.delta.sdk.model.resolvers.{MultiResolution, ResolverContextResolution, ResolverEvent}
import ch.epfl.bluebrain.nexus.delta.sdk.model.{BaseUri, Envelope, ResourceToSchemaMappings}
import ch.epfl.bluebrain.nexus.delta.service.resolvers.{ResolverReferenceExchange, ResolversImpl}
import ch.epfl.bluebrain.nexus.delta.service.utils.ResolverScopeInitialization
import ch.epfl.bluebrain.nexus.delta.sourcing.EventLog
import izumi.distage.model.definition.{Id, ModuleDef}
import monix.bio.UIO
import monix.execution.Scheduler

/**
  * Resolvers wiring
  */
object ResolversModule extends ModuleDef {
  implicit private val classLoader = getClass.getClassLoader

  make[EventLog[Envelope[ResolverEvent]]].fromEffect { databaseEventLog[ResolverEvent](_, _) }

  make[Resolvers].fromEffect {
    (
        config: AppConfig,
        eventLog: EventLog[Envelope[ResolverEvent]],
        projects: Projects,
        resolverContextResolution: ResolverContextResolution,
        as: ActorSystem[Nothing],
        clock: Clock[UIO],
        uuidF: UUIDF,
        scheduler: Scheduler
    ) =>
      ResolversImpl(
        config.resolvers,
        eventLog,
        projects,
        resolverContextResolution
      )(uuidF, clock, scheduler, as)
  }

  make[MultiResolution].from {
    (acls: Acls, projects: Projects, resolvers: Resolvers, resources: Resources, schemas: Schemas) =>
      MultiResolution(
        projects,
        ResourceResolution.dataResource(acls, resolvers, resources),
        ResourceResolution.schemaResource(acls, resolvers, schemas)
      )
  }

  make[ResolversRoutes].from {
    (
        config: AppConfig,
        identities: Identities,
        acls: Acls,
        projects: Projects,
        resolvers: Resolvers,
        multiResolution: MultiResolution,
        baseUri: BaseUri,
        s: Scheduler,
        cr: RemoteContextResolution @Id("aggregate"),
        ordering: JsonKeyOrdering
    ) =>
      new ResolversRoutes(identities, acls, projects, resolvers, multiResolution)(
        baseUri,
        config.resolvers.pagination,
        s,
        cr,
        ordering
      )
  }

  make[ResolverScopeInitialization]
  many[ScopeInitialization].ref[ResolverScopeInitialization]

  many[ApiMappings].add(Resolvers.mappings)

  many[ResourceToSchemaMappings].add(Resolvers.resourcesToSchemas)

<<<<<<< HEAD
  many[RemoteContextResolution].addEffect(ContextValue.fromFile("contexts/resolvers.json").map { ctx =>
    RemoteContextResolution.fixed(contexts.resolvers -> ctx)
  })
=======
  many[EventExchange].add { (resolvers: Resolvers, baseUri: BaseUri, cr: RemoteContextResolution @Id("aggregate")) =>
    Resolvers.eventExchange(resolvers)(baseUri, cr)
  }

  many[RemoteContextResolution].addEffect(
    for {
      resolversCtx     <- ContextValue.fromFile("contexts/resolvers.json")
      resolversMetaCtx <- ContextValue.fromFile("contexts/resolvers-metadata.json")
    } yield RemoteContextResolution.fixed(
      contexts.resolvers         -> resolversCtx,
      contexts.resolversMetadata -> resolversMetaCtx
    )
  )

>>>>>>> e6acd9a7
  many[PriorityRoute].add { (route: ResolversRoutes) => PriorityRoute(pluginsMaxPriority + 9, route.routes) }

  make[ResolverReferenceExchange]
  many[ReferenceExchange].ref[ResolverReferenceExchange]
}<|MERGE_RESOLUTION|>--- conflicted
+++ resolved
@@ -86,15 +86,6 @@
 
   many[ResourceToSchemaMappings].add(Resolvers.resourcesToSchemas)
 
-<<<<<<< HEAD
-  many[RemoteContextResolution].addEffect(ContextValue.fromFile("contexts/resolvers.json").map { ctx =>
-    RemoteContextResolution.fixed(contexts.resolvers -> ctx)
-  })
-=======
-  many[EventExchange].add { (resolvers: Resolvers, baseUri: BaseUri, cr: RemoteContextResolution @Id("aggregate")) =>
-    Resolvers.eventExchange(resolvers)(baseUri, cr)
-  }
-
   many[RemoteContextResolution].addEffect(
     for {
       resolversCtx     <- ContextValue.fromFile("contexts/resolvers.json")
@@ -104,8 +95,6 @@
       contexts.resolversMetadata -> resolversMetaCtx
     )
   )
-
->>>>>>> e6acd9a7
   many[PriorityRoute].add { (route: ResolversRoutes) => PriorityRoute(pluginsMaxPriority + 9, route.routes) }
 
   make[ResolverReferenceExchange]
