package ch.epfl.bluebrain.nexus.delta.wiring

import akka.actor.typed.ActorSystem
import cats.effect.Clock
import ch.epfl.bluebrain.nexus.delta.Main.pluginsMaxPriority
import ch.epfl.bluebrain.nexus.delta.config.AppConfig
import ch.epfl.bluebrain.nexus.delta.kernel.utils.UUIDF
import ch.epfl.bluebrain.nexus.delta.rdf.Vocabulary.contexts
import ch.epfl.bluebrain.nexus.delta.rdf.jsonld.context.{ContextValue, RemoteContextResolution}
import ch.epfl.bluebrain.nexus.delta.rdf.utils.JsonKeyOrdering
import ch.epfl.bluebrain.nexus.delta.routes.SchemasRoutes
import ch.epfl.bluebrain.nexus.delta.sdk._
import ch.epfl.bluebrain.nexus.delta.sdk.eventlog.EventLogUtils.databaseEventLog
import ch.epfl.bluebrain.nexus.delta.sdk.model.projects.ApiMappings
import ch.epfl.bluebrain.nexus.delta.sdk.model.resolvers.ResolverContextResolution
import ch.epfl.bluebrain.nexus.delta.sdk.model.schemas.SchemaEvent
import ch.epfl.bluebrain.nexus.delta.sdk.model.{BaseUri, Envelope, ResourceToSchemaMappings}
import ch.epfl.bluebrain.nexus.delta.service.schemas.{SchemaReferenceExchange, SchemasImpl}
import ch.epfl.bluebrain.nexus.delta.sourcing.EventLog
import izumi.distage.model.definition.{Id, ModuleDef}
import monix.bio.UIO
import monix.execution.Scheduler

/**
  * Schemas wiring
  */
object SchemasModule extends ModuleDef {
  implicit private val classLoader = getClass.getClassLoader

  make[EventLog[Envelope[SchemaEvent]]].fromEffect { databaseEventLog[SchemaEvent](_, _) }

  make[Schemas].fromEffect {
    (
        config: AppConfig,
        eventLog: EventLog[Envelope[SchemaEvent]],
        organizations: Organizations,
        projects: Projects,
        schemaImports: SchemaImports,
        resolverContextResolution: ResolverContextResolution,
        clock: Clock[UIO],
        uuidF: UUIDF,
        as: ActorSystem[Nothing]
    ) =>
      SchemasImpl(
        organizations,
        projects,
        schemaImports,
        resolverContextResolution,
        config.schemas,
        eventLog
      )(uuidF, as, clock)
  }

  many[ApiMappings].add(Schemas.mappings)

  many[ResourceToSchemaMappings].add(Schemas.resourcesToSchemas)

  make[SchemaImports].from {
    (
        acls: Acls,
        resolvers: Resolvers,
        resources: Resources,
        schemas: Schemas
    ) =>
      SchemaImports(acls, resolvers, schemas, resources)
  }

  make[SchemasRoutes].from {
    (
        identities: Identities,
        acls: Acls,
        organizations: Organizations,
        projects: Projects,
        schemas: Schemas,
        baseUri: BaseUri,
        s: Scheduler,
        cr: RemoteContextResolution @Id("aggregate"),
        ordering: JsonKeyOrdering
    ) =>
      new SchemasRoutes(identities, acls, organizations, projects, schemas)(baseUri, s, cr, ordering)
  }

  many[ApiMappings].add(Schemas.mappings)

  many[ResourceToSchemaMappings].add(Schemas.resourcesToSchemas)

<<<<<<< HEAD
  many[RemoteContextResolution].addEffect(ContextValue.fromFile("contexts/shacl.json").map { ctx =>
    RemoteContextResolution.fixed(contexts.shacl -> ctx)
  })
=======
  many[EventExchange].add { (schemas: Schemas) => Schemas.eventExchange(schemas) }

  many[RemoteContextResolution].addEffect(
    for {
      shaclCtx       <- ContextValue.fromFile("contexts/shacl.json")
      schemasMetaCtx <- ContextValue.fromFile("contexts/schemas-metadata.json")
    } yield RemoteContextResolution.fixed(
      contexts.shacl           -> shaclCtx,
      contexts.schemasMetadata -> schemasMetaCtx
    )
  )
>>>>>>> e6acd9a7

  many[PriorityRoute].add { (route: SchemasRoutes) => PriorityRoute(pluginsMaxPriority + 8, route.routes) }

  make[SchemaReferenceExchange]
  many[ReferenceExchange].ref[SchemaReferenceExchange]
}<|MERGE_RESOLUTION|>--- conflicted
+++ resolved
@@ -84,13 +84,6 @@
 
   many[ResourceToSchemaMappings].add(Schemas.resourcesToSchemas)
 
-<<<<<<< HEAD
-  many[RemoteContextResolution].addEffect(ContextValue.fromFile("contexts/shacl.json").map { ctx =>
-    RemoteContextResolution.fixed(contexts.shacl -> ctx)
-  })
-=======
-  many[EventExchange].add { (schemas: Schemas) => Schemas.eventExchange(schemas) }
-
   many[RemoteContextResolution].addEffect(
     for {
       shaclCtx       <- ContextValue.fromFile("contexts/shacl.json")
@@ -100,7 +93,6 @@
       contexts.schemasMetadata -> schemasMetaCtx
     )
   )
->>>>>>> e6acd9a7
 
   many[PriorityRoute].add { (route: SchemasRoutes) => PriorityRoute(pluginsMaxPriority + 8, route.routes) }
 
