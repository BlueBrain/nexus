--- conflicted
+++ resolved
@@ -28,10 +28,7 @@
   */
 class MainSuite extends NexusSuite with MainSuite.Fixture {
 
-<<<<<<< HEAD
-=======
   // The default timeout of 30s is slightly too short for the GitHub free runners
->>>>>>> 7e1d8361
   override val munitIOTimeout: Duration = Duration(60, "s")
 
   private val pluginsParentPath  = Paths.get("target/plugins").toAbsolutePath
