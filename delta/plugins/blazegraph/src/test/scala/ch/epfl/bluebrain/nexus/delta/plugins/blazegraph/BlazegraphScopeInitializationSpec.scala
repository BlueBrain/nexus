--- conflicted
+++ resolved
@@ -64,14 +64,7 @@
       aggregate,
       keyValueStore,
       pagination,
-<<<<<<< HEAD
-      cacheIndexing,
-      externalIndexing,
-      keyValueStore,
-      pagination
-=======
       externalIndexing
->>>>>>> 78f989a5
     )
 
     (for {
