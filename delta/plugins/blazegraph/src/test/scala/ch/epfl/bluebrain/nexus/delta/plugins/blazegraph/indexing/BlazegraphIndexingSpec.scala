package ch.epfl.bluebrain.nexus.delta.plugins.blazegraph.indexing

import akka.persistence.query.Sequence
import ch.epfl.bluebrain.nexus.delta.kernel.RetryStrategyConfig
import ch.epfl.bluebrain.nexus.delta.kernel.utils.UUIDF
import ch.epfl.bluebrain.nexus.delta.plugins.blazegraph.BlazegraphDocker.blazegraphHostConfig
import ch.epfl.bluebrain.nexus.delta.plugins.blazegraph.BlazegraphViews
import ch.epfl.bluebrain.nexus.delta.plugins.blazegraph.client.SparqlResults.Binding
import ch.epfl.bluebrain.nexus.delta.plugins.blazegraph.client.{BlazegraphClient, SparqlQuery, SparqlResults}
import ch.epfl.bluebrain.nexus.delta.plugins.blazegraph.model.BlazegraphViewValue.IndexingBlazegraphViewValue
import ch.epfl.bluebrain.nexus.delta.plugins.blazegraph.model._
import ch.epfl.bluebrain.nexus.delta.rdf.IriOrBNode.Iri
import ch.epfl.bluebrain.nexus.delta.rdf.Vocabulary
import ch.epfl.bluebrain.nexus.delta.rdf.Vocabulary.nxv
import ch.epfl.bluebrain.nexus.delta.rdf.graph.Graph
import ch.epfl.bluebrain.nexus.delta.rdf.jsonld.ExpandedJsonLd
import ch.epfl.bluebrain.nexus.delta.rdf.jsonld.context.RemoteContextResolution
import ch.epfl.bluebrain.nexus.delta.rdf.syntax.uriSyntax
import ch.epfl.bluebrain.nexus.delta.sdk.Resources
import ch.epfl.bluebrain.nexus.delta.sdk.cache.{KeyValueStore, KeyValueStoreConfig}
import ch.epfl.bluebrain.nexus.delta.sdk.eventlog.EventLogUtils
import ch.epfl.bluebrain.nexus.delta.sdk.generators.ProjectGen
import ch.epfl.bluebrain.nexus.delta.sdk.http.{HttpClient, HttpClientConfig, HttpClientWorthRetry}
import ch.epfl.bluebrain.nexus.delta.sdk.model.IdSegment.IriSegment
import ch.epfl.bluebrain.nexus.delta.sdk.model.ResourceRef.Latest
import ch.epfl.bluebrain.nexus.delta.sdk.model._
import ch.epfl.bluebrain.nexus.delta.sdk.model.identities.Caller
import ch.epfl.bluebrain.nexus.delta.sdk.model.identities.Identity.{Authenticated, Group, User}
import ch.epfl.bluebrain.nexus.delta.sdk.model.projects.{ProjectBase, ProjectRef}
import ch.epfl.bluebrain.nexus.delta.sdk.syntax._
import ch.epfl.bluebrain.nexus.delta.sdk.testkit._
import ch.epfl.bluebrain.nexus.delta.sourcing.EventLog
import ch.epfl.bluebrain.nexus.delta.sourcing.config.ExternalIndexingConfig
import ch.epfl.bluebrain.nexus.delta.sourcing.projections._
import ch.epfl.bluebrain.nexus.testkit.{IOFixedClock, IOValues, TestHelpers}
import monix.execution.Scheduler
import org.scalatest.concurrent.Eventually
import org.scalatest.time.{Millis, Span}
import org.scalatest.{DoNotDiscover, EitherValues, Inspectors}

import java.time.format.DateTimeFormatter
import java.time.{Instant, ZoneOffset}
import scala.concurrent.duration._

@DoNotDiscover
class BlazegraphIndexingSpec
    extends AbstractDBSpec
    with EitherValues
    with Inspectors
    with IOFixedClock
    with IOValues
    with TestHelpers
    with ConfigFixtures
    with Eventually {

  implicit val uuidF: UUIDF                 = UUIDF.random
  implicit val sc: Scheduler                = Scheduler.global
  val realm                                 = Label.unsafe("myrealm")
  val bob                                   = User("Bob", realm)
  implicit val caller: Caller               = Caller(bob, Set(bob, Group("mygroup", realm), Authenticated(realm)))
  implicit val baseUri: BaseUri             = BaseUri("http://localhost", Label.unsafe("v1"))
  implicit val rcr: RemoteContextResolution = RemoteContextResolution.fixed(
    Vocabulary.contexts.metadata -> jsonContentOf("/contexts/metadata.json"),
    contexts.blazegraph          -> jsonContentOf("/contexts/blazegraph.json")
  )

  val viewId = IriSegment(Iri.unsafe("https://example.com"))

  val indexingValue = IndexingBlazegraphViewValue(
    Set.empty,
    Set.empty,
    None,
    includeMetadata = false,
    includeDeprecated = false,
    defaultPermission
  )

  val allowedPerms = Set(defaultPermission)

  val perms        = PermissionsDummy(allowedPerms).accepted
  val org          = Label.unsafe("org")
  val base         = nxv.base
  val project1     = ProjectGen.project("org", "proj", base = base)
  val project2     = ProjectGen.project("org", "proj2", base = base)
  val projectRef   = project1.ref
  def projectSetup =
    ProjectSetup
      .init(
        orgsToCreate = org :: Nil,
        projectsToCreate = project1 :: project2 :: Nil,
        projectsToDeprecate = Nil,
        organizationsToDeprecate = Nil
      )

  val config = BlazegraphViewsConfig(
    "http://localhost",
    None,
    httpClientConfig,
    aggregate,
    keyValueStore,
    pagination,
<<<<<<< HEAD
    cacheIndexing,
    externalIndexing,
    keyValueStore,
    pagination
=======
    externalIndexing
>>>>>>> 78f989a5
  )

  implicit val kvCfg: KeyValueStoreConfig          = config.keyValueStore
  implicit val externalCfg: ExternalIndexingConfig = config.indexing

  val idPrefix = Iri.unsafe("https://example.com")

  val id1Proj1 = idPrefix / "id1Proj1"
  val id2Proj1 = idPrefix / "id2Proj1"
  val id3Proj1 = idPrefix / "id3Proj1"
  val id1Proj2 = idPrefix / "id1Proj2"
  val id2Proj2 = idPrefix / "id2Proj2"
  val id3Proj2 = idPrefix / "id3Proj2"

  val value1Proj1     = 1
  val value2Proj1     = 2
  val value3Proj1     = 3
  val value1Proj2     = 4
  val value2Proj2     = 5
  val value3Proj2     = 6
  val value1rev2Proj1 = 7

  val schema1 = idPrefix / "Schema1"
  val schema2 = idPrefix / "Schema2"

  val type1 = idPrefix / "Type1"
  val type2 = idPrefix / "Type2"
  val type3 = idPrefix / "Type3"

  val res1Proj1     = resourceFor(id1Proj1, project1.ref, type1, false, schema1, value1Proj1)
  val res2Proj1     = resourceFor(id2Proj1, project1.ref, type2, false, schema2, value2Proj1)
  val res3Proj1     = resourceFor(id3Proj1, project1.ref, type1, true, schema1, value3Proj1)
  val res1Proj2     = resourceFor(id1Proj2, project2.ref, type1, false, schema1, value1Proj2)
  val res2Proj2     = resourceFor(id2Proj2, project2.ref, type2, false, schema2, value2Proj2)
  val res3Proj2     = resourceFor(id3Proj2, project2.ref, type1, true, schema2, value3Proj2)
  val res1rev2Proj1 = resourceFor(id1Proj1, project1.ref, type3, false, schema1, value1rev2Proj1)

  val messages: List[Message[ResourceF[Graph]]] =
    List(res1Proj1, res2Proj1, res3Proj1, res1Proj2, res2Proj2, res3Proj2, res1rev2Proj1).zipWithIndex
      .map { case (res, i) =>
        SuccessMessage(Sequence(i.toLong), res.updatedAt, res.id.toString, i.toLong, res, Vector.empty)
      }
  val resourcesForProject                       = Map(
    project1.ref -> Set(res1Proj1.id, res2Proj1.id, res3Proj1.id, res1rev2Proj1.id),
    project2.ref -> Set(res1Proj2.id, res2Proj2.id, res3Proj2.id)
  )

  val globalEventLog      = new GlobalMessageEventLogDummy[ResourceF[Graph]](
    messages,
    (projectRef, msg) => {
      msg match {
        case success: SuccessMessage[ResourceF[Graph]] =>
          resourcesForProject.getOrElse(projectRef, Set.empty).contains(success.value.id)
        case _                                         => false
      }
    },
    (_, _) => true,
    (_, _) => true
  )
  implicit val httpConfig = HttpClientConfig(RetryStrategyConfig.AlwaysGiveUp, HttpClientWorthRetry.never)
  val httpClient          = HttpClient()
  val blazegraphClient    = BlazegraphClient(httpClient, blazegraphHostConfig.endpoint, None)
  val projection          = Projection.inMemory(()).accepted

  val cache: KeyValueStore[ProjectionId, ProjectionProgress[Unit]] =
    KeyValueStore.distributed[ProjectionId, ProjectionProgress[Unit]](
      "BlazegraphViewsProgress",
      (_, progress) =>
        progress.offset match {
          case Sequence(v) => v
          case _           => 0L
        }
    )

  implicit val patience: PatienceConfig                         =
    PatienceConfig(15.seconds, Span(1000, Millis))
  implicit val bindingsOrdering: Ordering[Map[String, Binding]] =
    Ordering.by(map => s"${map.keys.toSeq.sorted.mkString}${map.values.map(_.value).toSeq.sorted.mkString}")

  private def selectALlFrom(index: String): SparqlResults =
    blazegraphClient.query(Set(index), SparqlQuery("SELECT * WHERE {?s ?p ?o} ORDER BY ?s")).accepted

  val views: BlazegraphViews = (for {
    eventLog         <- EventLog.postgresEventLog[Envelope[BlazegraphViewEvent]](EventLogUtils.toEnvelope).hideErrors
    (orgs, projects) <- projectSetup
    coordinator      <- BlazegraphIndexingCoordinator(globalEventLog, blazegraphClient, projection, cache, config)
    views            <- BlazegraphViews(config, eventLog, perms, orgs, projects, coordinator)
  } yield views).accepted

  "BlazegraphIndexing" should {

    "index resources for project1" in {
      val project1View     = views.create(viewId, project1.ref, indexingValue).accepted.asInstanceOf[IndexingViewResource]
      val index            = project1View.index
      val expectedBindings =
        List(bindingsFor(res2Proj1, value2Proj1), bindingsFor(res1rev2Proj1, value1rev2Proj1)).flatten
      eventually {
        selectALlFrom(index).results.bindings.sorted shouldEqual expectedBindings.sorted
      }
    }
    "index resources for project2" in {
      val project2View     = views.create(viewId, project2.ref, indexingValue).accepted.asInstanceOf[IndexingViewResource]
      val index            = project2View.index
      val expectedBindings =
        List(bindingsFor(res1Proj2, value1Proj2), bindingsFor(res2Proj2, value2Proj2)).flatten
      eventually {
        selectALlFrom(index).results.bindings.sorted shouldEqual expectedBindings.sorted
      }
    }
    "index resources with metadata" in {
      val indexVal         = indexingValue.copy(includeMetadata = true)
      val project1View     = views.update(viewId, project1.ref, 1L, indexVal).accepted.asInstanceOf[IndexingViewResource]
      val index            = project1View.index
      val expectedBindings =
        List(
          bindingsWithMetadataFor(res2Proj1, value2Proj1, project1.ref),
          bindingsWithMetadataFor(res1rev2Proj1, value1rev2Proj1, project1.ref)
        ).flatten
      eventually {
        selectALlFrom(index).results.bindings.sorted shouldEqual expectedBindings.sorted
      }

    }
    "index resources including deprecated" in {
      val indexVal         = indexingValue.copy(includeDeprecated = true)
      val project1View     = views.update(viewId, project1.ref, 2L, indexVal).accepted.asInstanceOf[IndexingViewResource]
      val index            = project1View.index
      val expectedBindings =
        List(
          bindingsFor(res2Proj1, value2Proj1),
          bindingsFor(res3Proj1, value3Proj1),
          bindingsFor(res1rev2Proj1, value1rev2Proj1)
        ).flatten
      eventually {
        selectALlFrom(index).results.bindings.sorted shouldEqual expectedBindings.sorted
      }
    }
    "index resources constrained by schema" in {
      val indexVal         = indexingValue.copy(includeDeprecated = true, resourceSchemas = Set(schema1))
      val project1View     = views.update(viewId, project1.ref, 3L, indexVal).accepted.asInstanceOf[IndexingViewResource]
      val index            = project1View.index
      val expectedBindings =
        List(
          bindingsFor(res3Proj1, value3Proj1),
          bindingsFor(res1rev2Proj1, value1rev2Proj1)
        ).flatten
      eventually {
        selectALlFrom(index).results.bindings.sorted shouldEqual expectedBindings.sorted
      }
    }

    "cache projection for view" in {
      val projectionId = views.fetch(viewId, project1.ref).accepted.asInstanceOf[IndexingViewResource].projectionId
      cache.get(projectionId).accepted.value shouldEqual ProjectionProgress(Sequence(6), Instant.EPOCH, 4, 1, 0, 0)
    }

    "index resources with type" in {
      val indexVal         = indexingValue.copy(includeDeprecated = true, resourceTypes = Set(type1))
      val project1View     = views.update(viewId, project1.ref, 4L, indexVal).accepted.asInstanceOf[IndexingViewResource]
      val index            = project1View.index
      val expectedBindings = bindingsFor(res3Proj1, value3Proj1)
      eventually {
        selectALlFrom(index).results.bindings.sorted shouldEqual expectedBindings.sorted
      }
      val previous         = views.fetchAt(viewId, project1.ref, 4L).accepted.asInstanceOf[IndexingViewResource]
      blazegraphClient.existsNamespace(previous.index).accepted shouldEqual false
    }

  }

  def bindingsFor(resource: ResourceF[Graph], intValue: Int): List[Map[String, Binding]] =
    List(
      Map(
        "s" -> Binding("uri", resource.id.toString),
        "p" -> Binding("uri", "https://bluebrain.github.io/nexus/vocabulary/bool"),
        "o" -> Binding("literal", "false", None, Some("http://www.w3.org/2001/XMLSchema#boolean"))
      ),
      Map(
        "s" -> Binding("uri", resource.id.toString),
        "p" -> Binding("uri", "https://bluebrain.github.io/nexus/vocabulary/number"),
        "o" -> Binding("literal", intValue.toString, None, Some("http://www.w3.org/2001/XMLSchema#integer"))
      ),
      Map(
        "s" -> Binding("uri", resource.id.toString),
        "p" -> Binding("uri", "http://www.w3.org/1999/02/22-rdf-syntax-ns#type"),
        "o" -> Binding("uri", resource.types.head.toString)
      )
    )

  def bindingsWithMetadataFor(
      resource: ResourceF[Graph],
      intValue: Int,
      project: ProjectRef
  ): List[Map[String, Binding]] = {
    val blazegraphDateTimeFormatter = DateTimeFormatter.ofPattern("yyyy-MM-dd'T'HH:mm:ss.SSS'Z'")
    bindingsFor(resource, intValue) ++ List(
      Map(
        "s" -> Binding("uri", resource.id.toString),
        "p" -> Binding("uri", nxv.rev.iri.toString),
        "o" -> Binding("literal", resource.rev.toString, None, Some("http://www.w3.org/2001/XMLSchema#integer"))
      ),
      Map(
        "s" -> Binding("uri", resource.id.toString),
        "p" -> Binding("uri", nxv.deprecated.iri.toString),
        "o" -> Binding("literal", resource.deprecated.toString, None, Some("http://www.w3.org/2001/XMLSchema#boolean"))
      ),
      Map(
        "s" -> Binding("uri", resource.id.toString),
        "p" -> Binding("uri", nxv.createdAt.iri.toString),
        "o" -> Binding(
          "literal",
          resource.createdAt
            .atOffset(ZoneOffset.UTC)
            .format(blazegraphDateTimeFormatter),
          None,
          Some("http://www.w3.org/2001/XMLSchema#dateTime")
        )
      ),
      Map(
        "s" -> Binding("uri", resource.id.toString),
        "p" -> Binding("uri", nxv.updatedAt.iri.toString),
        "o" -> Binding(
          "literal",
          resource.updatedAt
            .atOffset(ZoneOffset.UTC)
            .format(blazegraphDateTimeFormatter),
          None,
          Some("http://www.w3.org/2001/XMLSchema#dateTime")
        )
      ),
      Map(
        "s" -> Binding("uri", resource.id.toString),
        "p" -> Binding("uri", nxv.createdBy.iri.toString),
        "o" -> Binding("uri", resource.createdBy.id.toString)
      ),
      Map(
        "s" -> Binding("uri", resource.id.toString),
        "p" -> Binding("uri", nxv.updatedBy.iri.toString),
        "o" -> Binding("uri", resource.updatedBy.id.toString)
      ),
      Map(
        "s" -> Binding("uri", resource.id.toString),
        "p" -> Binding("uri", nxv.constrainedBy.iri.toString),
        "o" -> Binding("uri", resource.schema.iri.toString)
      ),
      Map(
        "s" -> Binding("uri", resource.id.toString),
        "p" -> Binding("uri", nxv.project.iri.toString),
        "o" -> Binding("uri", ResourceUris.project(project).accessUri.toString)
      ),
      Map(
        "s" -> Binding("uri", resource.id.toString),
        "p" -> Binding("uri", nxv.self.iri.toString),
        "o" -> Binding("uri", resource.uris.accessUri.toString)
      ),
      Map(
        "s" -> Binding("uri", resource.id.toString),
        "p" -> Binding("uri", nxv.incoming.iri.toString),
        "o" -> Binding("uri", (resource.uris.accessUri / "incoming").toString)
      ),
      Map(
        "s" -> Binding("uri", resource.id.toString),
        "p" -> Binding("uri", nxv.outgoing.iri.toString),
        "o" -> Binding("uri", (resource.uris.accessUri / "outgoing").toString)
      )
    )
  }

  def resourceFor(id: Iri, project: ProjectRef, tpe: Iri, deprecated: Boolean, schema: Iri, value: Int)(implicit
      caller: Caller
  ): ResourceF[Graph] =
    ResourceF(
      id,
      ResourceUris.apply("resources", project, id)(Resources.mappings, ProjectBase.unsafe(base)),
      1L,
      Set(tpe),
      deprecated,
      Instant.EPOCH,
      caller.subject,
      Instant.EPOCH,
      caller.subject,
      Latest(schema),
      ExpandedJsonLd
        .expanded(
          jsonContentOf(
            "/indexing/expanded-resource.json",
            "id"     -> id,
            "type"   -> tpe,
            "number" -> value.toString
          )
        )
        .flatMap(_.toGraph)
        .value
    )

}<|MERGE_RESOLUTION|>--- conflicted
+++ resolved
@@ -99,14 +99,7 @@
     aggregate,
     keyValueStore,
     pagination,
-<<<<<<< HEAD
-    cacheIndexing,
-    externalIndexing,
-    keyValueStore,
-    pagination
-=======
     externalIndexing
->>>>>>> 78f989a5
   )
 
   implicit val kvCfg: KeyValueStoreConfig          = config.keyValueStore
