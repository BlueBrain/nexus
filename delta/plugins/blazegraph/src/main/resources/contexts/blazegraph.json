{
  "@context": {
    "@vocab": "https://bluebrain.github.io/nexus/vocabulary/",
    "resourceTypes": {
      "@type": "@id",
      "@container": "@set"
    },
    "resourceSchemas": {
      "@type": "@id",
      "@container": "@set"
    },
    "viewId": {
      "@type": "@id"
<<<<<<< HEAD
    }
=======
    },
    "_uuid": "https://bluebrain.github.io/nexus/vocabulary/uuid"
>>>>>>> ab9a78d0
  },
  "@id": "https://bluebrain.github.io/nexus/contexts/blazegraph.json"
}<|MERGE_RESOLUTION|>--- conflicted
+++ resolved
@@ -11,12 +11,8 @@
     },
     "viewId": {
       "@type": "@id"
-<<<<<<< HEAD
-    }
-=======
     },
     "_uuid": "https://bluebrain.github.io/nexus/vocabulary/uuid"
->>>>>>> ab9a78d0
   },
   "@id": "https://bluebrain.github.io/nexus/contexts/blazegraph.json"
 }