akka.actor {

  serializers {
    kryo = "io.altoo.akka.serialization.kryo.KryoSerializer"
    circeBlazegraph = "ch.epfl.bluebrain.nexus.delta.plugins.blazegraph.serialization.EventSerializer"
  }

  serialization-bindings {
    "ch.epfl.bluebrain.nexus.delta.plugins.blazegraph.model.BlazegraphViewEvent"                    = "circeBlazegraph"
    "ch.epfl.bluebrain.nexus.delta.plugins.blazegraph.model.BlazegraphViewValue"                    = "kryo"
  }
}

plugins.blazegraph {
  # set to false to skip loading the plugin
  enabled = true
  # the priority of the plugin
  priority = 3
  # the base uri to the Blazegraph HTTP endpoint
  base = "http://localhost:9999/blazegraph"
  # the Blazegraph HTTP endpoint credentials (uncomment if needed)
  # credentials {
  #  username = "username"
  #  password = "password"
  #}
  # configuration of the indexing Blazegraph client
  indexing-client {
    # the retry strategy for the http client
    retry = ${app.defaults.constant-retry-strategy}
    # the strategy to decide if it is worth retrying when an Http error occurs.
    # allowed strategies are 'always', 'never' or 'onServerError'.
    is-worth-retrying = "onServerError"
  }
<<<<<<< HEAD
  # configuration of the query Blazegraph client
  query-client {
      # the retry strategy for the http client
      retry = ${app.defaults.never-retry-strategy}
      # the strategy to decide if it is worth retrying when an Http error occurs.
      # allowed strategies are 'always', 'never' or 'onServerError'.
      is-worth-retrying = "never"
  }
=======
  # Blazegraph query timeout
  query-timeout = "1 minute"
>>>>>>> 780e3b7f
  # the storages aggregate configuration
  aggregate = ${app.defaults.aggregate}
  # the storages cache config
  key-value-store = ${app.defaults.key-value-store}
  # the storages pagination config
  pagination = ${app.defaults.pagination}
  # the Blazegraph views cache indexing config
  cache-indexing = ${app.defaults.cache-indexing}
  # the configuration concerning indexing documents into Blazegraph indices
  indexing {
    # the prefix to prepend to created indices
    prefix = "delta"
    # the maximum batching size, corresponding to the maximum number of Blazegraph documents uploaded on a bulk request.
    # in this window, duplicated persistence ids are discarded
    max-batch-size = 10
    # the maximum batching duration. In this window, duplicated persistence ids are discarded
    max-time-window = 500 millis
    # indexing retry strategy configuration
    retry = ${app.defaults.exponential-retry-strategy}
    # configuration for saving the progress of projections into the primary store
    projection  = ${app.defaults.persist-progress-config}
    # configuration for saving the progress of projections in the cache
    cache  = ${app.defaults.cache-progress-config}
  }
  # configuration of the maximum number of view references allowed on an aggregated view
  max-view-refs = 20
}<|MERGE_RESOLUTION|>--- conflicted
+++ resolved
@@ -31,7 +31,6 @@
     # allowed strategies are 'always', 'never' or 'onServerError'.
     is-worth-retrying = "onServerError"
   }
-<<<<<<< HEAD
   # configuration of the query Blazegraph client
   query-client {
       # the retry strategy for the http client
@@ -40,10 +39,8 @@
       # allowed strategies are 'always', 'never' or 'onServerError'.
       is-worth-retrying = "never"
   }
-=======
   # Blazegraph query timeout
   query-timeout = "1 minute"
->>>>>>> 780e3b7f
   # the storages aggregate configuration
   aggregate = ${app.defaults.aggregate}
   # the storages cache config
