--- conflicted
+++ resolved
@@ -65,12 +65,10 @@
       uuidF: UUIDF,
       as: ActorSystem[Nothing],
       scheduler: Scheduler
-  ): Task[BlazegraphIndexingCoordinator] =
+  ): Task[BlazegraphIndexingCoordinator] = {
+    val retryStrategy = RetryStrategy.retryOnNonFatal(config.indexing.retry, logger, "blazegraph indexing")
     Task
       .delay {
-        val retryStrategy =
-          RetryStrategy.retryOnNonFatal(config.indexing.retry, logger, "blazegraph indexing")
-
         IndexingStreamCoordinator[IndexingBlazegraphView](
           indexingController,
           fetchView(views, config),
@@ -80,14 +78,6 @@
           retryStrategy
         )
       }
-<<<<<<< HEAD
-      .tapEval { coordinator =>
-        IO.unless(MigrationState.isIndexingDisabled)(
-          BlazegraphViewsIndexing.startIndexingStreams(config.indexing.retry, views, coordinator)
-        )
-      }
-
-=======
       .tapEval(BlazegraphViewsIndexing.startIndexingStreams(config.indexing.retry, views, _))
->>>>>>> e0b8e2d3
+  }
 }