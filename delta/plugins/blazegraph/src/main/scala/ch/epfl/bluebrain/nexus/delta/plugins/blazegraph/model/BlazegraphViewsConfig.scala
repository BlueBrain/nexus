package ch.epfl.bluebrain.nexus.delta.plugins.blazegraph.model

import akka.http.scaladsl.model.Uri
import cats.syntax.all._
import ch.epfl.bluebrain.nexus.delta.kernel.Secret
import ch.epfl.bluebrain.nexus.delta.plugins.blazegraph.model.BlazegraphViewsConfig.Credentials
import ch.epfl.bluebrain.nexus.delta.sdk.cache.KeyValueStoreConfig
import ch.epfl.bluebrain.nexus.delta.sdk.http.HttpClientConfig
import ch.epfl.bluebrain.nexus.delta.sdk.model.search.PaginationConfig
import ch.epfl.bluebrain.nexus.delta.sourcing.config.{AggregateConfig, ExternalIndexingConfig}
import com.typesafe.config.Config
import pureconfig.error.CannotConvert
import pureconfig.generic.auto._
import pureconfig.generic.semiauto.deriveReader
import pureconfig.{ConfigReader, ConfigSource}

import scala.annotation.nowarn
import scala.util.Try

/**
  * Configuration for the Blazegraph views module.
  *
<<<<<<< HEAD
  * @param aggregate        configuration of the underlying aggregate
  * @param keyValueStore    configuration of the underlying key/value store
  * @param pagination       configuration for how pagination should behave in listing operations
  * @param cacheIndexing    configuration of the caching indexing process
  * @param indexing         configuration of the external indexing process
  * @param progressCache    configuration of the cache for view projection progress
  * @param incomingOutgoing pagination configuration for incoming/outgoing links
=======
  * @param base          the base uri to the Blazegraph HTTP endpoint
  * @param credentials   the Blazegraph HTTP endpoint credentials
  * @param client        configuration of the Blazegraph client
  * @param aggregate     configuration of the underlying aggregate
  * @param keyValueStore configuration of the underlying key/value store
  * @param pagination    configuration for how pagination should behave in listing operations
  * @param indexing      configuration of the external indexing process
>>>>>>> 78f989a5
  */
final case class BlazegraphViewsConfig(
    base: Uri,
    credentials: Option[Credentials],
    client: HttpClientConfig,
    aggregate: AggregateConfig,
    keyValueStore: KeyValueStoreConfig,
    pagination: PaginationConfig,
<<<<<<< HEAD
    cacheIndexing: CacheIndexingConfig,
    indexing: ExternalIndexingConfig,
    progressCache: KeyValueStoreConfig,
    incomingOutgoing: PaginationConfig
)
=======
    indexing: ExternalIndexingConfig
)

object BlazegraphViewsConfig {

  /**
    * The Blazegraph HTTP endpoint credentials
    *
    * @param username the credentials username
    * @param password the credentials password
    */
  final case class Credentials(username: String, password: Secret[String])

  /**
    * Converts a [[Config]] into an [[BlazegraphViewsConfig]]
    */
  def load(config: Config): BlazegraphViewsConfig =
    ConfigSource
      .fromConfig(config)
      .at("blazegraph")
      .loadOrThrow[BlazegraphViewsConfig]

  @nowarn("cat=unused")
  implicit private val uriConfigReader: ConfigReader[Uri] = ConfigReader.fromString(str =>
    Try(Uri(str))
      .filter(_.isAbsolute)
      .toEither
      .leftMap(err => CannotConvert(str, classOf[Uri].getSimpleName, err.getMessage))
  )

  implicit final val blazegraphViewsConfigConfigReader: ConfigReader[BlazegraphViewsConfig] =
    deriveReader[BlazegraphViewsConfig]
}
>>>>>>> 78f989a5
<|MERGE_RESOLUTION|>--- conflicted
+++ resolved
@@ -20,15 +20,6 @@
 /**
   * Configuration for the Blazegraph views module.
   *
-<<<<<<< HEAD
-  * @param aggregate        configuration of the underlying aggregate
-  * @param keyValueStore    configuration of the underlying key/value store
-  * @param pagination       configuration for how pagination should behave in listing operations
-  * @param cacheIndexing    configuration of the caching indexing process
-  * @param indexing         configuration of the external indexing process
-  * @param progressCache    configuration of the cache for view projection progress
-  * @param incomingOutgoing pagination configuration for incoming/outgoing links
-=======
   * @param base          the base uri to the Blazegraph HTTP endpoint
   * @param credentials   the Blazegraph HTTP endpoint credentials
   * @param client        configuration of the Blazegraph client
@@ -36,7 +27,6 @@
   * @param keyValueStore configuration of the underlying key/value store
   * @param pagination    configuration for how pagination should behave in listing operations
   * @param indexing      configuration of the external indexing process
->>>>>>> 78f989a5
   */
 final case class BlazegraphViewsConfig(
     base: Uri,
@@ -45,13 +35,6 @@
     aggregate: AggregateConfig,
     keyValueStore: KeyValueStoreConfig,
     pagination: PaginationConfig,
-<<<<<<< HEAD
-    cacheIndexing: CacheIndexingConfig,
-    indexing: ExternalIndexingConfig,
-    progressCache: KeyValueStoreConfig,
-    incomingOutgoing: PaginationConfig
-)
-=======
     indexing: ExternalIndexingConfig
 )
 
@@ -84,5 +67,4 @@
 
   implicit final val blazegraphViewsConfigConfigReader: ConfigReader[BlazegraphViewsConfig] =
     deriveReader[BlazegraphViewsConfig]
-}
->>>>>>> 78f989a5
+}