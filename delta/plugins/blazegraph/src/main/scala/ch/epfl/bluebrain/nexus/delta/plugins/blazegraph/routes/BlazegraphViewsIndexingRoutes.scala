package ch.epfl.bluebrain.nexus.delta.plugins.blazegraph.routes

import akka.http.scaladsl.server.Route
import cats.effect.IO
import cats.implicits._
import ch.epfl.bluebrain.nexus.delta.plugins.blazegraph.indexing.IndexingViewDef.ActiveViewDef
import ch.epfl.bluebrain.nexus.delta.plugins.blazegraph.model.BlazegraphViewRejection._
import ch.epfl.bluebrain.nexus.delta.plugins.blazegraph.model._
import ch.epfl.bluebrain.nexus.delta.plugins.blazegraph.model.permissions.{write => Write}
import ch.epfl.bluebrain.nexus.delta.plugins.blazegraph.routes.BlazegraphViewsIndexingRoutes.FetchIndexingView
import ch.epfl.bluebrain.nexus.delta.rdf.Vocabulary.contexts
import ch.epfl.bluebrain.nexus.delta.rdf.jsonld.context.JsonLdContext.keywords
import ch.epfl.bluebrain.nexus.delta.rdf.jsonld.context.{ContextValue, RemoteContextResolution}
import ch.epfl.bluebrain.nexus.delta.rdf.jsonld.encoder.JsonLdEncoder
import ch.epfl.bluebrain.nexus.delta.rdf.utils.JsonKeyOrdering
import ch.epfl.bluebrain.nexus.delta.sdk.acls.AclCheck
import ch.epfl.bluebrain.nexus.delta.sdk.circe.CirceUnmarshalling
import ch.epfl.bluebrain.nexus.delta.sdk.directives.{AuthDirectives, DeltaDirectives}
import ch.epfl.bluebrain.nexus.delta.sdk.identities.Identities
import ch.epfl.bluebrain.nexus.delta.sdk.implicits._
import ch.epfl.bluebrain.nexus.delta.sdk.marshalling.RdfMarshalling
import ch.epfl.bluebrain.nexus.delta.sdk.model.search.SearchResults.searchResultsJsonLdEncoder
import ch.epfl.bluebrain.nexus.delta.sdk.model.search.{PaginationConfig, SearchResults}
import ch.epfl.bluebrain.nexus.delta.sdk.model.{BaseUri, IdSegment}
import ch.epfl.bluebrain.nexus.delta.sourcing.ProgressStatistics
import ch.epfl.bluebrain.nexus.delta.sourcing.model.FailedElemLogRow.FailedElemData
import ch.epfl.bluebrain.nexus.delta.sourcing.model.{FailedElemLogRow, ProjectRef}
import ch.epfl.bluebrain.nexus.delta.sourcing.offset.Offset
import ch.epfl.bluebrain.nexus.delta.sourcing.projections.{ProjectionErrors, Projections}
import io.circe.Encoder
import io.circe.generic.semiauto.deriveEncoder
import io.circe.syntax._

class BlazegraphViewsIndexingRoutes(
    fetch: FetchIndexingView,
    identities: Identities,
    aclCheck: AclCheck,
    projections: Projections,
    projectionErrors: ProjectionErrors
)(implicit
    baseUri: BaseUri,
    cr: RemoteContextResolution,
    ordering: JsonKeyOrdering,
    pc: PaginationConfig
) extends AuthDirectives(identities, aclCheck)
    with CirceUnmarshalling
    with DeltaDirectives
    with RdfMarshalling
    with BlazegraphViewsDirectives {

  implicit private val viewStatisticEncoder: Encoder.AsObject[ProgressStatistics] =
    deriveEncoder[ProgressStatistics].mapJsonObject(_.add(keywords.tpe, "ViewStatistics".asJson))

  implicit private val viewStatisticJsonLdEncoder: JsonLdEncoder[ProgressStatistics] =
    JsonLdEncoder.computeFromCirce(ContextValue(contexts.statistics))

  def routes: Route =
    pathPrefix("views") {
      extractCaller { implicit caller =>
        projectRef { implicit project =>
          idSegment { id =>
            concat(
              // Fetch a blazegraph view statistics
              (pathPrefix("statistics") & get & pathEndOrSingleSlash) {
                authorizeFor(project, permissions.read).apply {
                  emit(
                    fetch(id, project)
                      .flatMap(v => projections.statistics(project, v.selectFilter, v.projection))
                      .attemptNarrow[BlazegraphViewRejection]
                      .rejectOn[ViewNotFound]
                  )
                }
              },
              // Fetch blazegraph view indexing failures
              (pathPrefix("failures") & get) {
<<<<<<< HEAD
                authorizeFor(project, Write).apply {
                  concat(
                    (pathPrefix("sse") & lastEventId) { offset =>
                      emit(
                        fetch(id, project)
                          .map { view =>
                            projectionErrors.sses(view.ref.project, view.ref.viewId, offset)
=======
                authorizeFor(ref, Write).apply {
                  (fromPaginated & timeRange("instant") & extractUri & pathEndOrSingleSlash) {
                    (pagination, timeRange, uri) =>
                      implicit val searchJsonLdEncoder: JsonLdEncoder[SearchResults[FailedElemData]] =
                        searchResultsJsonLdEncoder(FailedElemLogRow.context, pagination, uri)
                      emit(
                        fetch(id, ref)
                          .flatMap { view =>
                            projectionErrors.search(view.ref, pagination, timeRange)
>>>>>>> 35d722d9
                          }
                          .attemptNarrow[BlazegraphViewRejection]
                          .rejectOn[ViewNotFound]
                      )
<<<<<<< HEAD
                    },
                    (fromPaginated & timeRange("instant") & extractUri & pathEndOrSingleSlash) {
                      (pagination, timeRange, uri) =>
                        implicit val searchJsonLdEncoder: JsonLdEncoder[SearchResults[FailedElemData]] =
                          searchResultsJsonLdEncoder(FailedElemLogRow.context, pagination, uri)
                        emit(
                          fetch(id, project)
                            .flatMap { view =>
                              projectionErrors.search(view.ref, pagination, timeRange)
                            }
                            .attemptNarrow[BlazegraphViewRejection]
                            .rejectOn[ViewNotFound]
                        )
                    }
                  )
=======
                  }
>>>>>>> 35d722d9
                }
              },
              // Manage an blazegraph view offset
              (pathPrefix("offset") & pathEndOrSingleSlash) {
                concat(
                  // Fetch a blazegraph view offset
                  (get & authorizeFor(project, permissions.read)) {
                    emit(
                      fetch(id, project)
                        .flatMap(v => projections.offset(v.projection))
                        .attemptNarrow[BlazegraphViewRejection]
                        .rejectOn[ViewNotFound]
                    )
                  },
                  // Remove an blazegraph view offset (restart the view)
                  (delete & authorizeFor(project, Write)) {
                    emit(
                      fetch(id, project)
                        .flatMap { r => projections.scheduleRestart(r.projection) }
                        .as(Offset.start)
                        .attemptNarrow[BlazegraphViewRejection]
                        .rejectOn[ViewNotFound]
                    )
                  }
                )
              }
            )
          }
        }
      }
    }
}

object BlazegraphViewsIndexingRoutes {

  type FetchIndexingView = (IdSegment, ProjectRef) => IO[ActiveViewDef]

  /**
    * @return
    *   the [[Route]] for BlazegraphViews
    */
  def apply(
      fetch: FetchIndexingView,
      identities: Identities,
      aclCheck: AclCheck,
      projections: Projections,
      projectionErrors: ProjectionErrors
  )(implicit
      baseUri: BaseUri,
      cr: RemoteContextResolution,
      ordering: JsonKeyOrdering,
      pc: PaginationConfig
  ): Route = {
    new BlazegraphViewsIndexingRoutes(
      fetch,
      identities,
      aclCheck,
      projections,
      projectionErrors
    ).routes
  }
}<|MERGE_RESOLUTION|>--- conflicted
+++ resolved
@@ -73,48 +73,20 @@
               },
               // Fetch blazegraph view indexing failures
               (pathPrefix("failures") & get) {
-<<<<<<< HEAD
                 authorizeFor(project, Write).apply {
-                  concat(
-                    (pathPrefix("sse") & lastEventId) { offset =>
-                      emit(
-                        fetch(id, project)
-                          .map { view =>
-                            projectionErrors.sses(view.ref.project, view.ref.viewId, offset)
-=======
-                authorizeFor(ref, Write).apply {
                   (fromPaginated & timeRange("instant") & extractUri & pathEndOrSingleSlash) {
                     (pagination, timeRange, uri) =>
                       implicit val searchJsonLdEncoder: JsonLdEncoder[SearchResults[FailedElemData]] =
                         searchResultsJsonLdEncoder(FailedElemLogRow.context, pagination, uri)
                       emit(
-                        fetch(id, ref)
+                        fetch(id, project)
                           .flatMap { view =>
                             projectionErrors.search(view.ref, pagination, timeRange)
->>>>>>> 35d722d9
                           }
                           .attemptNarrow[BlazegraphViewRejection]
                           .rejectOn[ViewNotFound]
                       )
-<<<<<<< HEAD
-                    },
-                    (fromPaginated & timeRange("instant") & extractUri & pathEndOrSingleSlash) {
-                      (pagination, timeRange, uri) =>
-                        implicit val searchJsonLdEncoder: JsonLdEncoder[SearchResults[FailedElemData]] =
-                          searchResultsJsonLdEncoder(FailedElemLogRow.context, pagination, uri)
-                        emit(
-                          fetch(id, project)
-                            .flatMap { view =>
-                              projectionErrors.search(view.ref, pagination, timeRange)
-                            }
-                            .attemptNarrow[BlazegraphViewRejection]
-                            .rejectOn[ViewNotFound]
-                        )
-                    }
-                  )
-=======
                   }
->>>>>>> 35d722d9
                 }
               },
               // Manage an blazegraph view offset
