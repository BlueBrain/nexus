--- conflicted
+++ resolved
@@ -2,8 +2,8 @@
 
 import akka.http.scaladsl.model.StatusCodes
 import ch.epfl.bluebrain.nexus.delta.kernel.Mapper
-import ch.epfl.bluebrain.nexus.delta.kernel.utils.ClassUtils
 import ch.epfl.bluebrain.nexus.delta.kernel.utils.ClassUtils.simpleName
+import ch.epfl.bluebrain.nexus.delta.kernel.utils.{ClassUtils, ClasspathResourceError}
 import ch.epfl.bluebrain.nexus.delta.plugins.blazegraph.client.SparqlClientError
 import ch.epfl.bluebrain.nexus.delta.rdf.IriOrBNode.Iri
 import ch.epfl.bluebrain.nexus.delta.rdf.RdfError.ConversionError
@@ -223,8 +223,6 @@
   final case class WrappedBlazegraphClientError(error: SparqlClientError) extends BlazegraphViewRejection(error.reason)
 
   /**
-<<<<<<< HEAD
-=======
     * Signals a rejection caused by a failure to load resource from classpath
     */
   final case class WrappedClasspathResourceError(error: ClasspathResourceError)
@@ -237,7 +235,6 @@
       extends BlazegraphViewRejection(rejection.reason)
 
   /**
->>>>>>> df7b7fa1
     * Rejection returned when attempting to evaluate a command but the evaluation failed
     */
   final case class BlazegraphViewEvaluationError(err: EvaluationError)
@@ -315,6 +312,7 @@
       case WrappedProjectRejection(rej)      => rej.status
       case WrappedOrganizationRejection(rej) => rej.status
       case UnexpectedInitialState(_, _)      => StatusCodes.InternalServerError
+      case WrappedClasspathResourceError(_)  => StatusCodes.InternalServerError
       case BlazegraphViewEvaluationError(_)  => StatusCodes.InternalServerError
       case WrappedIndexingActionRejection(_) => StatusCodes.InternalServerError
       case AuthorizationFailed               => StatusCodes.Forbidden
