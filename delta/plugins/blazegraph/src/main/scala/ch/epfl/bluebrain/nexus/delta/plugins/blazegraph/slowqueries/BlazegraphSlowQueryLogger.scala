package ch.epfl.bluebrain.nexus.delta.plugins.blazegraph.slowqueries

import cats.effect.{Clock, IO}
<<<<<<< HEAD
import cats.implicits.toFlatMapOps
import ch.epfl.bluebrain.nexus.delta.kernel.Logger
import ch.epfl.bluebrain.nexus.delta.kernel.utils.IOInstant
import ch.epfl.bluebrain.nexus.delta.kernel.utils.IOUtils.IoOps
=======
import cats.syntax.all._
import ch.epfl.bluebrain.nexus.delta.kernel.Logger
import ch.epfl.bluebrain.nexus.delta.kernel.utils.IOInstant
>>>>>>> 33cf07db
import ch.epfl.bluebrain.nexus.delta.plugins.blazegraph.BlazegraphViewsQuery.BlazegraphQueryContext
import ch.epfl.bluebrain.nexus.delta.plugins.blazegraph.slowqueries.model.BlazegraphSlowQuery

import scala.concurrent.duration.{Duration, FiniteDuration}

/**
  * Logs slow queries in order to help us determine problematic queries
  */
trait BlazegraphSlowQueryLogger {

  /**
    * When a query is slow, record this with context.
    *
    * @param context
    *   information about the query which can be used in logs
    * @param query
    *   the query which should be timed, and logged if it is too slow
    * @return
    *   the query
    */
  def apply[A](context: BlazegraphQueryContext, query: IO[A]): IO[A]
}

object BlazegraphSlowQueryLogger {

  private val logger = Logger[BlazegraphSlowQueryLogger]

  def apply(sink: BlazegraphSlowQueryStore, longQueryThreshold: Duration)(implicit
      clock: Clock[IO]
  ): BlazegraphSlowQueryLogger = new BlazegraphSlowQueryLogger {
    def apply[A](context: BlazegraphQueryContext, query: IO[A]): IO[A] = {
<<<<<<< HEAD
      query.attempt.timed
        .flatMap { case (duration, outcome) =>
=======
      IOInstant
        .timed(query.attempt)
        .flatMap { case (outcome, duration) =>
>>>>>>> 33cf07db
          IO
            .whenA(duration >= longQueryThreshold)(logSlowQuery(context, outcome.isLeft, duration))
            .flatMap(_ => IO.fromEither(outcome))
        }
    }

    private def logSlowQuery(
        context: BlazegraphQueryContext,
        isError: Boolean,
        duration: FiniteDuration
<<<<<<< HEAD
    ): IO[Unit] = {
      IOInstant.now
        .flatTap(_ => logger.warn(s"Slow blazegraph query recorded: duration '$duration', view '${context.view}'"))
        .flatMap { now =>
          sink
            .save(BlazegraphSlowQuery(context.view, context.query, isError, duration, now, context.subject))
            .handleErrorWith(e => logger.error(e)("error logging blazegraph slow query"))
        }
    }
=======
    ): IO[Unit] =
      logger.warn(s"Slow blazegraph query recorded: duration '$duration', view '${context.view}'") >>
        IOInstant.now
          .flatMap { now =>
            sink
              .save(BlazegraphSlowQuery(context.view, context.query, isError, duration, now, context.subject))
              .handleErrorWith(e => logger.error(e)("error logging blazegraph slow query"))
          }
>>>>>>> 33cf07db
  }
}<|MERGE_RESOLUTION|>--- conflicted
+++ resolved
@@ -1,16 +1,10 @@
 package ch.epfl.bluebrain.nexus.delta.plugins.blazegraph.slowqueries
 
 import cats.effect.{Clock, IO}
-<<<<<<< HEAD
-import cats.implicits.toFlatMapOps
+import cats.syntax.all._
 import ch.epfl.bluebrain.nexus.delta.kernel.Logger
 import ch.epfl.bluebrain.nexus.delta.kernel.utils.IOInstant
 import ch.epfl.bluebrain.nexus.delta.kernel.utils.IOUtils.IoOps
-=======
-import cats.syntax.all._
-import ch.epfl.bluebrain.nexus.delta.kernel.Logger
-import ch.epfl.bluebrain.nexus.delta.kernel.utils.IOInstant
->>>>>>> 33cf07db
 import ch.epfl.bluebrain.nexus.delta.plugins.blazegraph.BlazegraphViewsQuery.BlazegraphQueryContext
 import ch.epfl.bluebrain.nexus.delta.plugins.blazegraph.slowqueries.model.BlazegraphSlowQuery
 
@@ -42,14 +36,8 @@
       clock: Clock[IO]
   ): BlazegraphSlowQueryLogger = new BlazegraphSlowQueryLogger {
     def apply[A](context: BlazegraphQueryContext, query: IO[A]): IO[A] = {
-<<<<<<< HEAD
       query.attempt.timed
         .flatMap { case (duration, outcome) =>
-=======
-      IOInstant
-        .timed(query.attempt)
-        .flatMap { case (outcome, duration) =>
->>>>>>> 33cf07db
           IO
             .whenA(duration >= longQueryThreshold)(logSlowQuery(context, outcome.isLeft, duration))
             .flatMap(_ => IO.fromEither(outcome))
@@ -60,17 +48,6 @@
         context: BlazegraphQueryContext,
         isError: Boolean,
         duration: FiniteDuration
-<<<<<<< HEAD
-    ): IO[Unit] = {
-      IOInstant.now
-        .flatTap(_ => logger.warn(s"Slow blazegraph query recorded: duration '$duration', view '${context.view}'"))
-        .flatMap { now =>
-          sink
-            .save(BlazegraphSlowQuery(context.view, context.query, isError, duration, now, context.subject))
-            .handleErrorWith(e => logger.error(e)("error logging blazegraph slow query"))
-        }
-    }
-=======
     ): IO[Unit] =
       logger.warn(s"Slow blazegraph query recorded: duration '$duration', view '${context.view}'") >>
         IOInstant.now
@@ -79,6 +56,5 @@
               .save(BlazegraphSlowQuery(context.view, context.query, isError, duration, now, context.subject))
               .handleErrorWith(e => logger.error(e)("error logging blazegraph slow query"))
           }
->>>>>>> 33cf07db
   }
 }