--- conflicted
+++ resolved
@@ -144,6 +144,10 @@
                           // Fetch a blazegraph view offset
                           (get & authorizeFor(AclAddress.Project(ref), permissions.read)) {
                             emit(views.fetchIndexingView(id, ref).flatMap(v => progresses.offset(v.projectionId)))
+                          },
+                          // Remove an blazegraph view offset (restart the view)
+                          (delete & authorizeFor(AclAddress.Project(ref), permissions.write)) {
+                            emit(views.fetchIndexingView(id, ref).flatMap(coordinator.restart).as(NoOffset))
                           }
                         )
                       }
@@ -152,7 +156,6 @@
                       s"$prefixSegment/views/{org}/{project}/{id}/tags"
                     )) {
                       concat(
-<<<<<<< HEAD
                         // Fetch tags for a view
                         get {
                           fetchMap(id, ref, resource => Tags(resource.value.tags))
@@ -163,32 +166,6 @@
                             entity(as[Tag]) { case Tag(tagRev, tag) =>
                               emit(Created, views.tag(id, ref, tag, tagRev, rev).map(_.void))
                             }
-=======
-                        // Fetch a blazegraph view offset
-                        (get & authorizeFor(AclAddress.Project(ref), permissions.read)) {
-                          emit(views.fetchIndexingView(id, ref).flatMap(v => progresses.offset(v.projectionId)))
-                        },
-                        // Remove an blazegraph view offset (restart the view)
-                        (delete & authorizeFor(AclAddress.Project(ref), permissions.write)) {
-                          emit(views.fetchIndexingView(id, ref).flatMap(coordinator.restart).as(NoOffset))
-                        }
-                      )
-                    }
-                  },
-                  (pathPrefix("tags") & pathEndOrSingleSlash & operationName(
-                    s"$prefixSegment/views/{org}/{project}/{id}/tags"
-                  )) {
-                    concat(
-                      // Fetch tags for a view
-                      get {
-                        fetchMap(id, ref, resource => Tags(resource.value.tags))
-                      },
-                      // Tag a view
-                      (post & parameter("rev".as[Long])) { rev =>
-                        authorizeFor(AclAddress.Project(ref), permissions.write).apply {
-                          entity(as[Tag]) { case Tag(tagRev, tag) =>
-                            emit(Created, views.tag(id, ref, tag, tagRev, rev).map(_.void))
->>>>>>> 78f989a5
                           }
                         }
                       )
