--- conflicted
+++ resolved
@@ -7,19 +7,14 @@
 import ch.epfl.bluebrain.nexus.delta.plugins.blazegraph.BlazegraphViewsQuery.{FetchProject, FetchView, VisitedView}
 import ch.epfl.bluebrain.nexus.delta.plugins.blazegraph.client.{BlazegraphClient, SparqlQuery, SparqlResults}
 import ch.epfl.bluebrain.nexus.delta.plugins.blazegraph.model.BlazegraphView.{AggregateBlazegraphView, IndexingBlazegraphView}
-<<<<<<< HEAD
+import ch.epfl.bluebrain.nexus.delta.plugins.blazegraph.model.BlazegraphViewRejection.{AuthorizationFailed, WrappedBlazegraphClientError}
+import ch.epfl.bluebrain.nexus.delta.plugins.blazegraph.model.{BlazegraphViewRejection, ViewRef, ViewResource}
 import ch.epfl.bluebrain.nexus.delta.plugins.blazegraph.model.BlazegraphViewRejection._
 import ch.epfl.bluebrain.nexus.delta.plugins.blazegraph.model.SparqlLink.{SparqlExternalLink, SparqlResourceLink}
 import ch.epfl.bluebrain.nexus.delta.plugins.blazegraph.model._
 import ch.epfl.bluebrain.nexus.delta.rdf.IriOrBNode.Iri
 import ch.epfl.bluebrain.nexus.delta.sdk.jsonld.ExpandIri
 import ch.epfl.bluebrain.nexus.delta.sdk.model.IdSegment.IriSegment
-=======
-import ch.epfl.bluebrain.nexus.delta.plugins.blazegraph.model.BlazegraphViewRejection.{AuthorizationFailed, WrappedBlazegraphClientError}
-import ch.epfl.bluebrain.nexus.delta.plugins.blazegraph.model.{BlazegraphViewRejection, ViewRef, ViewResource}
-import ch.epfl.bluebrain.nexus.delta.sdk.Acls
-import ch.epfl.bluebrain.nexus.delta.sdk.model.{IdSegment, NonEmptySet}
->>>>>>> 78f989a5
 import ch.epfl.bluebrain.nexus.delta.sdk.model.acls.AclAddress.{Project => ProjectAcl}
 import ch.epfl.bluebrain.nexus.delta.sdk.model.identities.Caller
 import ch.epfl.bluebrain.nexus.delta.sdk.model.permissions.Permission
@@ -88,10 +83,10 @@
   * Operations that interact with the blazegraph namespaces managed by BlazegraphViews.
   */
 final class BlazegraphViewsQueryImpl private[blazegraph] (
-                                                           fetchView: FetchView,
-                                                           fetchProject: FetchProject,
-                                                           acls: Acls,
-                                                           client: BlazegraphClient
+    fetchView: FetchView,
+    fetchProject: FetchProject,
+    acls: Acls,
+    client: BlazegraphClient
 )(implicit config: ExternalIndexingConfig)
     extends BlazegraphViewsQuery {
 
@@ -218,7 +213,7 @@
     final case class VisitedAggregatedView(ref: ViewRef)                               extends VisitedView
   }
 
-  private[blazegraph] type FetchView = (IdSegment, ProjectRef) => IO[BlazegraphViewRejection, ViewResource]
+  private[blazegraph] type FetchView    = (IdSegment, ProjectRef) => IO[BlazegraphViewRejection, ViewResource]
   private[blazegraph] type FetchProject = ProjectRef => IO[BlazegraphViewRejection, Project]
 
   final def apply(acls: Acls, views: BlazegraphViews, projects: Projects, client: BlazegraphClient)(implicit
