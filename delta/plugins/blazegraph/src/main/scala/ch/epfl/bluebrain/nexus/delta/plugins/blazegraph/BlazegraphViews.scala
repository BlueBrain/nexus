--- conflicted
+++ resolved
@@ -17,7 +17,6 @@
 import ch.epfl.bluebrain.nexus.delta.plugins.blazegraph.model.BlazegraphViewValue._
 import ch.epfl.bluebrain.nexus.delta.plugins.blazegraph.model._
 import ch.epfl.bluebrain.nexus.delta.rdf.IriOrBNode.Iri
-import ch.epfl.bluebrain.nexus.delta.rdf.jsonld.context.RemoteContextResolution
 import ch.epfl.bluebrain.nexus.delta.sdk.cache.{KeyValueStore, KeyValueStoreConfig}
 import ch.epfl.bluebrain.nexus.delta.sdk.eventlog.EventLogUtils
 import ch.epfl.bluebrain.nexus.delta.sdk.jsonld.ExpandIri
@@ -311,20 +310,6 @@
     */
   def events(offset: Offset): Stream[Task, Envelope[BlazegraphViewEvent]] = eventLog.eventsByTag(moduleType, offset)
 
-<<<<<<< HEAD
-=======
-  /**
-    * Create an instance of [[EventExchange]] for [[BlazegraphViewEvent]].
-    */
-  def eventExchange(implicit rcr: RemoteContextResolution): EventExchange =
-    EventExchange.create(
-      (event: BlazegraphViewEvent) => fetch(event.id, event.project),
-      (event: BlazegraphViewEvent, tag: TagLabel) => fetchBy(event.id, event.project, tag),
-      (view: BlazegraphView) => view.toExpandedJsonLd,
-      (view: BlazegraphView) => UIO.pure(view.source)
-    )
-
->>>>>>> be6d8a43
   private def eval(cmd: BlazegraphViewCommand, project: Project): IO[BlazegraphViewRejection, ViewResource] =
     for {
       evaluationResult <- agg.evaluate(identifier(cmd.project, cmd.id), cmd).mapError(_.value)
