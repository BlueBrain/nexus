package ch.epfl.bluebrain.nexus.delta.plugins.blazegraph.slowqueries

import cats.effect.IO
import ch.epfl.bluebrain.nexus.delta.plugins.blazegraph.slowqueries.model.BlazegraphSlowQuery
import ch.epfl.bluebrain.nexus.delta.sdk.views.ViewRef
import ch.epfl.bluebrain.nexus.delta.sourcing.Transactors
import doobie.implicits._
import doobie.postgres.implicits._
import ch.epfl.bluebrain.nexus.delta.sourcing.implicits._
import io.circe.syntax.EncoderOps
import ch.epfl.bluebrain.nexus.delta.sourcing.model.Identity.Database._

import java.time.Instant

/**
  * Persistence operations for slow query logs
  */
trait BlazegraphSlowQueryStore {
  def save(query: BlazegraphSlowQuery): IO[Unit]
<<<<<<< HEAD
  def removeQueriesOlderThan(instant: Instant): IO[Unit]
  def listForTestingOnly(view: ViewRef): IO[List[BlazegraphSlowQuery]]
=======
  def listForTestingOnly(view: ViewRef): IO[List[BlazegraphSlowQuery]]
  def removeQueriesOlderThan(instant: Instant): IO[Unit]
>>>>>>> 33cf07db
}

object BlazegraphSlowQueryStore {
  def apply(xas: Transactors): BlazegraphSlowQueryStore = {
    new BlazegraphSlowQueryStore {
      override def save(query: BlazegraphSlowQuery): IO[Unit] = {
        sql""" INSERT INTO blazegraph_queries(project, view_id, instant, duration, subject, query, failed)
             | VALUES(${query.view.project}, ${query.view.viewId}, ${query.instant}, ${query.duration}, ${query.subject.asJson}, ${query.query.value}, ${query.failed})
        """.stripMargin.update.run
          .transact(xas.writeCE)
          .void
      }

      override def listForTestingOnly(view: ViewRef): IO[List[BlazegraphSlowQuery]] = {
        sql""" SELECT project, view_id, instant, duration, subject, query, failed FROM public.blazegraph_queries
             |WHERE view_id = ${view.viewId} AND project = ${view.project}
           """.stripMargin
          .query[BlazegraphSlowQuery]
          .stream
          .transact(xas.readCE)
          .compile
          .toList
      }

      override def removeQueriesOlderThan(instant: Instant): IO[Unit] = {
        sql""" DELETE FROM public.blazegraph_queries
             |WHERE instant < $instant
           """.stripMargin.update.run
          .transact(xas.writeCE)
          .void
      }
    }
  }
}<|MERGE_RESOLUTION|>--- conflicted
+++ resolved
@@ -17,13 +17,8 @@
   */
 trait BlazegraphSlowQueryStore {
   def save(query: BlazegraphSlowQuery): IO[Unit]
-<<<<<<< HEAD
-  def removeQueriesOlderThan(instant: Instant): IO[Unit]
-  def listForTestingOnly(view: ViewRef): IO[List[BlazegraphSlowQuery]]
-=======
   def listForTestingOnly(view: ViewRef): IO[List[BlazegraphSlowQuery]]
   def removeQueriesOlderThan(instant: Instant): IO[Unit]
->>>>>>> 33cf07db
 }
 
 object BlazegraphSlowQueryStore {
@@ -33,7 +28,7 @@
         sql""" INSERT INTO blazegraph_queries(project, view_id, instant, duration, subject, query, failed)
              | VALUES(${query.view.project}, ${query.view.viewId}, ${query.instant}, ${query.duration}, ${query.subject.asJson}, ${query.query.value}, ${query.failed})
         """.stripMargin.update.run
-          .transact(xas.writeCE)
+          .transact(xas.write)
           .void
       }
 
@@ -43,7 +38,7 @@
            """.stripMargin
           .query[BlazegraphSlowQuery]
           .stream
-          .transact(xas.readCE)
+          .transact(xas.read)
           .compile
           .toList
       }
@@ -52,7 +47,7 @@
         sql""" DELETE FROM public.blazegraph_queries
              |WHERE instant < $instant
            """.stripMargin.update.run
-          .transact(xas.writeCE)
+          .transact(xas.write)
           .void
       }
     }
