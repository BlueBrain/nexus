package ch.epfl.bluebrain.nexus.delta.plugins.blazegraph

import akka.actor.typed.ActorSystem
import cats.effect.Clock
import ch.epfl.bluebrain.nexus.delta.kernel.utils.UUIDF
import ch.epfl.bluebrain.nexus.delta.plugins.blazegraph.client.BlazegraphClient
import ch.epfl.bluebrain.nexus.delta.plugins.blazegraph.indexing.BlazegraphIndexingCoordinator.BlazegraphIndexingCoordinator
import ch.epfl.bluebrain.nexus.delta.plugins.blazegraph.indexing.{BlazegraphGlobalEventLog, BlazegraphIndexingCoordinator}
import ch.epfl.bluebrain.nexus.delta.plugins.blazegraph.model.{BlazegraphViewEvent, BlazegraphViewsConfig, contexts, schema => viewsSchemaId}
import ch.epfl.bluebrain.nexus.delta.plugins.blazegraph.routes.BlazegraphViewsRoutes
import ch.epfl.bluebrain.nexus.delta.rdf.graph.Graph
import ch.epfl.bluebrain.nexus.delta.rdf.jsonld.context.{ContextValue, RemoteContextResolution}
import ch.epfl.bluebrain.nexus.delta.rdf.utils.JsonKeyOrdering
import ch.epfl.bluebrain.nexus.delta.sdk.ProgressesStatistics.ProgressesCache
import ch.epfl.bluebrain.nexus.delta.sdk._
import ch.epfl.bluebrain.nexus.delta.sdk.cache.KeyValueStore
import ch.epfl.bluebrain.nexus.delta.sdk.eventlog.EventLogUtils.databaseEventLog
import ch.epfl.bluebrain.nexus.delta.sdk.eventlog.GlobalEventLog
import ch.epfl.bluebrain.nexus.delta.sdk.http.HttpClient
import ch.epfl.bluebrain.nexus.delta.sdk.model.projects.ApiMappings
import ch.epfl.bluebrain.nexus.delta.sdk.model.{BaseUri, Envelope, Event, ResourceF, _}
import ch.epfl.bluebrain.nexus.delta.sourcing.EventLog
import ch.epfl.bluebrain.nexus.delta.sourcing.projections.ProjectionId.CacheProjectionId
import ch.epfl.bluebrain.nexus.delta.sourcing.projections.{Message, Projection, ProjectionId, ProjectionProgress}
import ch.epfl.bluebrain.nexus.migration.BlazegraphViewsMigration
import izumi.distage.model.definition.{Id, ModuleDef}
import monix.bio.UIO
import monix.execution.Scheduler

/**
  * Blazegraph plugin wiring
  */
class BlazegraphPluginModule(priority: Int) extends ModuleDef {

  implicit private val classLoader = getClass.getClassLoader

  make[BlazegraphViewsConfig].from { BlazegraphViewsConfig.load(_) }

  make[EventLog[Envelope[BlazegraphViewEvent]]].fromEffect { databaseEventLog[BlazegraphViewEvent](_, _) }

  make[HttpClient].named("blazegraph-client").from {
    (cfg: BlazegraphViewsConfig, as: ActorSystem[Nothing], sc: Scheduler) =>
      HttpClient()(cfg.client, as.classicSystem, sc)
  }

  make[BlazegraphClient].from {
    (cfg: BlazegraphViewsConfig, client: HttpClient @Id("blazegraph-client"), as: ActorSystem[Nothing]) =>
      BlazegraphClient(client, cfg.base, cfg.credentials)(as.classicSystem)
  }

  make[GlobalEventLog[Message[ResourceF[Graph]]]].from {
    (
        cfg: BlazegraphViewsConfig,
        eventLog: EventLog[Envelope[Event]],
        projects: Projects,
        orgs: Organizations,
        referenceExchanges: Set[ReferenceExchange],
        rcr: RemoteContextResolution
    ) =>
      BlazegraphGlobalEventLog(
        eventLog,
        projects,
        orgs,
        referenceExchanges,
        cfg.indexing.maxBatchSize,
        cfg.indexing.maxTimeWindow
      )(CacheProjectionId("BlazegraphGlobalEventLog"), rcr)
  }

  make[ProgressesCache].named("blazegraph-progresses").from { (cfg: BlazegraphViewsConfig, as: ActorSystem[Nothing]) =>
    KeyValueStore.distributed[ProjectionId, ProjectionProgress[Unit]](
      "blazegraph-views-progresses",
      (_, v) => v.timestamp.toEpochMilli
    )(as, cfg.keyValueStore)
  }

  make[BlazegraphIndexingCoordinator].fromEffect {
    (
        eventLog: GlobalEventLog[Message[ResourceF[Graph]]],
        client: BlazegraphClient,
        projection: Projection[Unit],
        cache: ProgressesCache @Id("blazegraph-progresses"),
        config: BlazegraphViewsConfig,
        as: ActorSystem[Nothing],
        scheduler: Scheduler,
        cr: RemoteContextResolution @Id("aggregate"),
        base: BaseUri
    ) =>
      BlazegraphIndexingCoordinator(eventLog, client, projection, cache, config)(as, scheduler, base, cr)
  }

  make[BlazegraphViews]
    .fromEffect {
      (
          cfg: BlazegraphViewsConfig,
          log: EventLog[Envelope[BlazegraphViewEvent]],
          permissions: Permissions,
          orgs: Organizations,
          projects: Projects,
          coordinator: BlazegraphIndexingCoordinator,
          clock: Clock[UIO],
          uuidF: UUIDF,
          as: ActorSystem[Nothing],
          scheduler: Scheduler,
          cr: RemoteContextResolution @Id("aggregate")
      ) =>
        BlazegraphViews(cfg, log, permissions, orgs, projects, coordinator)(uuidF, clock, scheduler, as, cr)
    }

  make[BlazegraphViewsQuery].from {
    (
        acls: Acls,
        views: BlazegraphViews,
        projects: Projects,
        client: BlazegraphClient,
        cfg: BlazegraphViewsConfig
    ) =>
      BlazegraphViewsQuery(acls, views, projects, client)(cfg.indexing)
  }

  make[ProgressesStatistics].named("blazegraph-statistics").from {
    (cache: ProgressesCache @Id("blazegraph-progresses"), projectsCounts: ProjectsCounts) =>
      new ProgressesStatistics(cache, projectsCounts)
  }

  make[BlazegraphViewsRoutes].from {
    (
        identities: Identities,
        acls: Acls,
        projects: Projects,
        views: BlazegraphViews,
        viewsQuery: BlazegraphViewsQuery,
        progresses: ProgressesStatistics @Id("blazegraph-statistics"),
        coordinator: BlazegraphIndexingCoordinator,
        baseUri: BaseUri,
        cfg: BlazegraphViewsConfig,
        s: Scheduler,
        cr: RemoteContextResolution @Id("aggregate"),
        ordering: JsonKeyOrdering
    ) =>
      new BlazegraphViewsRoutes(views, viewsQuery, identities, acls, projects, progresses, coordinator)(
        baseUri,
        s,
        cfg.indexing,
        cr,
        ordering,
        cfg.pagination
      )
  }
  make[BlazegraphViewsMigration].from { (views: BlazegraphViews) =>
    new BlazegraphViewsMigrationImpl(views)
  }
  make[BlazegraphScopeInitialization]
  many[ScopeInitialization].ref[BlazegraphScopeInitialization]

<<<<<<< HEAD
  many[RemoteContextResolution].addEffect(ContextValue.fromFile("contexts/blazegraph.json").map { ctx =>
    RemoteContextResolution.fixed(contexts.blazegraph -> ctx)
  })
=======
  many[EventExchange].add { (views: BlazegraphViews) => views.eventExchange }

  many[RemoteContextResolution].addEffect(
    for {
      blazegraphCtx     <- ContextValue.fromFile("contexts/blazegraph.json")
      blazegraphMetaCtx <- ContextValue.fromFile("contexts/blazegraph-metadata.json")
    } yield RemoteContextResolution.fixed(
      contexts.blazegraph         -> blazegraphCtx,
      contexts.blazegraphMetadata -> blazegraphMetaCtx
    )
  )
>>>>>>> e6acd9a7

  many[ResourceToSchemaMappings].add(
    ResourceToSchemaMappings(Label.unsafe("views") -> viewsSchemaId.iri)
  )

  many[ApiMappings].add(BlazegraphViews.mappings)

  many[PriorityRoute].add { (route: BlazegraphViewsRoutes) => PriorityRoute(priority, route.routes) }

  many[ServiceDependency].add { new BlazegraphServiceDependency(_) }

  make[BlazegraphViewReferenceExchange]
  many[ReferenceExchange].ref[BlazegraphViewReferenceExchange]
}<|MERGE_RESOLUTION|>--- conflicted
+++ resolved
@@ -153,13 +153,6 @@
   make[BlazegraphScopeInitialization]
   many[ScopeInitialization].ref[BlazegraphScopeInitialization]
 
-<<<<<<< HEAD
-  many[RemoteContextResolution].addEffect(ContextValue.fromFile("contexts/blazegraph.json").map { ctx =>
-    RemoteContextResolution.fixed(contexts.blazegraph -> ctx)
-  })
-=======
-  many[EventExchange].add { (views: BlazegraphViews) => views.eventExchange }
-
   many[RemoteContextResolution].addEffect(
     for {
       blazegraphCtx     <- ContextValue.fromFile("contexts/blazegraph.json")
@@ -169,7 +162,6 @@
       contexts.blazegraphMetadata -> blazegraphMetaCtx
     )
   )
->>>>>>> e6acd9a7
 
   many[ResourceToSchemaMappings].add(
     ResourceToSchemaMappings(Label.unsafe("views") -> viewsSchemaId.iri)
