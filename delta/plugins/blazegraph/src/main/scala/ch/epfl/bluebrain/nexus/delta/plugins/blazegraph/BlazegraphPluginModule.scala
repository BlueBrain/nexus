--- conflicted
+++ resolved
@@ -103,13 +103,8 @@
         BlazegraphViews(cfg, log, permissions, orgs, projects, coordinator)(uuidF, clock, scheduler, as, cr)
     }
 
-<<<<<<< HEAD
-=======
   many[ApiMappings].add(BlazegraphViews.mappings)
 
-  many[EventExchange].add { (views: BlazegraphViews) => views.eventExchange }
-
->>>>>>> 78f989a5
   make[BlazegraphViewsQuery].from {
     (
         acls: Acls,
