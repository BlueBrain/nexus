--- conflicted
+++ resolved
@@ -43,10 +43,9 @@
       HttpClient()(cfg.indexingClient, as.classicSystem, sc)
   }
 
-<<<<<<< HEAD
   make[BlazegraphClient].named("blazegraph-indexing-client").from {
     (cfg: BlazegraphViewsConfig, client: HttpClient @Id("http-indexing-client"), as: ActorSystem[Nothing]) =>
-      BlazegraphClient(client, cfg.base, cfg.credentials)(as.classicSystem)
+      BlazegraphClient(client, cfg.base, cfg.credentials, cfg.queryTimeout)(as.classicSystem)
   }
 
   make[HttpClient].named("http-query-client").from {
@@ -56,12 +55,7 @@
 
   make[BlazegraphClient].named("blazegraph-query-client").from {
     (cfg: BlazegraphViewsConfig, client: HttpClient @Id("http-query-client"), as: ActorSystem[Nothing]) =>
-      BlazegraphClient(client, cfg.base, cfg.credentials)(as.classicSystem)
-=======
-  make[BlazegraphClient].from {
-    (cfg: BlazegraphViewsConfig, client: HttpClient @Id("blazegraph-client"), as: ActorSystem[Nothing]) =>
       BlazegraphClient(client, cfg.base, cfg.credentials, cfg.queryTimeout)(as.classicSystem)
->>>>>>> 780e3b7f
   }
 
   make[IndexingSource].named("blazegraph-source").from {
