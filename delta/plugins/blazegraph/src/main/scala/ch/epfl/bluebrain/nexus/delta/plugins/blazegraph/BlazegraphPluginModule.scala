--- conflicted
+++ resolved
@@ -73,14 +73,9 @@
       )(timer)
   }
 
-<<<<<<< HEAD
   make[BlazegraphSlowQueryLogger].from {
     (cfg: BlazegraphViewsConfig, store: BlazegraphSlowQueryStore, clock: Clock[IO]) =>
       BlazegraphSlowQueryLogger(store, cfg.slowQueries.slowQueryThreshold)(clock)
-=======
-  make[BlazegraphSlowQueryLogger].from { (cfg: BlazegraphViewsConfig, store: BlazegraphSlowQueryStore, c: Clock[IO]) =>
-    BlazegraphSlowQueryLogger(store, cfg.slowQueries.slowQueryThreshold)(c)
->>>>>>> 33cf07db
   }
 
   make[BlazegraphClient].named("blazegraph-indexing-client").from {
