--- conflicted
+++ resolved
@@ -77,16 +77,6 @@
   }
 
   implicit val blazegraphViewValueJsonLdDecoder: JsonLdDecoder[BlazegraphViewValue] = {
-<<<<<<< HEAD
-    val ctx = JsonLdConfiguration.default.context
-      .addAliasIdType("IndexingBlazegraphViewValue", BlazegraphViewType.IndexingBlazegraphView.tpe)
-      .addAliasIdType("AggregateBlazegraphViewValue", BlazegraphViewType.AggregateBlazegraphView.tpe)
-
-    implicit val config: JsonLdConfiguration = JsonLdConfiguration.default.copy(context = ctx)
-
-    implicit val viewRefEncoder: JsonLdDecoder[ViewRef]   = deriveConfigJsonLdDecoder[ViewRef]
-    implicit val tagLabelEncoder: JsonLdDecoder[TagLabel] = _.get[String].map(TagLabel.unsafe)
-=======
     import ch.epfl.bluebrain.nexus.delta.rdf.jsonld.decoder.Configuration
 
     val ctx = Configuration.default.context
@@ -94,8 +84,9 @@
       .addAliasIdType("AggregateBlazegraphViewValue", BlazegraphViewType.AggregateBlazegraphView.tpe)
 
     implicit val cfg: Configuration = Configuration.default.copy(context = ctx)
->>>>>>> ab9a78d0
 
+    implicit val viewRefEncoder: JsonLdDecoder[ViewRef]   = deriveConfigJsonLdDecoder[ViewRef]
+    implicit val tagLabelEncoder: JsonLdDecoder[TagLabel] = _.get[String].map(TagLabel.unsafe)
     deriveConfigJsonLdDecoder[BlazegraphViewValue]
   }
 
