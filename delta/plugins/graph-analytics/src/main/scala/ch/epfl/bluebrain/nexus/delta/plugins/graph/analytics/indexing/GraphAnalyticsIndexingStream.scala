--- conflicted
+++ resolved
@@ -21,10 +21,6 @@
 import ch.epfl.bluebrain.nexus.delta.sdk.syntax._
 import ch.epfl.bluebrain.nexus.delta.sdk.views.indexing.IndexingStream.ProgressStrategy
 import ch.epfl.bluebrain.nexus.delta.sdk.views.indexing.{IndexingSource, IndexingStream}
-<<<<<<< HEAD
-=======
-import ch.epfl.bluebrain.nexus.delta.sdk.views.model.ViewData.IndexingData
->>>>>>> a0167fab
 import ch.epfl.bluebrain.nexus.delta.sdk.views.model.ViewIndex
 import ch.epfl.bluebrain.nexus.delta.sourcing.config.ExternalIndexingConfig
 import ch.epfl.bluebrain.nexus.delta.sourcing.projections.ProjectionId.ViewProjectionId
@@ -90,19 +86,9 @@
           .evalMapFilterValue {
             case TagNotFound(_)                               => Task.none
             case eventExchangeValue: EventExchangeValue[_, _] =>
+              // Creates a JsonLdPathValueCollection from the event exchange response
               fromEventExchange(view.projectRef, eventExchangeValue).map(Some(_))
-            // Creates a JsonLdPathValueCollection from the event exchange response
-
           }
-<<<<<<< HEAD
-=======
-          .evalMapFilterValue { res =>
-            val esEntry = ElasticSearchIndexingStreamEntry(res)
-            esEntry
-              .index(res, index, includeMetadata = false, sourceAsText = false)
-              .map(_.map(bulk => (res.id, res.types, bulk)))
-          }
->>>>>>> a0167fab
           .runAsyncUnit { list =>
             IO.when(list.nonEmpty) {
               val (idTypesMap, bulkOps) = list.foldLeft((Map.empty[Iri, Set[Iri]], List.empty[ElasticSearchBulk])) {
@@ -155,11 +141,7 @@
   private def fromEventExchange[A, M](
       project: ProjectRef,
       exchangedValue: EventExchangeValue[A, M]
-<<<<<<< HEAD
   )(implicit cr: RemoteContextResolution): IO[RdfError, GraphDocument] = {
-=======
-  )(implicit cr: RemoteContextResolution): IO[RdfError, IndexingData] = {
->>>>>>> a0167fab
     val res     = exchangedValue.value.resource
     val encoder = exchangedValue.value.encoder
     for {
@@ -168,13 +150,7 @@
       pathRelationships <- relationships(pathProperties.relationshipCandidates, project)
       paths              = JsonLdPathValueCollection(pathProperties, pathRelationships)
       types              = Json.obj(keywords.id -> res.id.asJson).addIfNonEmpty(keywords.tpe, res.types)
-<<<<<<< HEAD
     } yield GraphDocument(res.id, res.types, paths.asJson deepMerge types)
-=======
-      source             = paths.asJson deepMerge types
-      data               = IndexingData(res.id, res.deprecated, res.schema, res.types, Graph.empty, Graph.empty, source)
-    } yield data
->>>>>>> a0167fab
   }
 
   private def relationships(candidates: Map[Iri, JsonLdPathValue], projectRef: ProjectRef): UIO[JsonLdRelationships] = {
