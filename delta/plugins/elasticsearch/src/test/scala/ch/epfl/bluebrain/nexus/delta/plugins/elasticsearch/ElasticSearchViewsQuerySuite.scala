package ch.epfl.bluebrain.nexus.delta.plugins.elasticsearch

import akka.http.scaladsl.model.Uri.Query
import cats.data.NonEmptySet
import cats.effect.IO
import cats.syntax.all._
import ch.epfl.bluebrain.nexus.delta.kernel.effect.migration.toCatsIOOps
import ch.epfl.bluebrain.nexus.delta.kernel.utils.UUIDF
import ch.epfl.bluebrain.nexus.delta.plugins.elasticsearch.ElasticSearchViewsQuerySuite.Sample
import ch.epfl.bluebrain.nexus.delta.plugins.elasticsearch.client.ElasticSearchBulk
import ch.epfl.bluebrain.nexus.delta.plugins.elasticsearch.model.ElasticSearchViewRejection.{DifferentElasticSearchViewType, ProjectContextRejection, ViewIsDeprecated, ViewNotFound}
import ch.epfl.bluebrain.nexus.delta.plugins.elasticsearch.model.ElasticSearchViewValue.{AggregateElasticSearchViewValue, IndexingElasticSearchViewValue}
import ch.epfl.bluebrain.nexus.delta.plugins.elasticsearch.model.{defaultViewId, permissions, ElasticSearchViewRejection, ElasticSearchViewType}
import ch.epfl.bluebrain.nexus.delta.rdf.IriOrBNode.Iri
import ch.epfl.bluebrain.nexus.delta.rdf.Vocabulary.nxv
import ch.epfl.bluebrain.nexus.delta.rdf.jsonld.api.JsonLdApi
import ch.epfl.bluebrain.nexus.delta.rdf.jsonld.context.RemoteContextResolution
import ch.epfl.bluebrain.nexus.delta.sdk.acls.AclSimpleCheck
import ch.epfl.bluebrain.nexus.delta.sdk.acls.model.AclAddress
import ch.epfl.bluebrain.nexus.delta.sdk.error.ServiceError.AuthorizationFailed
import ch.epfl.bluebrain.nexus.delta.sdk.generators.{ProjectGen, ResourceGen}
import ch.epfl.bluebrain.nexus.delta.sdk.identities.model.Caller
import ch.epfl.bluebrain.nexus.delta.sdk.implicits._
import ch.epfl.bluebrain.nexus.delta.sdk.model.BaseUri
import ch.epfl.bluebrain.nexus.delta.sdk.model.search.SearchResults
import ch.epfl.bluebrain.nexus.delta.sdk.permissions.model.Permission
import ch.epfl.bluebrain.nexus.delta.sdk.projects.FetchContextDummy
import ch.epfl.bluebrain.nexus.delta.sdk.resolvers.ResolverContextResolution
import ch.epfl.bluebrain.nexus.delta.sdk.views.{PipeStep, ViewRef}
import ch.epfl.bluebrain.nexus.delta.sdk.{ConfigFixtures, DataResource}
import ch.epfl.bluebrain.nexus.delta.sourcing.model.Identity.{Anonymous, Group, Subject, User}
import ch.epfl.bluebrain.nexus.delta.sourcing.model.{Label, ResourceRef}
import ch.epfl.bluebrain.nexus.delta.sourcing.postgres.Doobie
import ch.epfl.bluebrain.nexus.delta.sourcing.stream.pipes.{DiscardMetadata, FilterDeprecated}
import ch.epfl.bluebrain.nexus.testkit.bio.BioRunContext
import ch.epfl.bluebrain.nexus.testkit.mu.ce.CatsEffectSuite
import ch.epfl.bluebrain.nexus.testkit.{CirceLiteral, TestHelpers}
import io.circe.syntax.EncoderOps
import io.circe.{Decoder, Json, JsonObject}
import monix.bio.UIO
import munit.{AnyFixture, Location}

import java.time.Instant

class ElasticSearchViewsQuerySuite
    extends CatsEffectSuite
    with Doobie.Fixture
    with BioRunContext // to use ES client setup fixture
    with ElasticSearchClientSetup.Fixture
    with CirceLiteral
    with TestHelpers
    with Fixtures
    with ConfigFixtures {

  override def munitFixtures: Seq[AnyFixture[_]] = List(esClient, doobie)

  implicit private val baseUri: BaseUri = BaseUri("http://localhost", Label.unsafe("v1"))
  implicit private val uuidF: UUIDF     = UUIDF.random

  private val prefix = "prefix"

  private lazy val client = esClient()
  private lazy val xas    = doobie()

  private val realm           = Label.unsafe("myrealm")
  private val alice: Caller   = Caller(User("Alice", realm), Set(User("Alice", realm), Group("users", realm)))
  private val bob: Caller     = Caller(User("Bob", realm), Set(User("Bob", realm), Group("users", realm)))
  private val charlie: Caller = Caller(User("Charlie", realm), Set(User("Charlie", realm), Group("users", realm)))
  private val anon: Caller    = Caller(Anonymous, Set(Anonymous))

  private val project1 = ProjectGen.project("org", "proj")
  private val project2 = ProjectGen.project("org2", "proj2")

  private val queryPermission = Permission.unsafe("views/query")

  private val aclCheck = AclSimpleCheck(
    // Bob has full access
    (bob.subject, AclAddress.Root, Set(queryPermission, permissions.read)),
    // Alice has access to views in project 1
    (alice.subject, AclAddress.Project(project1.ref), Set(queryPermission, permissions.read, permissions.write)),
    // Charlie has access to views in project 2
    (charlie.subject, AclAddress.Project(project2.ref), Set(queryPermission, permissions.read))
  ).accepted

  private val indexingValue: IndexingElasticSearchViewValue =
    IndexingElasticSearchViewValue(
      resourceTag = None,
      pipeline = List(PipeStep.noConfig(FilterDeprecated.ref), PipeStep.noConfig(DiscardMetadata.ref)),
      mapping = Some(defaultMapping),
      settings = None,
      permission = queryPermission,
      context = None
    )

  // Indexing views for project 1
  private val defaultView = ViewRef(project1.ref, defaultViewId)
  private val view1Proj1  = ViewRef(project1.ref, nxv + "view1Proj1")
  private val view2Proj1  = ViewRef(project1.ref, nxv + "view2Proj1")

  // Indexing views for project 2
  private val defaultView2 = ViewRef(project2.ref, defaultViewId)
  private val view1Proj2   = ViewRef(project2.ref, nxv + "view1Proj2")
  private val view2Proj2   = ViewRef(project2.ref, nxv + "view2Proj2")

  // Aggregates all views of project1
  private val aggregate1      = ViewRef(project1.ref, nxv + "aggregate1")
  private val aggregate1Views = AggregateElasticSearchViewValue(
    Some("AggregateView1"),
    Some("Aggregate of views from project1"),
    NonEmptySet.of(view1Proj1, view2Proj1)
  )

  // Aggregates:
  // * view1Proj2
  // * references an aggregated view on project 2
  // * references the previous aggregate which aggregates all views of project1
  private val aggregate2      = ViewRef(project2.ref, nxv + "aggregate2")
  private val aggregate2Views = AggregateElasticSearchViewValue(
    Some("AggregateView2"),
    Some("Aggregate view1proj2 and aggregate of project1"),
    NonEmptySet.of(view1Proj2, aggregate1)
  )

  // Aggregates:
  // * view2 of project2
  private val aggregate3      = ViewRef(project1.ref, nxv + "aggregate3")
  private val aggregate3Views = AggregateElasticSearchViewValue(
    Some("AggregateView3"),
    Some("Aggregate view2proj2 and aggregate2"),
    NonEmptySet.of(view2Proj2, aggregate2)
  )

  private val allDefaultViews                 = List(defaultView, defaultView2)
  private val allIndexingViews: List[ViewRef] = allDefaultViews ++ List(view1Proj1, view2Proj1, view1Proj2, view2Proj2)

  // Resources are indexed in every view
  private def epochPlus(plus: Long) = Instant.EPOCH.plusSeconds(plus)
  private val orgType               = nxv + "Organization"
  private val orgSchema             = ResourceRef.Latest(nxv + "org")
  private val bbp                   =
    Sample(
      "bbp",
      Set(orgType),
      2,
      deprecated = false,
      orgSchema,
      createdAt = epochPlus(5L),
      updatedAt = epochPlus(10L),
      createdBy = alice.subject
    )
  private val epfl                  =
    Sample(
      "epfl",
      Set(orgType),
      1,
      deprecated = false,
      orgSchema,
      createdAt = epochPlus(10L),
      updatedAt = epochPlus(10L),
      updatedBy = alice.subject
    )
  private val datasetSchema         = ResourceRef.Latest(nxv + "dataset")
  private val traceTypes            = Set(nxv + "Dataset", nxv + "Trace")
  private val trace                 = Sample(
    "trace",
    traceTypes,
    3,
    deprecated = false,
    datasetSchema,
    createdAt = epochPlus(15L),
    updatedAt = epochPlus(30L)
  )
  private val cellTypes             = Set(nxv + "Dataset", nxv + "Cell")
  private val cell                  =
    Sample(
      "cell",
      cellTypes,
      3,
      deprecated = true,
      datasetSchema,
      createdAt = epochPlus(20L),
      updatedAt = epochPlus(40L),
      createdBy = alice.subject
    )

  private val allResources = List(bbp, epfl, trace, cell)

  private val fetchContext = FetchContextDummy[ElasticSearchViewRejection](
    List(project1, project2),
    ProjectContextRejection
  )

  private lazy val views = ElasticSearchViews(
    fetchContext,
    ResolverContextResolution(rcr),
    ValidateElasticSearchView(
      _ => Right(()),
      IO.pure(Set(queryPermission)),
      client.createIndex(_, _, _).void,
      prefix,
      10,
      xas,
      defaultMapping,
      defaultSettings
    ),
    eventLogConfig,
    prefix,
<<<<<<< HEAD
    xas,
    defaultMapping,
    defaultSettings
=======
    xas
>>>>>>> 09106ca0
  ).unsafeRunSync()

  private lazy val viewsQuery = ElasticSearchViewsQuery(
    aclCheck,
    views,
    client,
    prefix,
    xas
  )

  object Ids {

    /**
      * Extract ids from documents from an Elasticsearch search raw response
      */
    def extractAll(json: Json)(implicit loc: Location): Seq[Iri] = {
      for {
        hits    <- json.hcursor.downField("hits").get[Vector[Json]]("hits")
        sources <- hits.traverse(_.hcursor.get[Json]("_source"))
        ids      = extract(sources)
      } yield ids
    }.rightValue

    /**
      * Extract ids from documents from results from [[SearchResults]]
      */
    def extractAll(results: SearchResults[JsonObject])(implicit loc: Location): Seq[Iri] =
      extract(results.sources.map(_.asJson))

    def extract(results: Seq[Json])(implicit loc: Location): Seq[Iri] =
      results.traverse(extract).rightValue

    def extract(json: Json): Decoder.Result[Iri] = json.hcursor.get[Iri]("@id")

  }

  private val noParameters = Query.Empty

  // Match all resources and sort them by created date and date
  private val matchAllSorted                               = jobj"""{ "size": 100, "sort": [{ "_createdAt": "asc" }, { "@id": "asc" }] }"""
//  private val sort                                         = SortList.byCreationDateAndId
  implicit private val defaultSort: Ordering[DataResource] = Ordering.by { r => r.createdAt -> r.id }

  /**
    * Generate ids for the provided samples for the given view and sort them by creation date and id
    */
  private def generateIds(view: ViewRef, resources: List[Sample]): Seq[Iri] =
    resources.map(_.asResourceF(view)).sorted.map(_.id)

  /**
    * Generate ids for the provided samples for the given views and sort them by creation date and id
    */
  private def generateIds(views: List[ViewRef], resources: List[Sample]): Seq[Iri] =
    views.flatMap { view => resources.map(_.asResourceF(view)) }.sorted.map(_.id)

  test("Init views and populate indices") {
    implicit val caller: Caller         = alice
    val createIndexingViews             = allIndexingViews.traverse { viewRef =>
      views.create(viewRef.viewId, viewRef.project, indexingValue)
    }
    val populateIndexingViews: IO[Unit] = allIndexingViews.traverse { ref =>
      for {
        view <- views.fetchIndexingView(ref.viewId, ref.project)
        bulk <- allResources.traverse { r =>
                  r.asDocument(ref).toCatsIO.map { d =>
                    // We create a unique id across all indices
                    ElasticSearchBulk.Index(view.index, genString(), d)
                  }
                }
        _    <- client.bulk(bulk).toCatsIO
        // We refresh explicitly
        _    <- client.refresh(view.index).toCatsIO
      } yield ()
    }.void

    val createAggregateViews = for {
      _ <- views.create(aggregate1.viewId, aggregate1.project, aggregate1Views)
      _ <- views.create(aggregate2.viewId, aggregate2.project, aggregate2Views)
      _ <- views.create(aggregate3.viewId, aggregate3.project, aggregate3Views)
    } yield ()

    // Create cycle to make sure this case is correctly handled
    val createCycle = {
      val targetedViews = NonEmptySet.of(view1Proj1, view2Proj1, aggregate3)
      val newValue      = AggregateElasticSearchViewValue(targetedViews)
      views.update(aggregate1.viewId, aggregate1.project, 1, newValue)
    }

    (createIndexingViews >> populateIndexingViews >> createAggregateViews >> createCycle).void
      .assertEquals(())
      .unsafeRunSync()
  }

  test("Query for all documents in a view") {
    implicit val caller: Caller = alice
    val expectedIds             = generateIds(view1Proj1, allResources)
    viewsQuery
      .query(view1Proj1, matchAllSorted, noParameters)
      .map(Ids.extractAll)
      .assertEquals(expectedIds)
  }

  test("Query a view without permissions") {
    implicit val caller: Caller = anon
    viewsQuery.query(view1Proj1, JsonObject.empty, Query.Empty).intercept[AuthorizationFailed]
  }

  test("Query the deprecated view should raise an deprecation error") {
    implicit val caller: Caller = alice
    val deprecated              = ViewRef(project1.ref, nxv + "deprecated")
    for {
      _ <- views.create(deprecated.viewId, deprecated.project, indexingValue)
      _ <- views.deprecate(deprecated.viewId, deprecated.project, 1)
      _ <- viewsQuery
             .query(deprecated, matchAllSorted, noParameters)
             .intercept(ViewIsDeprecated(deprecated.viewId))
    } yield ()
  }

  test("Query an aggregate view with a user with full access") {
    implicit val caller: Caller = bob
    val accessibleViews         = List(view1Proj1, view2Proj1, view1Proj2, view2Proj2)
    val expectedIds             = generateIds(accessibleViews, allResources)
    viewsQuery
      .query(aggregate2, matchAllSorted, noParameters)
      .map(Ids.extractAll)
      .assertEquals(expectedIds)
  }

  test("Query an aggregate view with a user with limited access") {
    implicit val caller: Caller = alice
    val accessibleViews         = List(view1Proj1, view2Proj1)
    val expectedIds             = generateIds(accessibleViews, allResources)
    viewsQuery
      .query(aggregate2, matchAllSorted, noParameters)
      .map(Ids.extractAll)
      .assertEquals(expectedIds)
  }

  test("Query an aggregate view with a user with no access") {
    implicit val caller: Caller = anon
    val expectedIds             = List.empty
    viewsQuery
      .query(aggregate2, matchAllSorted, noParameters)
      .map(Ids.extractAll)
      .assertEquals(expectedIds)
  }

  test("Obtaining the mapping without permission should fail") {
    implicit val caller: Caller = anon
    viewsQuery
      .mapping(view1Proj1.viewId, project1.ref)
      .intercept[AuthorizationFailed]
  }

  test("Obtaining the mapping for a view that doesn't exist in the project should fail") {
    implicit val caller: Caller = alice
    viewsQuery
      .mapping(view1Proj2.viewId, project1.ref)
      .intercept(ViewNotFound(view1Proj2.viewId, project1.ref))
  }

  test("Obtaining the mapping on an aggregate view should fail") {
    implicit val caller: Caller = alice
    viewsQuery
      .mapping(aggregate1.viewId, project1.ref)
      .intercept(
        DifferentElasticSearchViewType(
          aggregate1.viewId.toString,
          ElasticSearchViewType.AggregateElasticSearch,
          ElasticSearchViewType.ElasticSearch
        )
      )

  }

  test("Obtaining the mapping with views/write permission should succeed") {
    implicit val caller: Caller = alice
    viewsQuery.mapping(view1Proj1.viewId, project1.ref)
  }
}

object ElasticSearchViewsQuerySuite {

  final private case class Sample(
      suffix: String,
      types: Set[Iri],
      rev: Int,
      deprecated: Boolean,
      schema: ResourceRef,
      createdAt: Instant,
      updatedAt: Instant,
      createdBy: Subject = Anonymous,
      updatedBy: Subject = Anonymous
  ) {

    def asResourceF(view: ViewRef)(implicit rcr: RemoteContextResolution): DataResource = {
      val resource = ResourceGen.resource(view.viewId / suffix, view.project, Json.obj())
      ResourceGen
        .resourceFor(resource, types = types, rev = rev, deprecated = deprecated)
        .copy(
          createdAt = createdAt,
          createdBy = createdBy,
          updatedAt = updatedAt,
          updatedBy = updatedBy,
          schema = schema
        )
    }

    def asDocument(
        view: ViewRef
    )(implicit baseUri: BaseUri, rcr: RemoteContextResolution, jsonldApi: JsonLdApi): UIO[Json] =
      asResourceF(view).toCompactedJsonLd.map(_.json).hideErrors

  }
}<|MERGE_RESOLUTION|>--- conflicted
+++ resolved
@@ -205,13 +205,9 @@
     ),
     eventLogConfig,
     prefix,
-<<<<<<< HEAD
     xas,
     defaultMapping,
     defaultSettings
-=======
-    xas
->>>>>>> 09106ca0
   ).unsafeRunSync()
 
   private lazy val viewsQuery = ElasticSearchViewsQuery(
@@ -252,7 +248,7 @@
 
   // Match all resources and sort them by created date and date
   private val matchAllSorted                               = jobj"""{ "size": 100, "sort": [{ "_createdAt": "asc" }, { "@id": "asc" }] }"""
-//  private val sort                                         = SortList.byCreationDateAndId
+  //  private val sort                                         = SortList.byCreationDateAndId
   implicit private val defaultSort: Ordering[DataResource] = Ordering.by { r => r.createdAt -> r.id }
 
   /**
