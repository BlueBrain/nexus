package ch.epfl.bluebrain.nexus.delta.plugins.elasticsearch.client

import akka.actor.ActorSystem
import akka.http.scaladsl.model.Uri.Query
import akka.testkit.TestKit
<<<<<<< HEAD
import ch.epfl.bluebrain.nexus.delta.kernel.RetryStrategyConfig
import ch.epfl.bluebrain.nexus.delta.plugins.elasticsearch.client.ElasticSearchClient.Refresh
import ch.epfl.bluebrain.nexus.testkit.ElasticSearchDocker.elasticsearchHost
=======
import ch.epfl.bluebrain.nexus.delta.plugins.elasticsearch.ElasticSearchClientSetup
import ch.epfl.bluebrain.nexus.delta.plugins.elasticsearch.client.ElasticSearchClient.Refresh
>>>>>>> defb4f2c
import ch.epfl.bluebrain.nexus.delta.sdk.http.HttpClientError.HttpClientStatusError
import ch.epfl.bluebrain.nexus.delta.sdk.model.ComponentDescription.ServiceDescription
import ch.epfl.bluebrain.nexus.delta.sdk.model.Name
import ch.epfl.bluebrain.nexus.delta.sdk.model.search.Pagination.FromPagination
import ch.epfl.bluebrain.nexus.delta.sdk.model.search.ResultEntry.ScoredResultEntry
import ch.epfl.bluebrain.nexus.delta.sdk.model.search.SearchResults.ScoredSearchResults
import ch.epfl.bluebrain.nexus.delta.sdk.model.search.{SearchResults, Sort, SortList}
import ch.epfl.bluebrain.nexus.delta.sdk.syntax._
import ch.epfl.bluebrain.nexus.delta.sdk.testkit.ConfigFixtures
import ch.epfl.bluebrain.nexus.testkit.{CirceLiteral, EitherValuable, IOValues, TestHelpers}
import io.circe.JsonObject
import org.scalatest.DoNotDiscover
import org.scalatest.concurrent.Eventually
import org.scalatest.matchers.should.Matchers
import org.scalatest.wordspec.AnyWordSpecLike

import scala.concurrent.duration._

@DoNotDiscover
class ElasticSearchClientSpec
    extends TestKit(ActorSystem("ElasticSearchClientSpec"))
    with AnyWordSpecLike
    with Matchers
    with ElasticSearchClientSetup
    with ConfigFixtures
    with EitherValuable
    with CirceLiteral
    with TestHelpers
    with IOValues
    with Eventually {

  implicit override def patienceConfig: PatienceConfig = PatienceConfig(6.seconds, 100.millis)

<<<<<<< HEAD
  implicit private val sc: Scheduler         = Scheduler.global
  implicit private val cfg: HttpClientConfig =
    HttpClientConfig(RetryStrategyConfig.AlwaysGiveUp, HttpClientWorthRetry.never, true)

  private val endpoint = elasticsearchHost.endpoint
  private val client   = new ElasticSearchClient(HttpClient(), endpoint, 2000)
  private val page     = FromPagination(0, 100)
=======
  private val page = FromPagination(0, 100)
>>>>>>> defb4f2c

  private def searchAllIn(index: IndexLabel): Seq[JsonObject] =
    esClient.search(QueryBuilder.empty.withPage(page), Set(index.value), Query.Empty).accepted.sources

  "An ElasticSearch Client" should {

    "fetch the service description" in {
<<<<<<< HEAD
      client.serviceDescription.accepted shouldEqual ServiceDescription(Name.unsafe("elasticsearch"), "7.13.4")
=======
      esClient.serviceDescription.accepted shouldEqual ServiceDescription(Name.unsafe("elasticsearch"), "7.13.4")
>>>>>>> defb4f2c
    }

    "verify that an index does not exist" in {
      esClient.existsIndex(IndexLabel("some").rightValue).accepted shouldEqual false
    }

    "create index" in {
      esClient.createIndex(IndexLabel("some").rightValue).accepted shouldEqual true
    }

    "attempt to create index a second time" in {
      esClient.createIndex(IndexLabel("some").rightValue).accepted shouldEqual false
    }

    "attempt to create an index with wrong payload" in {
      esClient
        .createIndex(IndexLabel("other").rightValue, jobj"""{"key": "value"}""")
        .rejectedWith[HttpClientStatusError]
    }

    "delete an index" in {
      val settings = jsonObjectContentOf("defaults/default-settings.json")
      val mappings = jsonObjectContentOf("defaults/default-mapping.json")
      esClient.createIndex(IndexLabel("other").rightValue, Some(mappings), Some(settings)).accepted
      esClient.deleteIndex(IndexLabel("other").rightValue).accepted shouldEqual true
    }

    "attempt to delete a non existing index" in {
      esClient.deleteIndex(IndexLabel("other").rightValue).accepted shouldEqual false
    }

    "replace a document" in {
      val index           = IndexLabel(genString()).rightValue
      val document        = jobj"""{"key": "value"}"""
      val documentUpdated = jobj"""{"key": "value2"}"""
      esClient.createIndex(index).accepted
      esClient.replace(index, "1", document).accepted
      eventually(searchAllIn(index) shouldEqual Vector(document))
      esClient.replace(index, "1", documentUpdated).accepted
      eventually(searchAllIn(index) shouldEqual Vector(documentUpdated))
    }

    "delete a document" in {
      val index    = IndexLabel(genString()).rightValue
      val document = jobj"""{"key": "value"}"""
      esClient.createIndex(index).accepted
      esClient.replace(index, "1", document).accepted
      eventually(searchAllIn(index) shouldEqual Vector(document))
      esClient.delete(index, "1").accepted shouldEqual true
      esClient.delete(index, "1").accepted shouldEqual false
      eventually(searchAllIn(index) shouldEqual Vector.empty[JsonObject])
    }

    "run bulk operation" in {
      val index      = IndexLabel(genString()).rightValue
      val operations = List(
        ElasticSearchBulk.Index(index, "1", json"""{ "field1" : "value1" }"""),
        ElasticSearchBulk.Delete(index, "2"),
        ElasticSearchBulk.Index(index, "2", json"""{ "field1" : "value1" }"""),
        ElasticSearchBulk.Delete(index, "2"),
        ElasticSearchBulk.Create(index, "3", json"""{ "field1" : "value3" }"""),
        ElasticSearchBulk.Update(index, "1", json"""{ "doc" : {"field2" : "value2"} }""")
      )
      esClient.bulk(operations).accepted
      eventually {
        searchAllIn(index) shouldEqual
          Vector(jobj"""{"field1": "value3"}""", jobj"""{"field1": "value1", "field2" : "value2"}""")
      }
    }

    "search" in {
      val index = IndexLabel(genString()).rightValue

      val operations = List(
        ElasticSearchBulk.Index(index, "1", json"""{ "field1" : 1 }"""),
        ElasticSearchBulk.Create(index, "3", json"""{ "field1" : 3 }"""),
        ElasticSearchBulk.Update(index, "1", json"""{ "doc" : {"field2" : "value2"} }""")
      )
<<<<<<< HEAD
      client.bulk(operations, Refresh.WaitFor).accepted
      val query      = QueryBuilder(jobj"""{"query": {"bool": {"must": {"exists": {"field": "field1"} } } } }""")
        .withPage(page)
        .withSort(SortList(List(Sort("-field1"))))
      client.search(query, Set(index.value), Query.Empty).accepted shouldEqual
=======
      esClient.bulk(operations, Refresh.WaitFor).accepted
      val query      = QueryBuilder(jobj"""{"query": {"bool": {"must": {"exists": {"field": "field1"} } } } }""")
        .withPage(page)
        .withSort(SortList(List(Sort("-field1"))))
      esClient.search(query, Set(index.value), Query.Empty).accepted shouldEqual
>>>>>>> defb4f2c
        SearchResults(2, Vector(jobj"""{ "field1" : 3 }""", jobj"""{ "field1" : 1, "field2" : "value2"}"""))
          .copy(token = Some("[1]"))

      val query2 = QueryBuilder(jobj"""{"query": {"bool": {"must": {"term": {"field1": 3} } } } }""").withPage(page)
      esClient.search(query2, Set(index.value), Query.Empty).accepted shouldEqual
        ScoredSearchResults(1, 1f, Vector(ScoredResultEntry(1f, jobj"""{ "field1" : 3 }""")))
    }

    "search returning raw results" in {
      val index = IndexLabel(genString()).rightValue

      val operations = List(
        ElasticSearchBulk.Index(index, "1", json"""{ "field1" : 1 }"""),
        ElasticSearchBulk.Create(index, "3", json"""{ "field1" : 3 }"""),
        ElasticSearchBulk.Update(index, "1", json"""{ "doc" : {"field2" : "value2"} }""")
      )
      esClient.bulk(operations).accepted
      val query2     = jobj"""{"query": {"bool": {"must": {"term": {"field1": 3} } } } }"""
      eventually {
        esClient
          .search(query2, Set(index.value), Query.Empty)(SortList.empty)
          .accepted
          .removeKeys("took") shouldEqual
          jsonContentOf("elasticsearch-results.json", "index" -> index)
      }
    }
  }
}<|MERGE_RESOLUTION|>--- conflicted
+++ resolved
@@ -3,14 +3,8 @@
 import akka.actor.ActorSystem
 import akka.http.scaladsl.model.Uri.Query
 import akka.testkit.TestKit
-<<<<<<< HEAD
-import ch.epfl.bluebrain.nexus.delta.kernel.RetryStrategyConfig
-import ch.epfl.bluebrain.nexus.delta.plugins.elasticsearch.client.ElasticSearchClient.Refresh
-import ch.epfl.bluebrain.nexus.testkit.ElasticSearchDocker.elasticsearchHost
-=======
 import ch.epfl.bluebrain.nexus.delta.plugins.elasticsearch.ElasticSearchClientSetup
 import ch.epfl.bluebrain.nexus.delta.plugins.elasticsearch.client.ElasticSearchClient.Refresh
->>>>>>> defb4f2c
 import ch.epfl.bluebrain.nexus.delta.sdk.http.HttpClientError.HttpClientStatusError
 import ch.epfl.bluebrain.nexus.delta.sdk.model.ComponentDescription.ServiceDescription
 import ch.epfl.bluebrain.nexus.delta.sdk.model.Name
@@ -44,17 +38,7 @@
 
   implicit override def patienceConfig: PatienceConfig = PatienceConfig(6.seconds, 100.millis)
 
-<<<<<<< HEAD
-  implicit private val sc: Scheduler         = Scheduler.global
-  implicit private val cfg: HttpClientConfig =
-    HttpClientConfig(RetryStrategyConfig.AlwaysGiveUp, HttpClientWorthRetry.never, true)
-
-  private val endpoint = elasticsearchHost.endpoint
-  private val client   = new ElasticSearchClient(HttpClient(), endpoint, 2000)
-  private val page     = FromPagination(0, 100)
-=======
   private val page = FromPagination(0, 100)
->>>>>>> defb4f2c
 
   private def searchAllIn(index: IndexLabel): Seq[JsonObject] =
     esClient.search(QueryBuilder.empty.withPage(page), Set(index.value), Query.Empty).accepted.sources
@@ -62,11 +46,7 @@
   "An ElasticSearch Client" should {
 
     "fetch the service description" in {
-<<<<<<< HEAD
-      client.serviceDescription.accepted shouldEqual ServiceDescription(Name.unsafe("elasticsearch"), "7.13.4")
-=======
       esClient.serviceDescription.accepted shouldEqual ServiceDescription(Name.unsafe("elasticsearch"), "7.13.4")
->>>>>>> defb4f2c
     }
 
     "verify that an index does not exist" in {
@@ -145,21 +125,15 @@
         ElasticSearchBulk.Create(index, "3", json"""{ "field1" : 3 }"""),
         ElasticSearchBulk.Update(index, "1", json"""{ "doc" : {"field2" : "value2"} }""")
       )
-<<<<<<< HEAD
-      client.bulk(operations, Refresh.WaitFor).accepted
-      val query      = QueryBuilder(jobj"""{"query": {"bool": {"must": {"exists": {"field": "field1"} } } } }""")
-        .withPage(page)
-        .withSort(SortList(List(Sort("-field1"))))
-      client.search(query, Set(index.value), Query.Empty).accepted shouldEqual
-=======
       esClient.bulk(operations, Refresh.WaitFor).accepted
       val query      = QueryBuilder(jobj"""{"query": {"bool": {"must": {"exists": {"field": "field1"} } } } }""")
         .withPage(page)
         .withSort(SortList(List(Sort("-field1"))))
-      esClient.search(query, Set(index.value), Query.Empty).accepted shouldEqual
->>>>>>> defb4f2c
-        SearchResults(2, Vector(jobj"""{ "field1" : 3 }""", jobj"""{ "field1" : 1, "field2" : "value2"}"""))
-          .copy(token = Some("[1]"))
+      eventually {
+        esClient.search(query, Set(index.value), Query.Empty).accepted shouldEqual
+          SearchResults(2, Vector(jobj"""{ "field1" : 3 }""", jobj"""{ "field1" : 1, "field2" : "value2"}"""))
+            .copy(token = Some("[1]"))
+      }
 
       val query2 = QueryBuilder(jobj"""{"query": {"bool": {"must": {"term": {"field1": 3} } } } }""").withPage(page)
       esClient.search(query2, Set(index.value), Query.Empty).accepted shouldEqual
