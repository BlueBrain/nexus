--- conflicted
+++ resolved
@@ -45,12 +45,9 @@
   }
   # the query config used when fetching all scoped events to obtain metrics
   metrics-query = ${app.defaults.query}
-<<<<<<< HEAD
-  # set to false to disable Elasticsearch indexing
-  indexing-enabled = ${app.defaults.indexing.enable}
-=======
   # when performing aggregations for default views, defines the maximum number
   # of buckets for the aggregation
   listing-bucket-size = 500
->>>>>>> 469cca42
+  # set to false to disable Elasticsearch indexing
+  indexing-enabled = ${app.defaults.indexing.enable}
 }