--- conflicted
+++ resolved
@@ -12,9 +12,9 @@
 import ch.epfl.bluebrain.nexus.delta.plugins.elasticsearch.client.ElasticSearchClient._
 import ch.epfl.bluebrain.nexus.delta.plugins.elasticsearch.model.{emptyResults, ResourcesSearchParams}
 import ch.epfl.bluebrain.nexus.delta.sdk.circe.CirceMarshalling._
+import ch.epfl.bluebrain.nexus.delta.sdk.http.{HttpClient, HttpClientError}
 import ch.epfl.bluebrain.nexus.delta.sdk.http.HttpClient.HttpResult
 import ch.epfl.bluebrain.nexus.delta.sdk.http.HttpClientError.HttpClientStatusError
-import ch.epfl.bluebrain.nexus.delta.sdk.http.{HttpClient, HttpClientError}
 import ch.epfl.bluebrain.nexus.delta.sdk.model.ComponentDescription.ServiceDescription
 import ch.epfl.bluebrain.nexus.delta.sdk.model.ComponentDescription.ServiceDescription.ResolvedServiceDescription
 import ch.epfl.bluebrain.nexus.delta.sdk.model.search.ResultEntry.{ScoredResultEntry, UnscoredResultEntry}
@@ -22,17 +22,11 @@
 import ch.epfl.bluebrain.nexus.delta.sdk.model.search.{Pagination, ResultEntry, SearchResults, SortList}
 import ch.epfl.bluebrain.nexus.delta.sdk.model.{BaseUri, Name}
 import ch.epfl.bluebrain.nexus.delta.sdk.syntax._
-<<<<<<< HEAD
 import com.typesafe.scalalogging.Logger
-import io.circe.syntax._
 import io.circe.{Decoder, Json, JsonObject}
 import monix.bio.{IO, UIO}
+import io.circe.syntax._
 import retry.syntax.all._
-=======
-import io.circe.syntax._
-import io.circe.{Decoder, Json, JsonObject}
-import monix.bio.{IO, UIO}
->>>>>>> df7b7fa1
 
 import scala.concurrent.duration._
 import scala.reflect.ClassTag
@@ -42,7 +36,6 @@
   */
 class ElasticSearchClient(client: HttpClient, endpoint: Uri, maxIndexPathLength: Int)(implicit as: ActorSystem) {
   import as.dispatcher
-<<<<<<< HEAD
   private val logger: Logger                                        = Logger[ElasticSearchClient]
   private val serviceName                                           = Name.unsafe("elasticsearch")
   private val scriptPath                                            = "_scripts"
@@ -51,12 +44,14 @@
   private val bulkPath                                              = "_bulk"
   private val tasksPath                                             = "_tasks"
   private val waitForCompletion                                     = "wait_for_completion"
+  private val refreshParam                                          = "refresh"
   private val ignoreUnavailable                                     = "ignore_unavailable"
   private val allowNoIndices                                        = "allow_no_indices"
   private val updateByQueryPath                                     = "_update_by_query"
   private val searchPath                                            = "_search"
   private val newLine                                               = System.lineSeparator()
-  private val `application/x-ndjson`                                = MediaType.applicationWithFixedCharset("x-ndjson", HttpCharsets.`UTF-8`, "json")
+  private val `application/x-ndjson`: MediaType.WithFixedCharset    =
+    MediaType.applicationWithFixedCharset("x-ndjson", HttpCharsets.`UTF-8`, "json")
   private val defaultQuery                                          = Map(ignoreUnavailable -> "true", allowNoIndices -> "true")
   private val defaultUpdateByQuery                                  = defaultQuery + (waitForCompletion -> "false")
   private val updateByQueryStrategy: RetryStrategy[HttpClientError] =
@@ -69,20 +64,6 @@
       },
       logError(logger, "updateByQuery")
     )
-=======
-  private val serviceName                                        = Name.unsafe("elasticsearch")
-  private val docPath                                            = "_doc"
-  private val allIndexPath                                       = "_all"
-  private val bulkPath                                           = "_bulk"
-  private val refreshParam                                       = "refresh"
-  private val ignoreUnavailable                                  = "ignore_unavailable"
-  private val allowNoIndices                                     = "allow_no_indices"
-  private val searchPath                                         = "_search"
-  private val newLine                                            = System.lineSeparator()
-  private val `application/x-ndjson`: MediaType.WithFixedCharset =
-    MediaType.applicationWithFixedCharset("x-ndjson", HttpCharsets.`UTF-8`, "json")
-  private val defaultQuery                                       = Map(ignoreUnavailable -> "true", allowNoIndices -> "true")
->>>>>>> df7b7fa1
 
   /**
     * Fetches the service description information (name and version)
@@ -203,39 +184,6 @@
     * @param refresh
     *   the value for the `refresh` Elasticsearch parameter
     */
-<<<<<<< HEAD
-  def bulk(ops: Seq[ElasticSearchBulk], qp: Query = Query.Empty): HttpResult[Unit] =
-    if (ops.isEmpty) IO.unit
-    else {
-      val entity = HttpEntity(`application/x-ndjson`, ops.map(_.payload).mkString("", newLine, newLine))
-      val req    = Post((endpoint / bulkPath).withQuery(qp), entity)
-      client.toJson(req).flatMap { json =>
-        IO.unless(json.hcursor.get[Boolean]("errors").contains(false))(
-          IO.raiseError(HttpClientStatusError(req, BadRequest, json.noSpaces))
-        )
-      }
-    }
-
-  /**
-    * Creates a bulk update with the operations defined on the provided ''ops'' argument. This bulk will wait for the
-    * shards involved to refresh their indices so that the newly created documents are accessible for search
-    *
-    * @param ops          the list of operations to be included in the bulk update
-    */
-  def bulkWaitFor(ops: Seq[ElasticSearchBulk]): HttpResult[Unit] =
-    bulk(ops, Query("refresh" -> "wait_for"))
-
-  /**
-    * Creates a script on Elasticsearch with the passed ''id'' and ''content''
-    */
-  def createScript(id: String, content: String): HttpResult[Unit] = {
-    val payload = Json.obj("script" -> Json.obj("lang" -> "painless".asJson, "source" -> content.asJson))
-    val req     = Put(endpoint / scriptPath / UrlUtils.encode(id), payload)
-    client.toJson(req).flatMap { json =>
-      IO.unless(json.hcursor.get[Boolean]("acknowledged").contains(true))(
-        IO.raiseError(HttpClientStatusError(req, BadRequest, json.noSpaces))
-      )
-=======
   def bulk(ops: Seq[ElasticSearchBulk], refresh: Refresh = Refresh.False): HttpResult[Unit] =
     if (ops.isEmpty) IO.unit
     else {
@@ -249,20 +197,34 @@
             IO.raiseError(HttpClientStatusError(req, BadRequest, json.noSpaces))
           )
         }
->>>>>>> df7b7fa1
-    }
-  }
-
-  /**
-    * Runs an update by query with the passed ''query'' and ''indices''. The query is run as a task
-    * and the task is requested until it finished
-    *
-    * @param query   the search query
-    * @param indices the indices to use on search (if empty, searches in all the indices)
+    }
+
+  /**
+    * Creates a script on Elasticsearch with the passed ''id'' and ''content''
+    */
+  def createScript(id: String, content: String): HttpResult[Unit] = {
+    val payload = Json.obj("script" -> Json.obj("lang" -> "painless".asJson, "source" -> content.asJson))
+    val req     = Put(endpoint / scriptPath / UrlUtils.encode(id), payload)
+    client.toJson(req).flatMap { json =>
+      IO.unless(json.hcursor.get[Boolean]("acknowledged").contains(true))(
+        IO.raiseError(HttpClientStatusError(req, BadRequest, json.noSpaces))
+      )
+    }
+  }
+
+  /**
+    * Runs an update by query with the passed ''query'' and ''indices''. The query is run as a task and the task is
+    * requested until it finished
+    *
+    * @param query
+    *   the search query
+    * @param indices
+    *   the indices to use on search (if empty, searches in all the indices)
     */
   def updateByQuery(query: JsonObject, indices: Set[String]): HttpResult[Unit] = {
-    val updateEndpoint = (endpoint / indexPath(indices) / updateByQueryPath).withQuery(Uri.Query(defaultUpdateByQuery))
-    val req            = Post(updateEndpoint, query)
+    val (indexPath, q) = indexPathAndQuery(indices, QueryBuilder(query))
+    val updateEndpoint = (endpoint / indexPath / updateByQueryPath).withQuery(Uri.Query(defaultUpdateByQuery))
+    val req            = Post(updateEndpoint, q.build)
     for {
       json   <- client.toJson(req)
       taskId <- IO.fromEither(
@@ -345,17 +307,7 @@
       indices: Set[String],
       qp: Query
   ): HttpResult[SearchResults[JsonObject]] =
-<<<<<<< HEAD
-    searchAs[SearchResults[JsonObject]](query, indices, qp)
-=======
-    if (indices.isEmpty)
-      IO.pure(SearchResults.empty)
-    else {
-      val (indexPath, q) = indexPathAndQuery(indices, query)
-      val searchEndpoint = (endpoint / indexPath / searchPath).withQuery(Uri.Query(defaultQuery ++ qp.toMap))
-      client.fromJsonTo[SearchResults[JsonObject]](Post(searchEndpoint, q.build))
-    }
->>>>>>> df7b7fa1
+    searchAs[SearchResults[JsonObject]](query, indices, qp)(SearchResults.empty)
 
   /**
     * Search for the provided ''query'' inside the ''indices''
@@ -388,16 +340,44 @@
   /**
     * Search for the provided ''query'' inside the ''indices'' returning a parsed result as [[T]].
     *
-    * @param query        the search query
-    * @param indices      the indices to use on search (if empty, searches in all the indices)
-    * @param qp           the optional query parameters
+    * @param query
+    *   the search query
+    * @param indices
+    *   the indices to use on search
+    * @param qp
+    *   the optional query parameters
     */
   def searchAs[T: Decoder: ClassTag](
       query: QueryBuilder,
       indices: Set[String],
       qp: Query
+  )(onEmpty: => T): HttpResult[T] = {
+    if (indices.isEmpty)
+      IO.pure(onEmpty)
+    else {
+      val (indexPath, q) = indexPathAndQuery(indices, query)
+      val searchEndpoint = (endpoint / indexPath / searchPath).withQuery(Uri.Query(defaultQuery ++ qp.toMap))
+      client.fromJsonTo[T](Post(searchEndpoint, q.build))
+    }
+  }
+
+  /**
+    * Search for the provided ''query'' inside the ''indices'' returning a parsed result as [[T]].
+    *
+    * @param query
+    *   the search query
+    * @param index
+    *   the index to use on search
+    * @param qp
+    *   the optional query parameters
+    */
+  def searchAs[T: Decoder: ClassTag](
+      query: QueryBuilder,
+      index: String,
+      qp: Query
   ): HttpResult[T] = {
-    val searchEndpoint = (endpoint / indexPath(indices) / searchPath).withQuery(Uri.Query(defaultQuery ++ qp.toMap))
+
+    val searchEndpoint = (endpoint / index / searchPath).withQuery(Uri.Query(defaultQuery ++ qp.toMap))
     client.fromJsonTo[T](Post(searchEndpoint, query.build))
   }
 
