--- conflicted
+++ resolved
@@ -23,17 +23,11 @@
 import ch.epfl.bluebrain.nexus.delta.sdk.model.search.{Pagination, ResultEntry, SearchResults, SortList}
 import ch.epfl.bluebrain.nexus.delta.sdk.model.{BaseUri, Name}
 import ch.epfl.bluebrain.nexus.delta.sdk.syntax._
-<<<<<<< HEAD
-import io.circe.syntax._
-import io.circe.{Decoder, Json, JsonObject}
-import monix.bio.{IO, UIO}
-=======
 import com.typesafe.scalalogging.Logger
 import io.circe.{Decoder, Json, JsonObject}
 import monix.bio.{IO, UIO}
 import io.circe.syntax._
 import retry.syntax.all._
->>>>>>> 8685287f
 
 import scala.concurrent.duration._
 import scala.reflect.ClassTag
@@ -46,18 +40,6 @@
     as: ActorSystem
 ) {
   import as.dispatcher
-<<<<<<< HEAD
-  private val serviceName                                        = Name.unsafe("elasticsearch")
-  private val docPath                                            = "_doc"
-  private val allIndexPath                                       = "_all"
-  private val bulkPath                                           = "_bulk"
-  private val refreshParam                                       = "refresh"
-  private val ignoreUnavailable                                  = "ignore_unavailable"
-  private val allowNoIndices                                     = "allow_no_indices"
-  private val searchPath                                         = "_search"
-  private val newLine                                            = System.lineSeparator()
-  private val `application/x-ndjson`: MediaType.WithFixedCharset =
-=======
   private val logger: Logger                                        = Logger[ElasticSearchClient]
   private val serviceName                                           = Name.unsafe("elasticsearch")
   private val scriptPath                                            = "_scripts"
@@ -73,7 +55,6 @@
   private val searchPath                                            = "_search"
   private val newLine                                               = System.lineSeparator()
   private val `application/x-ndjson`: MediaType.WithFixedCharset    =
->>>>>>> 8685287f
     MediaType.applicationWithFixedCharset("x-ndjson", HttpCharsets.`UTF-8`, "json")
   private val defaultQuery                                          = Map(ignoreUnavailable -> "true", allowNoIndices -> "true")
   private val defaultUpdateByQuery                                  = defaultQuery + (waitForCompletion -> "false")
@@ -223,30 +204,6 @@
     }
 
   /**
-<<<<<<< HEAD
-    * Search for the provided ''query'' inside the ''index''
-    *
-    * @param params
-    *   the filter parameters
-    * @param indices
-    *   the indices to use on search (if empty, searches in all the indices)
-    * @param qp
-    *   the query parameters
-    * @param page
-    *   the pagination information
-    * @param sort
-    *   the sorting criteria
-    */
-  def search(params: ResourcesSearchParams, indices: Set[String], qp: Query)(
-      page: Pagination,
-      sort: SortList
-  )(implicit base: BaseUri): HttpResult[SearchResults[JsonObject]] =
-    search(
-      QueryBuilder(params).withPage(page).withTotalHits(true).withSort(sort),
-      indices,
-      qp
-    )
-=======
     * Creates a script on Elasticsearch with the passed ''id'' and ''content''
     */
   def createScript(id: String, content: String): HttpResult[Unit] = {
@@ -287,15 +244,12 @@
                   )
     } yield ()
   }
->>>>>>> 8685287f
 
   /**
     * Search for the provided ''query'' inside the ''index''
     *
     * @param params
     *   the filter parameters
-<<<<<<< HEAD
-=======
     * @param indices
     *   the indices to use on search (if empty, searches in all the indices)
     * @param qp
@@ -320,7 +274,6 @@
     *
     * @param params
     *   the filter parameters
->>>>>>> 8685287f
     * @param index
     *   the indices to use on search
     * @param qp
@@ -359,17 +312,7 @@
       indices: Set[String],
       qp: Query
   ): HttpResult[SearchResults[JsonObject]] =
-<<<<<<< HEAD
-    if (indices.isEmpty)
-      IO.pure(SearchResults.empty)
-    else {
-      val (indexPath, q) = indexPathAndQuery(indices, query)
-      val searchEndpoint = (endpoint / indexPath / searchPath).withQuery(Uri.Query(defaultQuery ++ qp.toMap))
-      client.fromJsonTo[SearchResults[JsonObject]](Post(searchEndpoint, q.build).withHttpCredentials)
-    }
-=======
     searchAs[SearchResults[JsonObject]](query, indices, qp)(SearchResults.empty)
->>>>>>> 8685287f
 
   /**
     * Search for the provided ''query'' inside the ''indices''
@@ -398,8 +341,6 @@
       val payload        = q.withSort(sort).withTotalHits(true).build
       client.toJson(Post(searchEndpoint, payload).withHttpCredentials)
     }
-<<<<<<< HEAD
-=======
 
   /**
     * Search for the provided ''query'' inside the ''indices'' returning a parsed result as [[T]].
@@ -442,7 +383,6 @@
     val searchEndpoint = (endpoint / index / searchPath).withQuery(Uri.Query(defaultQuery ++ qp.toMap))
     client.fromJsonTo[T](Post(searchEndpoint, query.build).withHttpCredentials)
   }
->>>>>>> 8685287f
 
   private def discardEntity(resp: HttpResponse) =
     UIO.delay(resp.discardEntityBytes()) >> IO.unit
