package ch.epfl.bluebrain.nexus.delta.plugins.elasticsearch

import cats.effect.{Clock, IO, Timer}
import cats.syntax.all._
import ch.epfl.bluebrain.nexus.delta.kernel.effect.migration.{toCatsIOOps, toMonixBIOOps}
import ch.epfl.bluebrain.nexus.delta.kernel.kamon.KamonMetricComponent
import ch.epfl.bluebrain.nexus.delta.kernel.utils.{IOInstant, UUIDF}
import ch.epfl.bluebrain.nexus.delta.plugins.elasticsearch.ElasticSearchViews._
import ch.epfl.bluebrain.nexus.delta.plugins.elasticsearch.client.IndexLabel
import ch.epfl.bluebrain.nexus.delta.plugins.elasticsearch.indexing.IndexingViewDef
import ch.epfl.bluebrain.nexus.delta.plugins.elasticsearch.indexing.IndexingViewDef.{ActiveViewDef, DeprecatedViewDef}
import ch.epfl.bluebrain.nexus.delta.plugins.elasticsearch.model.ElasticSearchViewCommand._
import ch.epfl.bluebrain.nexus.delta.plugins.elasticsearch.model.ElasticSearchViewEvent._
import ch.epfl.bluebrain.nexus.delta.plugins.elasticsearch.model.ElasticSearchViewRejection._
import ch.epfl.bluebrain.nexus.delta.plugins.elasticsearch.model.ElasticSearchViewType.{AggregateElasticSearch, ElasticSearch}
import ch.epfl.bluebrain.nexus.delta.plugins.elasticsearch.model.ElasticSearchViewValue.IndexingElasticSearchViewValue.nextIndexingRev
import ch.epfl.bluebrain.nexus.delta.plugins.elasticsearch.model.ElasticSearchViewValue.{AggregateElasticSearchViewValue, IndexingElasticSearchViewValue}
import ch.epfl.bluebrain.nexus.delta.plugins.elasticsearch.model._
import ch.epfl.bluebrain.nexus.delta.rdf.IriOrBNode.Iri
import ch.epfl.bluebrain.nexus.delta.rdf.jsonld.api.JsonLdApi
import ch.epfl.bluebrain.nexus.delta.sdk.identities.model.Caller
import ch.epfl.bluebrain.nexus.delta.sdk.implicits._
import ch.epfl.bluebrain.nexus.delta.sdk.jsonld.ExpandIri
import ch.epfl.bluebrain.nexus.delta.sdk.model.IdSegmentRef.{Latest, Revision, Tag}
import ch.epfl.bluebrain.nexus.delta.sdk.model._
import ch.epfl.bluebrain.nexus.delta.sdk.projects.FetchContext
import ch.epfl.bluebrain.nexus.delta.sdk.projects.model.{ApiMappings, ProjectContext}
import ch.epfl.bluebrain.nexus.delta.sdk.resolvers.ResolverContextResolution
import ch.epfl.bluebrain.nexus.delta.sdk.views.IndexingRev
import ch.epfl.bluebrain.nexus.delta.sourcing.ScopedEntityDefinition.Tagger
import ch.epfl.bluebrain.nexus.delta.sourcing._
import ch.epfl.bluebrain.nexus.delta.sourcing.config.EventLogConfig
import ch.epfl.bluebrain.nexus.delta.sourcing.model.EntityDependency.DependsOn
import ch.epfl.bluebrain.nexus.delta.sourcing.model.Identity.Subject
import ch.epfl.bluebrain.nexus.delta.sourcing.model.Tag.UserTag
import ch.epfl.bluebrain.nexus.delta.sourcing.model._
import ch.epfl.bluebrain.nexus.delta.sourcing.offset.Offset
import io.circe.Json
import monix.bio.{IO => BIO}

import java.util.UUID

/**
  * ElasticSearchViews resource lifecycle operations.
  */
final class ElasticSearchViews private (
    log: ElasticsearchLog,
    fetchContext: FetchContext[ElasticSearchViewRejection],
    sourceDecoder: ElasticSearchViewJsonLdSourceDecoder,
    defaultElasticsearchMapping: DefaultMapping,
    defaultElasticsearchSettings: DefaultSettings,
    prefix: String
)(implicit uuidF: UUIDF) {

  implicit private val kamonComponent: KamonMetricComponent = KamonMetricComponent(entityType.value)

  /**
    * Creates a new ElasticSearchView with a generated id.
    *
    * @param project
    *   the parent project of the view
    * @param value
    *   the view configuration
    * @param subject
    *   the subject that initiated the action
    */
  def create(
      project: ProjectRef,
      value: ElasticSearchViewValue
  )(implicit subject: Subject): IO[ViewResource] =
    uuidF().toCatsIO.flatMap(uuid => create(uuid.toString, project, value))

  /**
    * Creates a new ElasticSearchView with a provided id.
    *
    * @param id
    *   the id of the view either in Iri or aliased form
    * @param project
    *   the parent project of the view
    * @param value
    *   the view configuration
    * @param subject
    *   the subject that initiated the action
    */
  def create(
      id: IdSegment,
      project: ProjectRef,
      value: ElasticSearchViewValue
  )(implicit subject: Subject): IO[ViewResource] = {
    for {
      (iri, _) <- expandWithContext(fetchContext.onCreate, project, id)
      res      <- eval(CreateElasticSearchView(iri, project, value, value.toJson(iri), subject))
    } yield res
  }.span("createElasticSearchView")

  /**
    * Creates a new ElasticSearchView from a json representation. If an identifier exists in the provided json it will
    * be used; otherwise a new identifier will be generated.
    *
    * @param project
    *   the parent project of the view
    * @param source
    *   the json representation of the view
    * @param caller
    *   the caller that initiated the action
    */
  def create(
      project: ProjectRef,
      source: Json
  )(implicit caller: Caller): IO[ViewResource] = {
    for {
      pc           <- fetchContext.onCreate(project).toCatsIO
      (iri, value) <- sourceDecoder(project, pc, source)
      res          <- eval(CreateElasticSearchView(iri, project, value, source, caller.subject))
    } yield res
  }.span("createElasticSearchView")

  /**
    * Creates a new ElasticSearchView from a json representation. If an identifier exists in the provided json it will
    * be used as long as it matches the provided id in Iri form or as an alias; otherwise the action will be rejected.
    *
    * @param project
    *   the parent project of the view
    * @param source
    *   the json representation of the view
    * @param caller
    *   the caller that initiated the action
    */
  def create(
      id: IdSegment,
      project: ProjectRef,
      source: Json
  )(implicit caller: Caller): IO[ViewResource] = {
    for {
      (iri, pc) <- expandWithContext(fetchContext.onCreate, project, id)
      value     <- sourceDecoder(project, pc, iri, source)
      res       <- eval(CreateElasticSearchView(iri, project, value, source, caller.subject))
    } yield res
  }.span("createElasticSearchView")

  /**
    * Updates an existing ElasticSearchView.
    *
    * @param id
    *   the view identifier
    * @param project
    *   the view parent project
    * @param rev
    *   the current view revision
    * @param value
    *   the new view configuration
    * @param subject
    *   the subject that initiated the action
    */
  def update(
      id: IdSegment,
      project: ProjectRef,
      rev: Int,
      value: ElasticSearchViewValue
  )(implicit subject: Subject): IO[ViewResource] = {
    for {
      (iri, _) <- expandWithContext(fetchContext.onModify, project, id)
      res      <- eval(UpdateElasticSearchView(iri, project, rev, value, value.toJson(iri), subject))
    } yield res
  }.span("updateElasticSearchView")

  /**
    * Updates an existing ElasticSearchView.
    *
    * @param id
    *   the view identifier
    * @param project
    *   the view parent project
    * @param rev
    *   the current view revision
    * @param source
    *   the new view configuration in json representation
    * @param caller
    *   the caller that initiated the action
    */
  def update(
      id: IdSegment,
      project: ProjectRef,
      rev: Int,
      source: Json
  )(implicit caller: Caller): IO[ViewResource] = {
    for {
      (iri, pc) <- expandWithContext(fetchContext.onModify, project, id)
      value     <- sourceDecoder(project, pc, iri, source)
      res       <- eval(UpdateElasticSearchView(iri, project, rev, value, source, caller.subject))
    } yield res
  }.span("updateElasticSearchView")

  /**
    * Applies a tag to an existing ElasticSearchView revision.
    *
    * @param id
    *   the view identifier
    * @param project
    *   the view parent project
    * @param tag
    *   the tag to apply
    * @param tagRev
    *   the target revision of the tag
    * @param rev
    *   the current view revision
    * @param subject
    *   the subject that initiated the action
    */
  def tag(
      id: IdSegment,
      project: ProjectRef,
      tag: UserTag,
      tagRev: Int,
      rev: Int
  )(implicit subject: Subject): IO[ViewResource] = {
    for {
      (iri, _) <- expandWithContext(fetchContext.onModify, project, id)
      res      <- eval(TagElasticSearchView(iri, project, tagRev, tag, rev, subject))
    } yield res
  }.span("tagElasticSearchView")

  /**
    * Deprecates an existing ElasticSearchView. View deprecation implies blocking any query capabilities and in case of
    * an IndexingElasticSearchView the corresponding index is deleted.
    *
    * @param id
    *   the view identifier
    * @param project
    *   the view parent project
    * @param rev
    *   the current view revision
    * @param subject
    *   the subject that initiated the action
    */
  def deprecate(
      id: IdSegment,
      project: ProjectRef,
      rev: Int
  )(implicit subject: Subject): IO[ViewResource] = {
    for {
      (iri, _) <- expandWithContext(fetchContext.onModify, project, id)
      res      <- eval(DeprecateElasticSearchView(iri, project, rev, subject))
    } yield res
  }.span("deprecateElasticSearchView")

  /**
    * Deprecates an existing ElasticSearchView without applying preliminary checks on the project status
    *
    * @param id
    *   the view identifier
    * @param project
    *   the view parent project
    * @param rev
    *   the current view revision
    * @param subject
    *   the subject that initiated the action
    */
  private[elasticsearch] def internalDeprecate(id: Iri, project: ProjectRef, rev: Int)(implicit
      subject: Subject
  ): IO[Unit] =
    eval(DeprecateElasticSearchView(id, project, rev, subject)).void

  /**
    * Retrieves a current ElasticSearchView resource.
    *
    * @param id
    *   the identifier that will be expanded to the Iri of the view with its optional rev/tag
    * @param project
    *   the view parent project
    */
  def fetch(id: IdSegmentRef, project: ProjectRef): IO[ViewResource] =
    fetchState(id, project).map { state =>
      state.toResource(defaultElasticsearchMapping, defaultElasticsearchSettings)
    }

  def fetchState(
      id: IdSegmentRef,
      project: ProjectRef
  ): IO[ElasticSearchViewState] = {
    for {
      (iri, _) <- expandWithContext(fetchContext.onRead, project, id.value)
      state    <- stateOrNotFound(id, project, iri)
    } yield state
  }.span("fetchElasticSearchView")

  private def stateOrNotFound(id: IdSegmentRef, project: ProjectRef, iri: Iri) = {
    val notFound = ViewNotFound(iri, project)
    id match {
      case Latest(_)        => log.stateOr(project, iri, notFound)
      case Revision(_, rev) => log.stateOr(project, iri, rev, notFound, RevisionNotFound)
      case Tag(_, tag)      => log.stateOr(project, iri, tag, notFound, TagNotFound(tag))
    }
  }.toCatsIO

  /**
    * Retrieves a current IndexingElasticSearchView resource.
    *
    * @param id
    *   the view identifier
    * @param project
    *   the view parent project
    */
  def fetchIndexingView(
      id: IdSegmentRef,
      project: ProjectRef
  ): IO[ActiveViewDef] =
    fetchState(id, project)
      .flatMap { state =>
        IndexingViewDef(state, defaultElasticsearchMapping, defaultElasticsearchSettings, prefix) match {
          case Some(viewDef) =>
            viewDef match {
              case v: ActiveViewDef     => IO.pure(v)
              case v: DeprecatedViewDef => IO.raiseError(ViewIsDeprecated(v.ref.viewId))
            }
          case None          =>
            IO.raiseError(DifferentElasticSearchViewType(state.id.toString, AggregateElasticSearch, ElasticSearch))
        }
      }

  /**
    * Return the existing indexing views in a project in a finite stream
    */
  def currentIndexingViews(project: ProjectRef): ElemStream[IndexingViewDef] =
    log
      .currentStates(Scope.Project(project))
      .evalMapFilter { envelope =>
        IO.pure(toIndexViewDef(envelope))
      }

  /**
    * Return all existing indexing views in a finite stream
    */
  def currentIndexingViews: ElemStream[IndexingViewDef] =
    log
      .currentStates(Scope.Root)
      .evalMapFilter { envelope =>
        IO.pure(toIndexViewDef(envelope))
      }

  /**
    * Return the indexing views in a non-ending stream
    */
  def indexingViews(start: Offset): ElemStream[IndexingViewDef] =
    log
      .states(Scope.Root, start)
      .evalMapFilter { envelope =>
        IO.pure(toIndexViewDef(envelope))
      }

  private def toIndexViewDef(envelope: Envelope[ElasticSearchViewState]) =
    envelope.toElem { v => Some(v.project) }.traverse { v =>
      IndexingViewDef(v, defaultElasticsearchMapping, defaultElasticsearchSettings, prefix)
    }

  private def eval(cmd: ElasticSearchViewCommand): IO[ViewResource] =
    log
      .evaluate(cmd.project, cmd.id, cmd)
      .map(_._2.toResource(defaultElasticsearchMapping, defaultElasticsearchSettings))
      .toCatsIO

  private def expandWithContext(
      fetchCtx: ProjectRef => BIO[ElasticSearchViewRejection, ProjectContext],
      ref: ProjectRef,
      id: IdSegment
  ): IO[(Iri, ProjectContext)] =
    fetchCtx(ref).flatMap(pc => expandIri(id, pc).map(_ -> pc)).toCatsIO
}

object ElasticSearchViews {

  final val entityType: EntityType = EntityType("elasticsearch")

  type ElasticsearchLog = ScopedEventLog[
    Iri,
    ElasticSearchViewState,
    ElasticSearchViewCommand,
    ElasticSearchViewEvent,
    ElasticSearchViewRejection
  ]

  /**
    * Iri expansion logic for ElasticSearchViews.
    */
  val expandIri: ExpandIri[InvalidElasticSearchViewId] = new ExpandIri(InvalidElasticSearchViewId.apply)

  /**
    * The default Elasticsearch API mappings
    */
  val mappings: ApiMappings = ApiMappings("view" -> schema.original, "documents" -> defaultViewId)

  def projectionName(viewDef: ActiveViewDef): String =
    projectionName(viewDef.ref.project, viewDef.ref.viewId, viewDef.indexingRev)

  def projectionName(state: ElasticSearchViewState): String =
    projectionName(state.project, state.id, state.indexingRev)

  def projectionName(project: ProjectRef, id: Iri, indexingRev: IndexingRev): String = {
    s"elasticsearch-$project-$id-${indexingRev.value}"
  }

  def index(uuid: UUID, indexingRev: IndexingRev, prefix: String): IndexLabel =
    IndexLabel.fromView(prefix, uuid, indexingRev)

  def apply(
      fetchContext: FetchContext[ElasticSearchViewRejection],
      contextResolution: ResolverContextResolution,
      validate: ValidateElasticSearchView,
      eventLogConfig: EventLogConfig,
      prefix: String,
<<<<<<< HEAD
      xas: Transactors,
      defaultMapping: DefaultMapping,
      defaultSettings: DefaultSettings
  )(implicit api: JsonLdApi, clock: Clock[IO], uuidF: UUIDF): IO[ElasticSearchViews] =
    ElasticSearchViewJsonLdSourceDecoder(uuidF, contextResolution).map(decoder =>
      new ElasticSearchViews(
        ScopedEventLog(
          definition(validate),
          eventLogConfig,
          xas
        ),
        fetchContext,
        decoder,
        defaultMapping,
        defaultSettings,
        prefix
      )
=======
      xas: Transactors
  )(implicit api: JsonLdApi, clock: Clock[IO], timer: Timer[IO], uuidF: UUIDF): IO[ElasticSearchViews] = {
    for {
      sourceDecoder   <- ElasticSearchViewJsonLdSourceDecoder(uuidF, contextResolution)
      defaultMapping  <- defaultElasticsearchMapping
      defaultSettings <- defaultElasticsearchSettings
    } yield new ElasticSearchViews(
      ScopedEventLog(
        definition(validate),
        eventLogConfig,
        xas
      ),
      fetchContext,
      sourceDecoder,
      defaultMapping,
      defaultSettings,
      prefix
>>>>>>> 638047f9
    )

  private[elasticsearch] def next(
      state: Option[ElasticSearchViewState],
      event: ElasticSearchViewEvent
  ): Option[ElasticSearchViewState] = {
    // format: off
    def created(e: ElasticSearchViewCreated): Option[ElasticSearchViewState] =
      Option.when(state.isEmpty) {
        ElasticSearchViewState(e.id, e.project, e.uuid, e.value, e.source, Tags.empty, e.rev, IndexingRev.init, deprecated = false,  e.instant, e.subject, e.instant, e.subject)
      }

    def updated(e: ElasticSearchViewUpdated): Option[ElasticSearchViewState] = state.map { s =>
      val newIndexingRev = nextIndexingRev(s.value, e.value, s.indexingRev, e.rev)
      s.copy(rev = e.rev, indexingRev = newIndexingRev, value = e.value, source = e.source, updatedAt = e.instant, updatedBy = e.subject)
    }
    // format: on

    def tagAdded(e: ElasticSearchViewTagAdded): Option[ElasticSearchViewState] = state.map { s =>
      s.copy(rev = e.rev, tags = s.tags + (e.tag -> e.targetRev), updatedAt = e.instant, updatedBy = e.subject)
    }

    def deprecated(e: ElasticSearchViewDeprecated): Option[ElasticSearchViewState] = state.map { s =>
      s.copy(rev = e.rev, deprecated = true, updatedAt = e.instant, updatedBy = e.subject)
    }

    event match {
      case e: ElasticSearchViewCreated    => created(e)
      case e: ElasticSearchViewUpdated    => updated(e)
      case e: ElasticSearchViewTagAdded   => tagAdded(e)
      case e: ElasticSearchViewDeprecated => deprecated(e)
    }
  }

  private[elasticsearch] def evaluate(
      validate: ValidateElasticSearchView
  )(state: Option[ElasticSearchViewState], cmd: ElasticSearchViewCommand)(implicit
      clock: Clock[IO],
      uuidF: UUIDF
  ): IO[ElasticSearchViewEvent] = {

    def create(c: CreateElasticSearchView) = state match {
      case None    =>
        for {
          t <- IOInstant.now
          u <- uuidF().toCatsIO
          _ <- validate(u, IndexingRev.init, c.value)
        } yield ElasticSearchViewCreated(c.id, c.project, u, c.value, c.source, 1, t, c.subject)
      case Some(_) => IO.raiseError(ResourceAlreadyExists(c.id, c.project))
    }

    def update(c: UpdateElasticSearchView) = state match {
      case None                                  => IO.raiseError(ViewNotFound(c.id, c.project))
      case Some(s) if s.rev != c.rev             => IO.raiseError(IncorrectRev(c.rev, s.rev))
      case Some(s) if s.deprecated               => IO.raiseError(ViewIsDeprecated(c.id))
      case Some(s) if c.value.tpe != s.value.tpe =>
        IO.raiseError(DifferentElasticSearchViewType(s.id.toString, c.value.tpe, s.value.tpe))
      case Some(s)                               =>
        val newIndexingRev = nextIndexingRev(s.value, c.value, s.indexingRev, c.rev)
        for {
          _ <- validate(s.uuid, newIndexingRev, c.value)
          t <- IOInstant.now
        } yield ElasticSearchViewUpdated(c.id, c.project, s.uuid, c.value, c.source, s.rev + 1, t, c.subject)
    }

    def tag(c: TagElasticSearchView) = state match {
      case None                                               => IO.raiseError(ViewNotFound(c.id, c.project))
      case Some(s) if s.rev != c.rev                          => IO.raiseError(IncorrectRev(c.rev, s.rev))
      case Some(s) if c.targetRev <= 0 || c.targetRev > s.rev => IO.raiseError(RevisionNotFound(c.targetRev, s.rev))
      case Some(s)                                            =>
        IOInstant.now.map(
          ElasticSearchViewTagAdded(c.id, c.project, s.value.tpe, s.uuid, c.targetRev, c.tag, s.rev + 1, _, c.subject)
        )
    }

    def deprecate(c: DeprecateElasticSearchView) = state match {
      case None                      => IO.raiseError(ViewNotFound(c.id, c.project))
      case Some(s) if s.rev != c.rev => IO.raiseError(IncorrectRev(c.rev, s.rev))
      case Some(s) if s.deprecated   => IO.raiseError(ViewIsDeprecated(c.id))
      case Some(s)                   =>
        IOInstant.now.map(ElasticSearchViewDeprecated(c.id, c.project, s.value.tpe, s.uuid, s.rev + 1, _, c.subject))
    }

    cmd match {
      case c: CreateElasticSearchView    => create(c)
      case c: UpdateElasticSearchView    => update(c)
      case c: TagElasticSearchView       => tag(c)
      case c: DeprecateElasticSearchView => deprecate(c)
    }
  }

  def definition(
      validate: ValidateElasticSearchView
  )(implicit clock: Clock[IO], uuidF: UUIDF): ScopedEntityDefinition[
    Iri,
    ElasticSearchViewState,
    ElasticSearchViewCommand,
    ElasticSearchViewEvent,
    ElasticSearchViewRejection
  ] =
    ScopedEntityDefinition(
      entityType,
      StateMachine(
        None,
        evaluate(validate)(_, _).toBIO[ElasticSearchViewRejection],
        next
      ),
      ElasticSearchViewEvent.serializer,
      ElasticSearchViewState.serializer,
      Tagger[ElasticSearchViewEvent](
        {
          case r: ElasticSearchViewTagAdded => Some(r.tag -> r.targetRev)
          case _                            => None
        },
        { _ =>
          None
        }
      ),
      { s =>
        s.value match {
          case a: AggregateElasticSearchViewValue =>
            Some(a.views.map { v => DependsOn(v.project, v.viewId) }.toSortedSet)
          case _: IndexingElasticSearchViewValue  => None
        }
      },
      onUniqueViolation = (id: Iri, c: ElasticSearchViewCommand) =>
        c match {
          case c: CreateElasticSearchView => ResourceAlreadyExists(id, c.project)
          case c                          => IncorrectRev(c.rev, c.rev + 1)
        }
    )
}<|MERGE_RESOLUTION|>--- conflicted
+++ resolved
@@ -408,11 +408,10 @@
       validate: ValidateElasticSearchView,
       eventLogConfig: EventLogConfig,
       prefix: String,
-<<<<<<< HEAD
       xas: Transactors,
       defaultMapping: DefaultMapping,
       defaultSettings: DefaultSettings
-  )(implicit api: JsonLdApi, clock: Clock[IO], uuidF: UUIDF): IO[ElasticSearchViews] =
+  )(implicit api: JsonLdApi, clock: Clock[IO], timer: Timer[IO], uuidF: UUIDF): IO[ElasticSearchViews] =
     ElasticSearchViewJsonLdSourceDecoder(uuidF, contextResolution).map(decoder =>
       new ElasticSearchViews(
         ScopedEventLog(
@@ -426,25 +425,6 @@
         defaultSettings,
         prefix
       )
-=======
-      xas: Transactors
-  )(implicit api: JsonLdApi, clock: Clock[IO], timer: Timer[IO], uuidF: UUIDF): IO[ElasticSearchViews] = {
-    for {
-      sourceDecoder   <- ElasticSearchViewJsonLdSourceDecoder(uuidF, contextResolution)
-      defaultMapping  <- defaultElasticsearchMapping
-      defaultSettings <- defaultElasticsearchSettings
-    } yield new ElasticSearchViews(
-      ScopedEventLog(
-        definition(validate),
-        eventLogConfig,
-        xas
-      ),
-      fetchContext,
-      sourceDecoder,
-      defaultMapping,
-      defaultSettings,
-      prefix
->>>>>>> 638047f9
     )
 
   private[elasticsearch] def next(
@@ -456,7 +436,7 @@
       Option.when(state.isEmpty) {
         ElasticSearchViewState(e.id, e.project, e.uuid, e.value, e.source, Tags.empty, e.rev, IndexingRev.init, deprecated = false,  e.instant, e.subject, e.instant, e.subject)
       }
-
+      
     def updated(e: ElasticSearchViewUpdated): Option[ElasticSearchViewState] = state.map { s =>
       val newIndexingRev = nextIndexingRev(s.value, e.value, s.indexingRev, e.rev)
       s.copy(rev = e.rev, indexingRev = newIndexingRev, value = e.value, source = e.source, updatedAt = e.instant, updatedBy = e.subject)
