--- conflicted
+++ resolved
@@ -1,12 +1,8 @@
 package ch.epfl.bluebrain.nexus.delta.plugins.elasticsearch
 
 import cats.data.NonEmptyChain
-<<<<<<< HEAD
-import ch.epfl.bluebrain.nexus.delta.kernel.effect.migration.ioToTaskK
-=======
 import cats.effect.{ContextShift, IO, Timer}
 import ch.epfl.bluebrain.nexus.delta.kernel.effect.migration._
->>>>>>> 638047f9
 import ch.epfl.bluebrain.nexus.delta.plugins.elasticsearch.client.ElasticSearchClient.Refresh
 import ch.epfl.bluebrain.nexus.delta.plugins.elasticsearch.client.{ElasticSearchClient, IndexLabel}
 import ch.epfl.bluebrain.nexus.delta.plugins.elasticsearch.indexing.ElasticSearchSink
@@ -29,24 +25,6 @@
   val eventMetricsIndex: String => IndexLabel = prefix => IndexLabel.unsafe(s"${prefix}_project_metrics")
 
   /**
-<<<<<<< HEAD
-=======
-    * @param client
-    *   the elastic search client
-    * @param index
-    *   the index to be created at initialization
-    * @return
-    *   creates the metrics index using the client
-    */
-  def initMetricsIndex(client: ElasticSearchClient, index: IndexLabel): IO[Unit] =
-    for {
-      mappings <- metricsMapping.toBIO[ElasticSearchViewRejection]
-      settings <- metricsSettings.toBIO[ElasticSearchViewRejection]
-      _        <- client.createIndex(index, Some(mappings), Some(settings))
-    } yield ()
-
-  /**
->>>>>>> 638047f9
     * @param metricEncoders
     *   a set of encoders for all entity
     * @param supervisor
@@ -67,27 +45,16 @@
     *   ScopedEventMetricEncoder are silently ignored.
     */
   def apply(
-<<<<<<< HEAD
-             metricEncoders: Set[ScopedEventMetricEncoder[_]],
-             supervisor: Supervisor,
-             client: ElasticSearchClient,
-             xas: Transactors,
-             batchConfig: BatchConfig,
-             queryConfig: QueryConfig,
-             indexPrefix: String,
-             metricMappings: MetricsMapping,
-             metricsSettings: MetricsSettings
-  ): Task[EventMetricsProjection] = {
-=======
       metricEncoders: Set[ScopedEventMetricEncoder[_]],
       supervisor: Supervisor,
       client: ElasticSearchClient,
       xas: Transactors,
       batchConfig: BatchConfig,
       queryConfig: QueryConfig,
-      indexPrefix: String
+      indexPrefix: String,
+      metricMappings: MetricsMapping,
+      metricsSettings: MetricsSettings
   )(implicit timer: Timer[IO], cs: ContextShift[IO]): IO[EventMetricsProjection] = {
->>>>>>> 638047f9
     val allEntityTypes = metricEncoders.map(_.entityType).toList
 
     implicit val multiDecoder: MultiDecoder[ProjectScopedMetric] =
