--- conflicted
+++ resolved
@@ -11,11 +11,7 @@
 import ch.epfl.bluebrain.nexus.delta.rdf.jsonld.ExpandedJsonLdCursor
 import ch.epfl.bluebrain.nexus.delta.rdf.jsonld.api.JsonLdApi
 import ch.epfl.bluebrain.nexus.delta.rdf.jsonld.context.ContextValue.ContextObject
-<<<<<<< HEAD
 import ch.epfl.bluebrain.nexus.delta.rdf.jsonld.context.RemoteContextResolution
-=======
-import ch.epfl.bluebrain.nexus.delta.rdf.jsonld.context.{ContextValue, JsonLdContext, RemoteContextResolution}
->>>>>>> 5b1e440a
 import ch.epfl.bluebrain.nexus.delta.rdf.jsonld.decoder.JsonLdDecoderError.ParsingFailure
 import ch.epfl.bluebrain.nexus.delta.rdf.jsonld.decoder.configuration.semiauto.deriveConfigJsonLdDecoder
 import ch.epfl.bluebrain.nexus.delta.rdf.jsonld.decoder.{Configuration, JsonLdDecoder}
@@ -204,21 +200,10 @@
 
   def apply(uuidF: UUIDF, contextResolution: ResolverContextResolution)(implicit
       api: JsonLdApi
-<<<<<<< HEAD
   ): Task[ElasticSearchViewJsonLdSourceDecoder] = {
     implicit val rcr: RemoteContextResolution = contextResolution.rcr
 
     ElasticSearchDecoderConfiguration.apply.map { implicit config =>
-=======
-  ): IO[Throwable, ElasticSearchViewJsonLdSourceDecoder] = {
-    implicit val rcr: RemoteContextResolution = contextResolution.rcr
-
-    for {
-      contextValue  <- IO.delay { ContextValue(contexts.elasticsearch) }
-      jsonLdContext <- JsonLdContext(contextValue)
-    } yield {
-      implicit val config: Configuration = Configuration(jsonLdContext, "id")
->>>>>>> 5b1e440a
       new ElasticSearchViewJsonLdSourceDecoder(
         new JsonLdSourceResolvingDecoder[ElasticSearchViewRejection, ElasticSearchViewFields](
           contexts.elasticsearch,
