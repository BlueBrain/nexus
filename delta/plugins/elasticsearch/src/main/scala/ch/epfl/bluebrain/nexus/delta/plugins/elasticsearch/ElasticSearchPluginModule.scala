--- conflicted
+++ resolved
@@ -34,7 +34,7 @@
   */
 class ElasticSearchPluginModule(priority: Int) extends ModuleDef {
 
-  implicit private val classLoader = getClass.getClassLoader
+  implicit private val classLoader: ClassLoader = getClass.getClassLoader
 
   make[ElasticSearchViewsConfig].from { ElasticSearchViewsConfig.load(_) }
 
@@ -178,15 +178,8 @@
 
   many[ScopeInitialization].ref[ElasticSearchScopeInitialization]
 
-<<<<<<< HEAD
-=======
-  many[EventExchange].add { (views: ElasticSearchViews, cr: RemoteContextResolution @Id("aggregate")) =>
-    views.eventExchange(cr)
-  }
-
   many[MetadataContextValue].addEffect(MetadataContextValue.fromFile("contexts/elasticsearch-metadata.json"))
 
->>>>>>> 48b2db05
   many[RemoteContextResolution].addEffect {
     for {
       elasticsearchCtx     <- ContextValue.fromFile("contexts/elasticsearch.json")
