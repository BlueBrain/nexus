--- conflicted
+++ resolved
@@ -77,26 +77,4 @@
         EitherT.right(logger.error(e)(s"Bulk file copy operation failed for source $source and destination $dest"))
       )
       .value
-<<<<<<< HEAD
-}
-
-object BatchFilesRoutes {
-
-  def apply(
-      config: StorageTypeConfig,
-      identities: Identities,
-      aclCheck: AclCheck,
-      batchFiles: BatchFiles,
-      index: IndexingAction.Execute[File]
-  )(implicit
-      baseUri: BaseUri,
-      cr: RemoteContextResolution,
-      ordering: JsonKeyOrdering
-  ): Route = {
-    implicit val storageTypeConfig: StorageTypeConfig = config
-    new BatchFilesRoutes(identities, aclCheck, batchFiles, index).routes
-  }
-
-=======
->>>>>>> b7b36e08
 }