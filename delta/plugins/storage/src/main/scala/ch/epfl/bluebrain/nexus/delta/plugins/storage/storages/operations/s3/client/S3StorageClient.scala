--- conflicted
+++ resolved
@@ -72,13 +72,7 @@
     override def headObject(bucket: String, key: String): IO[HeadObjectResponse] =
       client.headObject(HeadObjectRequest.builder().bucket(bucket).key(key).build)
 
-<<<<<<< HEAD
-    override def underlyingClient: S3[IO] = s3
-=======
     override def underlyingClient: S3AsyncClientOp[IO] = client
-
-    override def baseEndpoint: IO[Uri] = IO.pure(baseEndpoint)
->>>>>>> 82238c6a
   }
 
   final case object S3StorageClientDisabled extends S3StorageClient {
