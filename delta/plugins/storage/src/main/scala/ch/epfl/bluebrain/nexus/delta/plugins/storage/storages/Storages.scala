package ch.epfl.bluebrain.nexus.delta.plugins.storage.storages

import cats.effect.{Clock, IO}
import cats.syntax.all._
import ch.epfl.bluebrain.nexus.delta.kernel.Logger
import ch.epfl.bluebrain.nexus.delta.kernel.kamon.KamonMetricComponent
import ch.epfl.bluebrain.nexus.delta.kernel.utils.UUIDF
import ch.epfl.bluebrain.nexus.delta.plugins.storage.storages.Storages._
import ch.epfl.bluebrain.nexus.delta.plugins.storage.storages.StoragesConfig.StorageTypeConfig
import ch.epfl.bluebrain.nexus.delta.plugins.storage.storages.model.StorageCommand._
import ch.epfl.bluebrain.nexus.delta.plugins.storage.storages.model.StorageEvent.{StorageCreated, StorageDeprecated, StorageTagAdded, StorageUndeprecated, StorageUpdated}
import ch.epfl.bluebrain.nexus.delta.plugins.storage.storages.model.StorageRejection._
import ch.epfl.bluebrain.nexus.delta.plugins.storage.storages.model.StorageValue.DiskStorageValue
import ch.epfl.bluebrain.nexus.delta.plugins.storage.storages.model._
import ch.epfl.bluebrain.nexus.delta.plugins.storage.storages.schemas.{storage => storageSchema}
import ch.epfl.bluebrain.nexus.delta.rdf.IriOrBNode.Iri
import ch.epfl.bluebrain.nexus.delta.rdf.jsonld.api.JsonLdApi
import ch.epfl.bluebrain.nexus.delta.rdf.jsonld.context.{ContextValue, RemoteContextResolution}
import ch.epfl.bluebrain.nexus.delta.sdk.identities.model.{Caller, ServiceAccount}
import ch.epfl.bluebrain.nexus.delta.sdk.implicits._
import ch.epfl.bluebrain.nexus.delta.sdk.jsonld.ExpandIri
import ch.epfl.bluebrain.nexus.delta.sdk.jsonld.JsonLdSourceProcessor.JsonLdSourceResolvingDecoder
import ch.epfl.bluebrain.nexus.delta.sdk.model.IdSegmentRef.{Latest, Revision, Tag}
import ch.epfl.bluebrain.nexus.delta.sdk.model._
import ch.epfl.bluebrain.nexus.delta.sdk.permissions.model.Permission
import ch.epfl.bluebrain.nexus.delta.sdk.projects.FetchContext
import ch.epfl.bluebrain.nexus.delta.sdk.projects.model.ApiMappings
import ch.epfl.bluebrain.nexus.delta.sdk.resolvers.ResolverContextResolution
import ch.epfl.bluebrain.nexus.delta.sourcing.ScopedEntityDefinition.Tagger
import ch.epfl.bluebrain.nexus.delta.sourcing._
import ch.epfl.bluebrain.nexus.delta.sourcing.model.Identity.Subject
import ch.epfl.bluebrain.nexus.delta.sourcing.model.Tag.UserTag
import ch.epfl.bluebrain.nexus.delta.sourcing.model.{EntityType, ProjectRef}
import ch.epfl.bluebrain.nexus.delta.sourcing.stream.Elem
import fs2.Stream
import io.circe.Json
import org.typelevel.log4cats

import java.time.Instant

/**
  * Operations for handling storages
  */
final class Storages private (
    log: StorageLog,
    fetchContext: FetchContext[StorageFetchRejection],
    sourceDecoder: JsonLdSourceResolvingDecoder[StorageRejection, StorageFields],
    serviceAccount: ServiceAccount
) extends FetchStorage {

  implicit private val kamonComponent: KamonMetricComponent = KamonMetricComponent(entityType.value)

  private val updatedByDesc: Ordering[StorageResource] = Ordering.by[StorageResource, Instant](_.updatedAt).reverse

  /**
    * Create a new storage where the id is either present on the payload or self generated
    *
    * @param projectRef
    *   the project where the storage will belong
    * @param source
    *   the payload to create the storage
    */
  def create(
      projectRef: ProjectRef,
      source: Json
  )(implicit caller: Caller): IO[StorageResource] = {
    for {
      pc                   <- fetchContext.onCreate(projectRef)
      (iri, storageFields) <- sourceDecoder(projectRef, pc, source)
      res                  <- eval(CreateStorage(iri, projectRef, storageFields, source, caller.subject))
      _                    <- unsetPreviousDefaultIfRequired(projectRef, res)
    } yield res
  }.span("createStorage")

  /**
    * Create a new storage with the provided id
    *
    * @param id
    *   the storage identifier to expand as the id of the storage
    * @param projectRef
    *   the project where the storage will belong
    * @param source
    *   the payload to create the storage
    */
  def create(
      id: IdSegment,
      projectRef: ProjectRef,
      source: Json
  )(implicit caller: Caller): IO[StorageResource] = {
    for {
      pc            <- fetchContext.onCreate(projectRef)
      iri           <- expandIri(id, pc)
      storageFields <- sourceDecoder(projectRef, pc, iri, source)
      res           <- eval(CreateStorage(iri, projectRef, storageFields, source, caller.subject))
      _             <- unsetPreviousDefaultIfRequired(projectRef, res)
    } yield res
  }.span("createStorage")

  /**
    * Create a new storage with the provided id and the [[StorageValue]] instead of the payload
    *
    * @param id
    *   the storage identifier to expand as the id of the storage
    * @param projectRef
    *   the project where the storage will belong
    * @param storageFields
    *   the value of the storage
    */
  def create(
      id: IdSegment,
      projectRef: ProjectRef,
      storageFields: StorageFields
  )(implicit caller: Caller): IO[StorageResource] = {
    for {
      pc    <- fetchContext.onCreate(projectRef)
      iri   <- expandIri(id, pc)
      source = storageFields.toJson(iri)
      res   <- eval(CreateStorage(iri, projectRef, storageFields, source, caller.subject))
      _     <- unsetPreviousDefaultIfRequired(projectRef, res)
    } yield res
  }.span("createStorage")

  /**
    * Update an existing storage with the passed Json ''payload''
    *
    * @param id
    *   the storage identifier to expand as the id of the storage
    * @param projectRef
    *   the project where the storage will belong
    * @param rev
    *   the current revision of the storage
    * @param source
    *   the payload to update the storage
    */
  def update(
      id: IdSegment,
      projectRef: ProjectRef,
      rev: Int,
      source: Json
  )(implicit caller: Caller): IO[StorageResource] =
    update(id, projectRef, rev, source, unsetPreviousDefault = true)

  private def update(
      id: IdSegment,
      projectRef: ProjectRef,
      rev: Int,
      source: Json,
      unsetPreviousDefault: Boolean
  )(implicit caller: Caller): IO[StorageResource] = {
    for {
      pc            <- fetchContext.onModify(projectRef)
      iri           <- expandIri(id, pc)
      storageFields <- sourceDecoder(projectRef, pc, iri, source)
      res           <- eval(UpdateStorage(iri, projectRef, storageFields, source, rev, caller.subject))
      _             <- IO.whenA(unsetPreviousDefault)(unsetPreviousDefaultIfRequired(projectRef, res))
    } yield res
  }.span("updateStorage")

  /**
    * Update an existing storage with the passed [[StorageValue]]
    *
    * @param id
    *   the storage identifier to expand as the id of the storage
    * @param projectRef
    *   the project where the storage will belong
    * @param rev
    *   the current revision of the storage
    * @param storageFields
    *   the value of the storage
    */
  def update(
      id: IdSegment,
      projectRef: ProjectRef,
      rev: Int,
      storageFields: StorageFields
  )(implicit caller: Caller): IO[StorageResource] = {
    for {
      pc    <- fetchContext.onModify(projectRef)
      iri   <- expandIri(id, pc)
      source = storageFields.toJson(iri)
      res   <- eval(UpdateStorage(iri, projectRef, storageFields, source, rev, caller.subject))
      _     <- unsetPreviousDefaultIfRequired(projectRef, res)
    } yield res
  }.span("updateStorage")

  /**
    * Add a tag to an existing storage
    *
    * @param id
    *   the storage identifier to expand as the id of the storage
    * @param projectRef
    *   the project where the storage belongs
    * @param tag
    *   the tag name
    * @param tagRev
    *   the tag revision
    * @param rev
    *   the current revision of the storage
    */
  def tag(
      id: IdSegment,
      projectRef: ProjectRef,
      tag: UserTag,
      tagRev: Int,
      rev: Int
  )(implicit subject: Subject): IO[StorageResource] = {
    for {
      pc  <- fetchContext.onModify(projectRef)
      iri <- expandIri(id, pc)
      res <- eval(TagStorage(iri, projectRef, tagRev, tag, rev, subject))
    } yield res
  }.span("tagStorage")

  /**
    * Deprecate an existing storage
    *
    * @param id
    *   the storage identifier to expand as the id of the storage
    * @param projectRef
    *   the project where the storage belongs
    * @param rev
    *   the current revision of the storage
    */
  def deprecate(
      id: IdSegment,
      projectRef: ProjectRef,
      rev: Int
  )(implicit subject: Subject): IO[StorageResource] = {
    for {
      pc  <- fetchContext.onModify(projectRef)
      iri <- expandIri(id, pc)
      res <- eval(DeprecateStorage(iri, projectRef, rev, subject))
    } yield res
  }.span("deprecateStorage")

<<<<<<< HEAD
  override def fetch(id: IdSegmentRef, project: ProjectRef): IO[StorageResource] = {
=======
  /**
    * Undeprecate a storage
    *
    * @param id
    *   the storage identifier to expand as the id of the storage
    * @param projectRef
    *   the project where the storage belongs
    * @param rev
    *   the current revision of the storage
    */
  def undeprecate(
      id: IdSegment,
      projectRef: ProjectRef,
      rev: Int
  )(implicit subject: Subject): IO[StorageResource] = {
    for {
      pc  <- fetchContext.onModify(projectRef)
      iri <- expandIri(id, pc)
      res <- eval(UndeprecateStorage(iri, projectRef, rev, subject))
    } yield res
  }.span("undeprecateStorage")

  /**
    * Fetch the storage using the ''resourceRef''
    *
    * @param resourceRef
    *   the storage reference (Latest, Revision or Tag)
    * @param project
    *   the project where the storage belongs
    */
  def fetch[R <: Throwable](
      resourceRef: ResourceRef,
      project: ProjectRef
  )(implicit rejectionMapper: Mapper[StorageFetchRejection, R]): IO[StorageResource] =
    fetch(IdSegmentRef(resourceRef), project).adaptError { case err: StorageFetchRejection =>
      rejectionMapper.to(err)
    }

  /**
    * Fetch the last version of a storage
    *
    * @param id
    *   the identifier that will be expanded to the Iri of the storage with its optional rev/tag
    * @param project
    *   the project where the storage belongs
    */
  def fetch(id: IdSegmentRef, project: ProjectRef): IO[StorageResource] = {
>>>>>>> 8a31a149
    for {
      pc      <- fetchContext.onRead(project)
      iri     <- expandIri(id.value, pc)
      notFound = StorageNotFound(iri, project)
      state   <- id match {
                   case Latest(_)        => log.stateOr(project, iri, notFound)
                   case Revision(_, rev) =>
                     log.stateOr(project, iri, rev, notFound, RevisionNotFound)
                   case Tag(_, tag)      =>
                     log.stateOr(project, iri, tag, notFound, TagNotFound(tag))
                 }
    } yield state.toResource
  }.span("fetchStorage")

  private def fetchDefaults(project: ProjectRef): Stream[IO, StorageResource] =
    log
      .currentStates(Scope.Project(project), _.toResource)
      .filter(_.value.default)

  override def fetchDefault(project: ProjectRef): IO[StorageResource] = {
    for {
      defaultOpt <- fetchDefaults(project).reduce(updatedByDesc.min(_, _)).head.compile.last
      default    <- IO.fromOption(defaultOpt)(DefaultStorageNotFound(project))
    } yield default
  }.span("fetchDefaultStorage")

  /**
    * Return the existing storages in a project in a finite stream
    */
  def currentStorages(project: ProjectRef): Stream[IO, Elem[StorageState]] =
    log.currentStates(Scope.Project(project)).map {
      _.toElem { s => Some(s.project) }
    }

  private def unsetPreviousDefaultIfRequired(
      project: ProjectRef,
      current: StorageResource
  ) =
    IO.whenA(current.value.default) {
      fetchDefaults(project)
        .filter(_.id != current.id)
        .evalTap { storage =>
          val source =
            storage.value.source.replace("default" -> true, false).replace("default" -> "true", false)
          val io     = update(storage.id, project, storage.rev, source, unsetPreviousDefault = false)(
            serviceAccount.caller
          )
          logFailureAndContinue(io)
        }
        .compile
        .drain
        .void
    }

  private def logFailureAndContinue[A](io: IO[A]): IO[Unit] = {
    io.onError {
      case err: StorageRejection => logger.warn(err.reason)
      case _                     => IO.unit
    }.attemptNarrow[StorageRejection]
      .void
  }

  private def eval(cmd: StorageCommand): IO[StorageResource] =
    log.evaluate(cmd.project, cmd.id, cmd).map { case (_, state) =>
      state.toResource
    }
}

object Storages {

  type StorageLog    = ScopedEventLog[Iri, StorageState, StorageCommand, StorageEvent, StorageRejection]
  type StorageAccess = (Iri, StorageValue) => IO[Unit]

  /**
    * The storage entity type.
    */
  final val entityType: EntityType = EntityType("storage")

  val context: ContextValue = ContextValue(contexts.storages)

  val expandIri: ExpandIri[InvalidStorageId] = new ExpandIri(InvalidStorageId.apply)

  /**
    * The default Storage API mappings
    */
  val mappings: ApiMappings = ApiMappings("storage" -> storageSchema, "defaultStorage" -> defaultStorageId)

  implicit private[storages] val logger: log4cats.Logger[IO] = Logger[Storages]

  private[storages] def next(state: Option[StorageState], event: StorageEvent): Option[StorageState] = {

    def created(e: StorageCreated): Option[StorageState] =
      Option.when(state.isEmpty) {
        StorageState(
          e.id,
          e.project,
          e.value,
          e.source,
          Tags.empty,
          e.rev,
          deprecated = false,
          e.instant,
          e.subject,
          e.instant,
          e.subject
        )
      }

    def updated(e: StorageUpdated): Option[StorageState] = state.map { s =>
      s.copy(rev = e.rev, value = e.value, source = e.source, updatedAt = e.instant, updatedBy = e.subject)
    }

    def tagAdded(e: StorageTagAdded): Option[StorageState] = state.map { s =>
      s.copy(rev = e.rev, tags = s.tags + (e.tag -> e.targetRev), updatedAt = e.instant, updatedBy = e.subject)
    }

    def deprecated(e: StorageDeprecated): Option[StorageState] = state.map { s =>
      s.copy(rev = e.rev, deprecated = true, updatedAt = e.instant, updatedBy = e.subject)
    }

    def undeprecated(e: StorageUndeprecated): Option[StorageState] = state.map { s =>
      s.copy(rev = e.rev, deprecated = false, updatedAt = e.instant, updatedBy = e.subject)
    }

    event match {
      case e: StorageCreated      => created(e)
      case e: StorageUpdated      => updated(e)
      case e: StorageTagAdded     => tagAdded(e)
      case e: StorageDeprecated   => deprecated(e)
      case e: StorageUndeprecated => undeprecated(e)
    }
  }

  private[storages] def evaluate(
      access: StorageAccess,
      fetchPermissions: IO[Set[Permission]],
      config: StorageTypeConfig,
      clock: Clock[IO]
  )(
      state: Option[StorageState],
      cmd: StorageCommand
  ): IO[StorageEvent] = {

    def isDescendantOrEqual(target: AbsolutePath, parent: AbsolutePath): Boolean =
      target == parent || target.value.descendantOf(parent.value)

    def verifyAllowedDiskVolume(id: Iri, value: StorageValue): IO[Unit] =
      value match {
        case d: DiskStorageValue if !config.disk.allowedVolumes.exists(isDescendantOrEqual(d.volume, _)) =>
          val err = s"Volume '${d.volume}' not allowed. Allowed volumes: '${config.disk.allowedVolumes.mkString(",")}'"
          IO.raiseError(StorageNotAccessible(id, err))
        case _                                                                                           => IO.unit
      }

    val allowedStorageTypes: Set[StorageType] =
      Set(StorageType.DiskStorage) ++
        config.amazon.as(StorageType.S3Storage) ++
        config.remoteDisk.as(StorageType.RemoteDiskStorage)

    def validateAndReturnValue(id: Iri, fields: StorageFields): IO[StorageValue] =
      for {
        value <- IO.fromOption(fields.toValue(config))(InvalidStorageType(id, fields.tpe, allowedStorageTypes))
        _     <- validatePermissions(fields)
        _     <- access(id, value)
        _     <- verifyAllowedDiskVolume(id, value)
        _     <- validateFileSize(id, fields.maxFileSize, value.maxFileSize)
      } yield value

    def validatePermissions(value: StorageFields) =
      if (value.readPermission.isEmpty && value.writePermission.isEmpty)
        IO.unit
      else {
        val storagePerms = Set.empty[Permission] ++ value.readPermission ++ value.writePermission
        fetchPermissions.flatMap {
          case perms if storagePerms.subsetOf(perms) => IO.unit
          case perms                                 => IO.raiseError(PermissionsAreNotDefined(storagePerms -- perms))
        }
      }

    def validateFileSize(id: Iri, payloadSize: Option[Long], maxFileSize: Long) =
      payloadSize match {
        case Some(size) if size <= 0 || size > maxFileSize => IO.raiseError(InvalidMaxFileSize(id, size, maxFileSize))
        case _                                             => IO.unit
      }

    def create(c: CreateStorage) = state match {
      case None    =>
        for {
          value   <- validateAndReturnValue(c.id, c.fields)
          instant <- clock.realTimeInstant
        } yield StorageCreated(c.id, c.project, value, c.source, 1, instant, c.subject)
      case Some(_) =>
        IO.raiseError(ResourceAlreadyExists(c.id, c.project))
    }

    def update(c: UpdateStorage) = state match {
      case None                                   => IO.raiseError(StorageNotFound(c.id, c.project))
      case Some(s) if s.rev != c.rev              => IO.raiseError(IncorrectRev(c.rev, s.rev))
      case Some(s) if s.deprecated                => IO.raiseError(StorageIsDeprecated(c.id))
      case Some(s) if c.fields.tpe != s.value.tpe =>
        IO.raiseError(DifferentStorageType(s.id, c.fields.tpe, s.value.tpe))
      case Some(s)                                =>
        for {
          value   <- validateAndReturnValue(c.id, c.fields)
          instant <- clock.realTimeInstant
        } yield StorageUpdated(c.id, c.project, value, c.source, s.rev + 1, instant, c.subject)
    }

    def tag(c: TagStorage) = state match {
      case None                                               => IO.raiseError(StorageNotFound(c.id, c.project))
      case Some(s) if s.rev != c.rev                          => IO.raiseError(IncorrectRev(c.rev, s.rev))
      case Some(s) if c.targetRev <= 0 || c.targetRev > s.rev => IO.raiseError(RevisionNotFound(c.targetRev, s.rev))
      case Some(s)                                            =>
        clock.realTimeInstant.map(
          StorageTagAdded(c.id, c.project, s.value.tpe, c.targetRev, c.tag, s.rev + 1, _, c.subject)
        )
    }

    def deprecate(c: DeprecateStorage) = state match {
      case None                      => IO.raiseError(StorageNotFound(c.id, c.project))
      case Some(s) if s.rev != c.rev => IO.raiseError(IncorrectRev(c.rev, s.rev))
      case Some(s) if s.deprecated   => IO.raiseError(StorageIsDeprecated(c.id))
      case Some(s)                   =>
        clock.realTimeInstant.map(StorageDeprecated(c.id, c.project, s.value.tpe, s.rev + 1, _, c.subject))
    }

    def undeprecate(c: UndeprecateStorage) = state match {
      case None                      => IO.raiseError(StorageNotFound(c.id, c.project))
      case Some(s) if s.rev != c.rev => IO.raiseError(IncorrectRev(c.rev, s.rev))
      case Some(s) if !s.deprecated  => IO.raiseError(StorageIsNotDeprecated(c.id))
      case Some(s)                   =>
        clock.realTimeInstant.map(StorageUndeprecated(c.id, c.project, s.value.tpe, s.rev + 1, _, c.subject))
    }

    cmd match {
      case c: CreateStorage      => create(c)
      case c: UpdateStorage      => update(c)
      case c: TagStorage         => tag(c)
      case c: DeprecateStorage   => deprecate(c)
      case c: UndeprecateStorage => undeprecate(c)
    }
  }

  def definition(
      config: StorageTypeConfig,
      access: StorageAccess,
      fetchPermissions: IO[Set[Permission]],
      clock: Clock[IO]
  ): ScopedEntityDefinition[Iri, StorageState, StorageCommand, StorageEvent, StorageRejection] =
    ScopedEntityDefinition(
      entityType,
      StateMachine(None, evaluate(access, fetchPermissions, config, clock)(_, _), next),
      StorageEvent.serializer,
      StorageState.serializer,
      Tagger[StorageEvent](
        {
          case r: StorageTagAdded => Some(r.tag -> r.targetRev)
          case _                  => None
        },
        { _ =>
          None
        }
      ),
      _ => None,
      onUniqueViolation = (id: Iri, c: StorageCommand) =>
        c match {
          case c: CreateStorage => ResourceAlreadyExists(id, c.project)
          case c                => IncorrectRev(c.rev, c.rev + 1)
        }
    )

  /**
    * Constructs a Storages instance
    */
  def apply(
      fetchContext: FetchContext[StorageFetchRejection],
      contextResolution: ResolverContextResolution,
      fetchPermissions: IO[Set[Permission]],
      access: StorageAccess,
      xas: Transactors,
      config: StoragesConfig,
      serviceAccount: ServiceAccount,
      clock: Clock[IO]
  )(implicit
      api: JsonLdApi,
      uuidF: UUIDF
  ): IO[Storages] = {
    implicit val rcr: RemoteContextResolution = contextResolution.rcr

    StorageDecoderConfiguration.apply
      .map { implicit config =>
        new JsonLdSourceResolvingDecoder[StorageRejection, StorageFields](contexts.storages, contextResolution, uuidF)
      }
      .map { sourceDecoder =>
        new Storages(
          ScopedEventLog(definition(config.storageTypeConfig, access, fetchPermissions, clock), config.eventLog, xas),
          fetchContext,
          sourceDecoder,
          serviceAccount
        )
      }

  }

}<|MERGE_RESOLUTION|>--- conflicted
+++ resolved
@@ -233,57 +233,29 @@
     } yield res
   }.span("deprecateStorage")
 
-<<<<<<< HEAD
-  override def fetch(id: IdSegmentRef, project: ProjectRef): IO[StorageResource] = {
-=======
-  /**
-    * Undeprecate a storage
-    *
-    * @param id
-    *   the storage identifier to expand as the id of the storage
-    * @param projectRef
-    *   the project where the storage belongs
-    * @param rev
-    *   the current revision of the storage
-    */
+  /**
+   * Undeprecate a storage
+   *
+   * @param id
+   * the storage identifier to expand as the id of the storage
+   * @param projectRef
+   * the project where the storage belongs
+   * @param rev
+   * the current revision of the storage
+   */
   def undeprecate(
-      id: IdSegment,
-      projectRef: ProjectRef,
-      rev: Int
-  )(implicit subject: Subject): IO[StorageResource] = {
-    for {
-      pc  <- fetchContext.onModify(projectRef)
+                   id: IdSegment,
+                   projectRef: ProjectRef,
+                   rev: Int
+                 )(implicit subject: Subject): IO[StorageResource] = {
+    for {
+      pc <- fetchContext.onModify(projectRef)
       iri <- expandIri(id, pc)
       res <- eval(UndeprecateStorage(iri, projectRef, rev, subject))
     } yield res
   }.span("undeprecateStorage")
 
-  /**
-    * Fetch the storage using the ''resourceRef''
-    *
-    * @param resourceRef
-    *   the storage reference (Latest, Revision or Tag)
-    * @param project
-    *   the project where the storage belongs
-    */
-  def fetch[R <: Throwable](
-      resourceRef: ResourceRef,
-      project: ProjectRef
-  )(implicit rejectionMapper: Mapper[StorageFetchRejection, R]): IO[StorageResource] =
-    fetch(IdSegmentRef(resourceRef), project).adaptError { case err: StorageFetchRejection =>
-      rejectionMapper.to(err)
-    }
-
-  /**
-    * Fetch the last version of a storage
-    *
-    * @param id
-    *   the identifier that will be expanded to the Iri of the storage with its optional rev/tag
-    * @param project
-    *   the project where the storage belongs
-    */
-  def fetch(id: IdSegmentRef, project: ProjectRef): IO[StorageResource] = {
->>>>>>> 8a31a149
+  override def fetch(id: IdSegmentRef, project: ProjectRef): IO[StorageResource] = {
     for {
       pc      <- fetchContext.onRead(project)
       iri     <- expandIri(id.value, pc)
