package ch.epfl.bluebrain.nexus.delta.plugins.storage.storages

import akka.actor
import akka.actor.typed.ActorSystem
import akka.persistence.query.Offset
import cats.effect.Clock
import cats.syntax.all._
import ch.epfl.bluebrain.nexus.delta.kernel.utils.{IOUtils, UUIDF}
import ch.epfl.bluebrain.nexus.delta.kernel.{Mapper, RetryStrategy, Secret}
import ch.epfl.bluebrain.nexus.delta.plugins.storage.storages.Storages._
import ch.epfl.bluebrain.nexus.delta.plugins.storage.storages.StoragesConfig.StorageTypeConfig
import ch.epfl.bluebrain.nexus.delta.plugins.storage.storages.model.StorageCommand._
import ch.epfl.bluebrain.nexus.delta.plugins.storage.storages.model.StorageEvent.{StorageCreated, StorageDeprecated, StorageTagAdded, StorageUpdated}
import ch.epfl.bluebrain.nexus.delta.plugins.storage.storages.model.StorageRejection._
import ch.epfl.bluebrain.nexus.delta.plugins.storage.storages.model.StorageState.{Current, Initial}
import ch.epfl.bluebrain.nexus.delta.plugins.storage.storages.model.StorageValue.DiskStorageValue
import ch.epfl.bluebrain.nexus.delta.plugins.storage.storages.model._
import ch.epfl.bluebrain.nexus.delta.plugins.storage.storages.operations.StorageAccess
import ch.epfl.bluebrain.nexus.delta.plugins.storage.storages.schemas.{storage => storageSchema}
import ch.epfl.bluebrain.nexus.delta.rdf.IriOrBNode.Iri
import ch.epfl.bluebrain.nexus.delta.rdf.jsonld.api.JsonLdApi
import ch.epfl.bluebrain.nexus.delta.rdf.jsonld.context.ContextValue
import ch.epfl.bluebrain.nexus.delta.rdf.jsonld.encoder.JsonLdEncoder
import ch.epfl.bluebrain.nexus.delta.sdk.EventExchange.EventExchangeValue
import ch.epfl.bluebrain.nexus.delta.sdk.ReferenceExchange.ReferenceExchangeValue
import ch.epfl.bluebrain.nexus.delta.sdk.ResourceIdCheck.IdAvailability
import ch.epfl.bluebrain.nexus.delta.sdk._
import ch.epfl.bluebrain.nexus.delta.sdk.cache.{CompositeKeyValueStore, KeyValueStoreConfig}
import ch.epfl.bluebrain.nexus.delta.sdk.crypto.Crypto
import ch.epfl.bluebrain.nexus.delta.sdk.http.HttpClient
import ch.epfl.bluebrain.nexus.delta.sdk.jsonld.ExpandIri
import ch.epfl.bluebrain.nexus.delta.sdk.jsonld.JsonLdSourceProcessor.JsonLdSourceResolvingDecoder
import ch.epfl.bluebrain.nexus.delta.sdk.model._
import ch.epfl.bluebrain.nexus.delta.sdk.model.identities.Identity.Subject
import ch.epfl.bluebrain.nexus.delta.sdk.model.identities.{Caller, ServiceAccount}
import ch.epfl.bluebrain.nexus.delta.sdk.model.permissions.Permission
import ch.epfl.bluebrain.nexus.delta.sdk.model.projects.ProjectFetchOptions._
import ch.epfl.bluebrain.nexus.delta.sdk.model.projects.{ApiMappings, Project, ProjectRef}
import ch.epfl.bluebrain.nexus.delta.sdk.model.resolvers.ResolverContextResolution
import ch.epfl.bluebrain.nexus.delta.sdk.model.search.Pagination.FromPagination
import ch.epfl.bluebrain.nexus.delta.sdk.model.search.ResultEntry.UnscoredResultEntry
import ch.epfl.bluebrain.nexus.delta.sdk.model.search.SearchResults.UnscoredSearchResults
import ch.epfl.bluebrain.nexus.delta.sdk.syntax._
import ch.epfl.bluebrain.nexus.delta.sourcing.SnapshotStrategy.NoSnapshot
import ch.epfl.bluebrain.nexus.delta.sourcing.processor.EventSourceProcessor.persistenceId
import ch.epfl.bluebrain.nexus.delta.sourcing.processor.ShardedAggregate
import ch.epfl.bluebrain.nexus.delta.sourcing.projections.stream.DaemonStreamCoordinator
import ch.epfl.bluebrain.nexus.delta.sourcing.{Aggregate, EventLog, PersistentEventDefinition}
import com.typesafe.scalalogging.Logger
import fs2.Stream
import io.circe.Json
import monix.bio.{IO, Task, UIO}
import monix.execution.Scheduler

import java.time.Instant

/**
  * Operations for handling storages
  */
final class Storages private (
    aggregate: StoragesAggregate,
    eventLog: EventLog[Envelope[StorageEvent]],
    cache: StoragesCache,
    orgs: Organizations,
    projects: Projects,
    sourceDecoder: JsonLdSourceResolvingDecoder[StorageRejection, StorageFields],
    serviceAccount: ServiceAccount
) {

  private val updatedByDesc: Ordering[StorageResource] = Ordering.by[StorageResource, Instant](_.updatedAt).reverse

  /**
    * Create a new storage where the id is either present on the payload or self generated
    *
    * @param projectRef
    *   the project where the storage will belong
    * @param source
    *   the payload to create the storage
    */
  @SuppressWarnings(Array("PartialFunctionInsteadOfMatch"))
  def create(
      projectRef: ProjectRef,
      source: Secret[Json]
  )(implicit caller: Caller): IO[StorageRejection, StorageResource] = {
    for {
      p                    <- projects.fetchProject(projectRef, notDeprecatedOrDeletedWithQuotas)
      (iri, storageFields) <- sourceDecoder(p, source.value)
      res                  <- eval(CreateStorage(iri, projectRef, storageFields, source, caller.subject), p)
      _                    <- unsetPreviousDefaultIfRequired(projectRef, res)
    } yield res
  }.named("createStorage", moduleType)

  /**
    * Create a new storage with the provided id
    *
    * @param id
    *   the storage identifier to expand as the id of the storage
    * @param projectRef
    *   the project where the storage will belong
    * @param source
    *   the payload to create the storage
    */
  def create(
      id: IdSegment,
      projectRef: ProjectRef,
      source: Secret[Json]
  )(implicit caller: Caller): IO[StorageRejection, StorageResource] = {
    for {
      p             <- projects.fetchProject(projectRef, notDeprecatedOrDeletedWithQuotas)
      iri           <- expandIri(id, p)
      storageFields <- sourceDecoder(p, iri, source.value)
      res           <- eval(CreateStorage(iri, projectRef, storageFields, source, caller.subject), p)
      _             <- unsetPreviousDefaultIfRequired(projectRef, res)
    } yield res
  }.named("createStorage", moduleType)

  /**
    * Create a new storage with the provided id and the [[StorageValue]] instead of the payload
    *
    * @param id
    *   the storage identifier to expand as the id of the storage
    * @param projectRef
    *   the project where the storage will belong
    * @param storageFields
    *   the value of the storage
    */
  def create(
      id: IdSegment,
      projectRef: ProjectRef,
      storageFields: StorageFields
  )(implicit caller: Caller): IO[StorageRejection, StorageResource] = {
    for {
      p     <- projects.fetchProject(projectRef, notDeprecatedOrDeletedWithQuotas)
      iri   <- expandIri(id, p)
      source = storageFields.toJson(iri)
      res   <- eval(CreateStorage(iri, projectRef, storageFields, source, caller.subject), p)
      _     <- unsetPreviousDefaultIfRequired(projectRef, res)
    } yield res
  }.named("createStorage", moduleType)

  /**
    * Update an existing storage with the passed Json ''payload''
    *
    * @param id
    *   the storage identifier to expand as the id of the storage
    * @param projectRef
    *   the project where the storage will belong
    * @param rev
    *   the current revision of the storage
    * @param source
    *   the payload to update the storage
    */
  def update(
      id: IdSegment,
      projectRef: ProjectRef,
      rev: Long,
      source: Secret[Json]
  )(implicit caller: Caller): IO[StorageRejection, StorageResource] =
    update(id, projectRef, rev, source, unsetPreviousDefault = true)

  private def update(
      id: IdSegment,
      projectRef: ProjectRef,
      rev: Long,
      source: Secret[Json],
      unsetPreviousDefault: Boolean
  )(implicit caller: Caller): IO[StorageRejection, StorageResource] = {
    for {
      p             <- projects.fetchProject(projectRef, notDeprecatedOrDeletedWithEventQuotas)
      iri           <- expandIri(id, p)
      storageFields <- sourceDecoder(p, iri, source.value)
      res           <- eval(UpdateStorage(iri, projectRef, storageFields, source, rev, caller.subject), p)
      _             <- IO.when(unsetPreviousDefault)(unsetPreviousDefaultIfRequired(projectRef, res))
    } yield res
  }.named("updateStorage", moduleType)

  /**
    * Update an existing storage with the passed [[StorageValue]]
    *
    * @param id
    *   the storage identifier to expand as the id of the storage
    * @param projectRef
    *   the project where the storage will belong
    * @param rev
    *   the current revision of the storage
    * @param storageFields
    *   the value of the storage
    */
  def update(
      id: IdSegment,
      projectRef: ProjectRef,
      rev: Long,
      storageFields: StorageFields
  )(implicit caller: Caller): IO[StorageRejection, StorageResource] = {
    for {
      p     <- projects.fetchProject(projectRef, notDeprecatedOrDeletedWithEventQuotas)
      iri   <- expandIri(id, p)
      source = storageFields.toJson(iri)
      res   <- eval(UpdateStorage(iri, projectRef, storageFields, source, rev, caller.subject), p)
      _     <- unsetPreviousDefaultIfRequired(projectRef, res)
    } yield res
  }.named("updateStorage", moduleType)

  /**
    * Add a tag to an existing storage
    *
    * @param id
    *   the storage identifier to expand as the id of the storage
    * @param projectRef
    *   the project where the storage belongs
    * @param tag
    *   the tag name
    * @param tagRev
    *   the tag revision
    * @param rev
    *   the current revision of the storage
    */
  def tag(
      id: IdSegment,
      projectRef: ProjectRef,
      tag: TagLabel,
      tagRev: Long,
      rev: Long
  )(implicit subject: Subject): IO[StorageRejection, StorageResource] = {
    for {
      p   <- projects.fetchProject(projectRef, notDeprecatedOrDeletedWithEventQuotas)
      iri <- expandIri(id, p)
      res <- eval(TagStorage(iri, projectRef, tagRev, tag, rev, subject), p)
    } yield res
  }.named("tagStorage", moduleType)

  /**
    * Deprecate an existing storage
    *
    * @param id
    *   the storage identifier to expand as the id of the storage
    * @param projectRef
    *   the project where the storage belongs
    * @param rev
    *   the current revision of the storage
    */
  def deprecate(
      id: IdSegment,
      projectRef: ProjectRef,
      rev: Long
  )(implicit subject: Subject): IO[StorageRejection, StorageResource] = {
    for {
      p   <- projects.fetchProject(projectRef, notDeprecatedOrDeletedWithEventQuotas)
      iri <- expandIri(id, p)
      res <- eval(DeprecateStorage(iri, projectRef, rev, subject), p)
    } yield res
  }.named("deprecateStorage", moduleType)

  /**
    * Fetch the storage using the ''resourceRef''
    *
    * @param resourceRef
    *   the storage reference (Latest, Revision or Tag)
    * @param project
    *   the project where the storage belongs
    */
  def fetch[R](
      resourceRef: ResourceRef,
      project: ProjectRef
  )(implicit rejectionMapper: Mapper[StorageFetchRejection, R]): IO[R, StorageResource] =
    fetch(resourceRef.toIdSegmentRef, project).mapError(rejectionMapper.to)

  /**
    * Fetch the last version of a storage
    *
    * @param id
    *   the identifier that will be expanded to the Iri of the storage with its optional rev/tag
    * @param project
    *   the project where the storage belongs
    */
  def fetch(id: IdSegmentRef, project: ProjectRef): IO[StorageFetchRejection, StorageResource] =
    id.asTag
      .fold(
        for {
          p     <- projects.fetchProject(project)
          iri   <- expandIri(id.value, p)
          state <- id.asRev.fold(currentState(project, iri))(id => stateAt(project, iri, id.rev))
          res   <- IO.fromOption(state.toResource(p.apiMappings, p.base), StorageNotFound(iri, project))
        } yield res
      )(fetchBy(_, project))
      .named("fetchStorage", moduleType)

  private def fetchBy(id: IdSegmentRef.Tag, project: ProjectRef): IO[StorageFetchRejection, StorageResource] =
    fetch(id.toLatest, project).flatMap { storage =>
      storage.value.tags.get(id.tag) match {
        case Some(rev) => fetch(id.toRev(rev), project).mapError(_ => TagNotFound(id.tag))
        case None      => IO.raiseError(TagNotFound(id.tag))
      }
    }

  private def fetchDefaults(project: ProjectRef): IO[DefaultStorageNotFound, List[StorageResource]] =
    cache.values(project).map { resources =>
      resources
        .filter(res => res.value.project == project && res.value.default && !res.deprecated)
        .toList
        .sorted(updatedByDesc)
    }

  /**
    * Fetches the default storage for a project.
    *
    * @param project
    *   the project where to look for the default storage
    */
  def fetchDefault(project: ProjectRef): IO[DefaultStorageNotFound, StorageResource] =
    fetchDefaults(project)
      .flatMap {
        case head :: _ => IO.pure(head)
        case Nil       => IO.raiseError(DefaultStorageNotFound(project))
      }
      .named("fetchDefaultStorage", moduleType)

  /**
    * Lists storages.
    *
    * @param pagination
    *   the pagination settings
    * @param params
    *   filter parameters for the listing
    * @param ordering
    *   the response ordering
    * @return
    *   a paginated results list
    */
  def list(
      pagination: FromPagination,
      params: StorageSearchParams,
      ordering: Ordering[StorageResource]
  ): UIO[UnscoredSearchResults[StorageResource]] =
    params.project
      .fold(cache.values)(cache.values)
      .map { resources =>
        val results = resources.filter(params.matches).sorted(ordering)
        UnscoredSearchResults(
          results.size.toLong,
          results.map(UnscoredResultEntry(_)).slice(pagination.from, pagination.from + pagination.size)
        )
      }
      .named("listStorages", moduleType)

  /**
    * List storages within a project.
    *
    * @param projectRef
    *   the project the storages belong to
    * @param pagination
    *   the pagination settings
    * @param params
    *   filter parameters
    * @param ordering
    *   the response ordering
    */
  def list(
      projectRef: ProjectRef,
      pagination: FromPagination,
      params: StorageSearchParams,
      ordering: Ordering[StorageResource]
  ): UIO[UnscoredSearchResults[StorageResource]] =
    list(pagination, params.copy(project = Some(projectRef)), ordering)

  /**
    * A terminating stream of events for storages. It finishes the stream after emitting all known events.
    *
    * @param projectRef
    *   the project reference where the storage belongs
    * @param offset
    *   the last seen event offset; it will not be emitted by the stream
    */
  def currentEvents(
      projectRef: ProjectRef,
      offset: Offset
  ): IO[StorageRejection, Stream[Task, Envelope[StorageEvent]]] =
    eventLog.currentProjectEvents(projects, projectRef, offset)

  /**
    * A non terminating stream of events for storages. After emitting all known events it sleeps until new events are
    * recorded.
    *
    * @param projectRef
    *   the project reference where the storage belongs
    * @param offset
    *   the last seen event offset; it will not be emitted by the stream
    */
  def events(
      projectRef: ProjectRef,
      offset: Offset
  ): IO[StorageRejection, Stream[Task, Envelope[StorageEvent]]] =
    eventLog.projectEvents(projects, projectRef, offset)

  /**
    * A non terminating stream of events for storages. After emitting all known events it sleeps until new events are
    * recorded.
    *
    * @param organization
    *   the organization label reference where the storage belongs
    * @param offset
    *   the last seen event offset; it will not be emitted by the stream
    */
  def events(
      organization: Label,
      offset: Offset
  ): IO[WrappedOrganizationRejection, Stream[Task, Envelope[StorageEvent]]] =
    eventLog.orgEvents(orgs, organization, offset)

  /**
    * A non terminating stream of events for storages. After emitting all known events it sleeps until new events are
    * recorded.
    *
    * @param offset
    *   the last seen event offset; it will not be emitted by the stream
    */
  def events(offset: Offset): Stream[Task, Envelope[StorageEvent]] =
    eventLog.eventsByTag(moduleType, offset)

  private def unsetPreviousDefaultIfRequired(
      project: ProjectRef,
      current: StorageResource
  ) =
    IO.when(current.value.default)(
      fetchDefaults(project).map(_.filter(_.id != current.id)).flatMap { resources =>
        resources.traverse { storage =>
          val source = storage.value.source.map(_.replace("default" -> true, false).replace("default" -> "true", false))
          val io     = update(storage.id, project, storage.rev, source, unsetPreviousDefault = false)(
            serviceAccount.caller
          )
          logFailureAndContinue(io)
        } >> UIO.unit
      }
    )

  private def logFailureAndContinue[A](io: IO[StorageRejection, A]): UIO[Unit] =
    io.mapError(err => logger.warn(err.reason)).attempt >> UIO.unit

  private def eval(cmd: StorageCommand, project: Project): IO[StorageRejection, StorageResource] =
    for {
      evaluationResult <- aggregate.evaluate(identifier(cmd.project, cmd.id), cmd).mapError(_.value)
      resourceOpt       = evaluationResult.state.toResource(project.apiMappings, project.base)
      res              <- IO.fromOption(resourceOpt, UnexpectedInitialState(cmd.id, project.ref))
      _                <- cache.put(cmd.project, cmd.id, res)
    } yield res

  private def currentState(project: ProjectRef, iri: Iri): IO[StorageFetchRejection, StorageState] =
    aggregate.state(identifier(project, iri))

  private def stateAt(project: ProjectRef, iri: Iri, rev: Long) =
    eventLog
      .fetchStateAt(persistenceId(moduleType, identifier(project, iri)), rev, Initial, next)
      .mapError(RevisionNotFound(rev, _))

  private def identifier(project: ProjectRef, id: Iri): String =
    s"${project}_$id"

}
@SuppressWarnings(Array("MaxParameters"))
object Storages {

  type StoragesAggregate = Aggregate[String, StorageState, StorageCommand, StorageEvent, StorageRejection]
  type StoragesCache     = CompositeKeyValueStore[ProjectRef, Iri, StorageResource]
  type StorageAccess     = (Iri, StorageValue) => IO[StorageNotAccessible, Unit]

  /**
    * The storages module type.
    */
  final val moduleType: String = "storage"

  val context: ContextValue = ContextValue(contexts.storages)

  val expandIri: ExpandIri[InvalidStorageId] = new ExpandIri(InvalidStorageId.apply)

  /**
    * The default Storage API mappings
    */
  val mappings: ApiMappings = ApiMappings("storage" -> storageSchema, "defaultStorage" -> defaultStorageId)

  implicit private[storages] val logger: Logger = Logger[Storages]

  /**
    * Create a reference exchange from a [[Storages]] instance
    */
  def referenceExchange(storages: Storages)(implicit crypto: Crypto): ReferenceExchange =
    ReferenceExchange[Storage](
      storages.fetch(_, _),
      (s: Storage) => Storage.encryptSourceUnsafe(s.source, crypto)
    )

  def eventExchangeValue(res: StorageResource)(implicit
      enc: JsonLdEncoder[Storage],
      crypto: Crypto
  ): EventExchangeValue[Storage, Storage.Metadata] = {
    val secret = res.value.source
    val source = Storage.encryptSourceUnsafe(secret, crypto)
    EventExchangeValue(ReferenceExchangeValue(res, source, enc), JsonLdValue(res.value.metadata))
  }

  /**
    * Constructs a Storages instance
    */
  final def apply(
      config: StoragesConfig,
      eventLog: EventLog[Envelope[StorageEvent]],
      contextResolution: ResolverContextResolution,
      orgs: Organizations,
      projects: Projects,
      cache: StoragesCache,
      agg: StoragesAggregate,
      serviceAccount: ServiceAccount
  )(implicit
<<<<<<< HEAD
=======
      api: JsonLdApi,
>>>>>>> defb4f2c
      uuidF: UUIDF,
      scheduler: Scheduler,
      as: ActorSystem[Nothing]
  ): Task[Storages] = {
    for {
      sourceDecoder <-
        Task.delay(
          new JsonLdSourceResolvingDecoder[StorageRejection, StorageFields](contexts.storages, contextResolution, uuidF)
        )
      storages       = new Storages(agg, eventLog, cache, orgs, projects, sourceDecoder, serviceAccount)
      _             <- startIndexing(config, eventLog, cache, storages)
    } yield storages
  }

  def cache(config: StoragesConfig)(implicit as: ActorSystem[Nothing]): StoragesCache = {
    implicit val cfg: KeyValueStoreConfig      = config.keyValueStore
    val clock: (Long, StorageResource) => Long = (_, resource) => resource.rev
    CompositeKeyValueStore(moduleType, clock)
  }

  private def startIndexing(
      config: StoragesConfig,
      eventLog: EventLog[Envelope[StorageEvent]],
      index: StoragesCache,
      storages: Storages
  )(implicit uuidF: UUIDF, as: ActorSystem[Nothing], sc: Scheduler) =
    DaemonStreamCoordinator.run(
      "StorageIndex",
      stream = eventLog
        .eventsByTag(moduleType, Offset.noOffset)
        .mapAsync(config.cacheIndexing.concurrency)(envelope =>
          storages
            .fetch(envelope.event.id, envelope.event.project)
            .redeemCauseWith(_ => IO.unit, res => index.put(res.value.project, res.value.id, res))
        ),
      retryStrategy = RetryStrategy.retryOnNonFatal(config.cacheIndexing.retry, logger, "storages indexing")
    )

  def aggregate(
      config: StoragesConfig,
      resourceIdCheck: ResourceIdCheck,
      permissions: Permissions,
      crypto: Crypto
  )(implicit client: HttpClient, as: ActorSystem[Nothing], clock: Clock[UIO]): UIO[StoragesAggregate] = {
    implicit val classicAs: actor.ActorSystem                 = as.classicSystem
    implicit val storageTypeConfig: StorageTypeConfig         = config.storageTypeConfig
    val idAvailability: IdAvailability[ResourceAlreadyExists] =
      (project, id) => resourceIdCheck.isAvailableOr(project, id)(ResourceAlreadyExists(id, project))
    val storageAccess: StorageAccess                          = StorageAccess.apply(_, _)
    aggregate(config, storageAccess, idAvailability, permissions, crypto)
  }

  private[storages] def aggregate(
      config: StoragesConfig,
      access: StorageAccess,
      idAvailability: IdAvailability[ResourceAlreadyExists],
      permissions: Permissions,
      crypto: Crypto
  )(implicit
      as: ActorSystem[Nothing],
      clock: Clock[UIO]
  ) = {
    val definition = PersistentEventDefinition(
      entityType = moduleType,
      initialState = Initial,
      next = next,
      evaluate = evaluate(access, idAvailability, permissions, config.storageTypeConfig, crypto),
      tagger = EventTags.forProjectScopedEvent(moduleType),
      snapshotStrategy = NoSnapshot,
      stopStrategy = config.aggregate.stopStrategy.persistentStrategy
    )

    ShardedAggregate.persistentSharded(
      definition = definition,
      config = config.aggregate.processor
    )
  }

  private[storages] def next(state: StorageState, event: StorageEvent): StorageState = {

    // format: off
    def created(e: StorageCreated): StorageState = state match {
      case Initial     =>
        Current(e.id, e.project, e.value, e.source, Map.empty, e.rev, deprecated = false,  e.instant, e.subject, e.instant, e.subject)
      case s: Current  => s
    }

    def updated(e: StorageUpdated): StorageState = state match {
      case Initial    => Initial
      case s: Current =>
        s.copy(rev = e.rev, value = e.value, source = e.source, updatedAt = e.instant, updatedBy = e.subject)
    }

    def tagAdded(e: StorageTagAdded): StorageState = state match {
      case Initial    => Initial
      case s: Current => s.copy(rev = e.rev, tags = s.tags + (e.tag -> e.targetRev), updatedAt = e.instant, updatedBy = e.subject)
    }
    // format: on

    def deprecated(e: StorageDeprecated): StorageState = state match {
      case Initial    => Initial
      case s: Current => s.copy(rev = e.rev, deprecated = true, updatedAt = e.instant, updatedBy = e.subject)
    }

    event match {
      case e: StorageCreated    => created(e)
      case e: StorageUpdated    => updated(e)
      case e: StorageTagAdded   => tagAdded(e)
      case e: StorageDeprecated => deprecated(e)
    }
  }

  private[storages] def evaluate(
      access: StorageAccess,
      idAvailability: IdAvailability[ResourceAlreadyExists],
      permissions: Permissions,
      config: StorageTypeConfig,
      crypto: Crypto
  )(
      state: StorageState,
      cmd: StorageCommand
  )(implicit clock: Clock[UIO]): IO[StorageRejection, StorageEvent] = {

    def isDescendantOrEqual(target: AbsolutePath, parent: AbsolutePath): Boolean =
      target == parent || target.value.descendantOf(parent.value)

    def verifyAllowedDiskVolume(id: Iri, value: StorageValue): IO[StorageNotAccessible, Unit] =
      value match {
        case d: DiskStorageValue if !config.disk.allowedVolumes.exists(isDescendantOrEqual(d.volume, _)) =>
          val err = s"Volume '${d.volume}' not allowed. Allowed volumes: '${config.disk.allowedVolumes.mkString(",")}'"
          IO.raiseError(StorageNotAccessible(id, err))
        case _                                                                                           => IO.unit
      }

    val allowedStorageTypes: Set[StorageType] =
      Set(StorageType.DiskStorage) ++
        config.amazon.as(StorageType.S3Storage) ++
        config.remoteDisk.as(StorageType.RemoteDiskStorage)

    def verifyCrypto(value: StorageValue) =
      value.secrets.toList
        .foldM(()) { case (_, Secret(value)) =>
          crypto.encrypt(value).flatMap(crypto.decrypt).toEither.void
        }
        .leftMap(t => InvalidEncryptionSecrets(value.tpe, t.getMessage))

    def validateAndReturnValue(id: Iri, fields: StorageFields): IO[StorageRejection, StorageValue] =
      for {
        value <- IO.fromOption(fields.toValue(config), InvalidStorageType(id, fields.tpe, allowedStorageTypes))
        _     <- IO.fromEither(verifyCrypto(value))
        _     <- validatePermissions(fields)
        _     <- access(id, value)
        _     <- verifyAllowedDiskVolume(id, value)
        _     <- validateFileSize(id, fields.maxFileSize, value.maxFileSize)
      } yield value

    def validatePermissions(value: StorageFields) =
      if (value.readPermission.isEmpty && value.writePermission.isEmpty)
        IO.unit
      else {
        val storagePerms = Set.empty[Permission] ++ value.readPermission ++ value.writePermission
        permissions.fetch.flatMap {
          case perms if storagePerms.subsetOf(perms.value.permissions) => IO.unit
          case perms                                                   => IO.raiseError(PermissionsAreNotDefined(storagePerms -- perms.value.permissions))
        }
      }

    def validateFileSize(id: Iri, payloadSize: Option[Long], maxFileSize: Long) =
      payloadSize match {
        case Some(size) if size <= 0 || size > maxFileSize => IO.raiseError(InvalidMaxFileSize(id, size, maxFileSize))
        case _                                             => IO.unit
      }

    def create(c: CreateStorage) = state match {
      case Initial =>
        for {
          value   <- validateAndReturnValue(c.id, c.fields)
          instant <- IOUtils.instant
          _       <- idAvailability(c.project, c.id)
        } yield StorageCreated(c.id, c.project, value, c.source, 1L, instant, c.subject)
      case _       =>
        IO.raiseError(ResourceAlreadyExists(c.id, c.project))
    }

    def update(c: UpdateStorage) = state match {
      case Initial                                   => IO.raiseError(StorageNotFound(c.id, c.project))
      case s: Current if s.rev != c.rev              => IO.raiseError(IncorrectRev(c.rev, s.rev))
      case s: Current if s.deprecated                => IO.raiseError(StorageIsDeprecated(c.id))
      case s: Current if c.fields.tpe != s.value.tpe =>
        IO.raiseError(DifferentStorageType(s.id, c.fields.tpe, s.value.tpe))
      case s: Current                                =>
        for {
          value   <- validateAndReturnValue(c.id, c.fields)
          instant <- IOUtils.instant
        } yield StorageUpdated(c.id, c.project, value, c.source, s.rev + 1L, instant, c.subject)
    }

    def tag(c: TagStorage) = state match {
      case Initial                                                => IO.raiseError(StorageNotFound(c.id, c.project))
      case s: Current if s.rev != c.rev                           => IO.raiseError(IncorrectRev(c.rev, s.rev))
      case s: Current if s.deprecated                             => IO.raiseError(StorageIsDeprecated(c.id))
      case s: Current if c.targetRev <= 0L || c.targetRev > s.rev => IO.raiseError(RevisionNotFound(c.targetRev, s.rev))
      case s: Current                                             =>
        IOUtils.instant.map(StorageTagAdded(c.id, c.project, s.value.tpe, c.targetRev, c.tag, s.rev + 1L, _, c.subject))
    }

    def deprecate(c: DeprecateStorage) = state match {
      case Initial                      => IO.raiseError(StorageNotFound(c.id, c.project))
      case s: Current if s.rev != c.rev => IO.raiseError(IncorrectRev(c.rev, s.rev))
      case s: Current if s.deprecated   => IO.raiseError(StorageIsDeprecated(c.id))
      case s: Current                   => IOUtils.instant.map(StorageDeprecated(c.id, c.project, s.value.tpe, s.rev + 1L, _, c.subject))
    }

    cmd match {
      case c: CreateStorage    => create(c)
      case c: UpdateStorage    => update(c)
      case c: TagStorage       => tag(c)
      case c: DeprecateStorage => deprecate(c)
    }
  }
}<|MERGE_RESOLUTION|>--- conflicted
+++ resolved
@@ -510,10 +510,7 @@
       agg: StoragesAggregate,
       serviceAccount: ServiceAccount
   )(implicit
-<<<<<<< HEAD
-=======
       api: JsonLdApi,
->>>>>>> defb4f2c
       uuidF: UUIDF,
       scheduler: Scheduler,
       as: ActorSystem[Nothing]
