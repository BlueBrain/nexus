--- conflicted
+++ resolved
@@ -62,14 +62,10 @@
     } yield attr)
       .onError(e => logger.error(e)("Unexpected error when storing file"))
       .adaptError {
-<<<<<<< HEAD
-        case err: SaveFileRejection => err
-        case err                    => UnexpectedSaveError(key, err.getMessage)
-=======
+        case e: SaveFileRejection                                               => e
         case e: S3Exception if e.statusCode() == StatusCodes.Forbidden.intValue =>
           BucketAccessDenied(bucket, key, e.getMessage)
         case e                                                                  => UnexpectedSaveError(key, e.getMessage)
->>>>>>> 28255bc9
       }
   }
 
