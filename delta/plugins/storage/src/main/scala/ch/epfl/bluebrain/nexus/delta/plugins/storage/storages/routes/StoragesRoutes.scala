--- conflicted
+++ resolved
@@ -169,11 +169,12 @@
                           // Deprecate a storage
                           (delete & parameter("rev".as[Long])) { rev =>
                             authorizeFor(ref, Write).apply {
-<<<<<<< HEAD
-                              emit(storages.deprecate(id, ref, rev, indexing).mapValue(_.metadata))
-=======
-                              emit(storages.deprecate(id, ref, rev).mapValue(_.metadata).rejectOn[StorageNotFound])
->>>>>>> f380fcc0
+                              emit(
+                                storages
+                                  .deprecate(id, ref, rev, indexing)
+                                  .mapValue(_.metadata)
+                                  .rejectOn[StorageNotFound]
+                              )
                             }
                           },
                           // Fetch a storage
