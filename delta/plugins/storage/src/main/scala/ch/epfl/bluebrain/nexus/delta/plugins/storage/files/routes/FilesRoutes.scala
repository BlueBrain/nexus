package ch.epfl.bluebrain.nexus.delta.plugins.storage.files.routes

import akka.http.scaladsl.model.StatusCodes.Created
import akka.http.scaladsl.model.Uri.Path
import akka.http.scaladsl.model.headers.Accept
import akka.http.scaladsl.model.{ContentType, MediaRange}
import akka.http.scaladsl.server.Directives._
import akka.http.scaladsl.server._
import cats.implicits._
import ch.epfl.bluebrain.nexus.delta.plugins.storage.files.model.FileRejection
import ch.epfl.bluebrain.nexus.delta.plugins.storage.files.model.FileRejection._
import ch.epfl.bluebrain.nexus.delta.plugins.storage.files.permissions.{read => Read, write => Write}
import ch.epfl.bluebrain.nexus.delta.plugins.storage.files.routes.FilesRoutes._
import ch.epfl.bluebrain.nexus.delta.plugins.storage.files.{schemas, FileResource, Files}
import ch.epfl.bluebrain.nexus.delta.plugins.storage.storages.StoragesConfig.StorageTypeConfig
import ch.epfl.bluebrain.nexus.delta.rdf.jsonld.context.RemoteContextResolution
import ch.epfl.bluebrain.nexus.delta.rdf.utils.JsonKeyOrdering
import ch.epfl.bluebrain.nexus.delta.sdk.Permissions.events
import ch.epfl.bluebrain.nexus.delta.sdk.Projects.FetchUuids
import ch.epfl.bluebrain.nexus.delta.sdk._
import ch.epfl.bluebrain.nexus.delta.sdk.circe.CirceUnmarshalling
import ch.epfl.bluebrain.nexus.delta.sdk.directives.AuthDirectives
import ch.epfl.bluebrain.nexus.delta.sdk.directives.DeltaDirectives._
import ch.epfl.bluebrain.nexus.delta.sdk.model.acls.AclAddress
import ch.epfl.bluebrain.nexus.delta.sdk.model.identities.Caller
import ch.epfl.bluebrain.nexus.delta.sdk.model.projects.ProjectRef
import ch.epfl.bluebrain.nexus.delta.sdk.model.routes.{Tag, Tags}
import ch.epfl.bluebrain.nexus.delta.sdk.model.{BaseUri, IdSegment, IdSegmentRef}
import ch.epfl.bluebrain.nexus.delta.sdk.syntax._
import io.circe.Decoder
import io.circe.generic.extras.Configuration
import io.circe.generic.extras.semiauto.deriveConfiguredDecoder
import kamon.instrumentation.akka.http.TracingDirectives.operationName
import monix.bio.IO
import monix.execution.Scheduler

import scala.annotation.nowarn

/**
  * The files routes
  *
  * @param identities    the identity module
  * @param acls          the acls module
  * @param organizations the organizations module
  * @param projects      the projects module
  * @param files         the files module
  */
final class FilesRoutes(
    identities: Identities,
    acls: Acls,
    organizations: Organizations,
    projects: Projects,
    files: Files
)(implicit
    baseUri: BaseUri,
    storageConfig: StorageTypeConfig,
    s: Scheduler,
    cr: RemoteContextResolution,
    ordering: JsonKeyOrdering
) extends AuthDirectives(identities, acls)
    with CirceUnmarshalling {

  import baseUri.prefixSegment

  implicit private val fetchProjectUuids: FetchUuids = projects

  def routes: Route =
    (baseUriPrefix(baseUri.prefix) & replaceUri("files", schemas.files, projects)) {
      pathPrefix("files") {
        extractCaller { implicit caller =>
          concat(
            // SSE files for all events
            (pathPrefix("events") & pathEndOrSingleSlash) {
              get {
                operationName(s"$prefixSegment/files/events") {
                  authorizeFor(AclAddress.Root, events.read).apply {
                    lastEventId { offset =>
                      emit(files.events(offset))
                    }
                  }
                }
              }
            },
            // SSE files for all events belonging to an organization
            (orgLabel(organizations) & pathPrefix("events") & pathEndOrSingleSlash) { org =>
              get {
                operationName(s"$prefixSegment/files/{org}/events") {
                  authorizeFor(org, events.read).apply {
                    lastEventId { offset =>
                      emit(files.events(org, offset).leftWiden[FileRejection])
                    }
                  }
                }
              }
            },
            projectRef(projects).apply { ref =>
              concat(
                // SSE files for all events belonging to a project
                (pathPrefix("events") & pathEndOrSingleSlash) {
                  get {
                    operationName(s"$prefixSegment/files/{org}/{project}/events") {
                      authorizeFor(ref, events.read).apply {
                        lastEventId { offset =>
                          emit(files.events(ref, offset))
                        }
                      }
                    }
                  }
                },
                (post & pathEndOrSingleSlash & noParameter("rev") & parameter(
                  "storage".as[IdSegment].?
                ) & indexingType) { (storage, indexing) =>
                  operationName(s"$prefixSegment/files/{org}/{project}") {
                    concat(
                      // Link a file without id segment
                      entity(as[LinkFile]) { case LinkFile(filename, mediaType, path) =>
                        emit(Created, files.createLink(storage, ref, filename, mediaType, path, indexing))
                      },
                      // Create a file without id segment
                      extractRequestEntity { entity =>
                        emit(Created, files.create(storage, ref, entity, indexing))
                      }
                    )
                  }
                },
                (idSegment & indexingType) { (id, indexing) =>
                  concat(
                    pathEndOrSingleSlash {
                      operationName(s"$prefixSegment/files/{org}/{project}/{id}") {
                        concat(
                          (put & pathEndOrSingleSlash) {
                            parameters("rev".as[Long].?, "storage".as[IdSegment].?) {
                              case (None, storage)      =>
                                concat(
                                  // Link a file with id segment
                                  entity(as[LinkFile]) { case LinkFile(filename, mediaType, path) =>
                                    emit(
                                      Created,
                                      files.createLink(id, storage, ref, filename, mediaType, path, indexing)
                                    )
                                  },
                                  // Create a file with id segment
                                  extractRequestEntity { entity =>
                                    emit(Created, files.create(id, storage, ref, entity, indexing))
                                  }
                                )
                              case (Some(rev), storage) =>
                                concat(
                                  // Update a Link
                                  entity(as[LinkFile]) { case LinkFile(filename, mediaType, path) =>
                                    emit(files.updateLink(id, storage, ref, filename, mediaType, path, rev, indexing))
                                  },
                                  // Update a file
                                  extractRequestEntity { entity =>
                                    emit(files.update(id, storage, ref, rev, entity, indexing))
                                  }
                                )
                            }
                          },
                          // Deprecate a file
                          (delete & parameter("rev".as[Long])) { rev =>
                            authorizeFor(ref, Write).apply {
<<<<<<< HEAD
                              emit(files.deprecate(id, ref, rev, indexing))
=======
                              emit(files.deprecate(id, ref, rev).rejectOn[FileNotFound])
>>>>>>> f380fcc0
                            }
                          },
                          // Fetch a file
                          get {
                            fetch(id, ref)
                          }
                        )
                      }
                    },
                    (pathPrefix("tags") & pathEndOrSingleSlash) {
                      operationName(s"$prefixSegment/files/{org}/{project}/{id}/tags") {
                        concat(
                          // Fetch a file tags
                          (get & idSegmentRef(id) & authorizeFor(ref, Read)) { id =>
                            emit(fetchMetadata(id, ref).map(res => Tags(res.value.tags)).rejectOn[FileNotFound])
                          },
                          // Tag a file
                          (post & parameter("rev".as[Long])) { rev =>
                            authorizeFor(ref, Write).apply {
                              entity(as[Tag]) { case Tag(tagRev, tag) =>
                                emit(Created, files.tag(id, ref, tag, tagRev, rev, indexing))
                              }
                            }
                          }
                        )
                      }
                    }
                  )
                }
              )
            }
          )
        }
      }
    }

  def fetch(id: IdSegment, ref: ProjectRef)(implicit caller: Caller): Route =
    (headerValueByType(Accept) & idSegmentRef(id)) {
      case (accept, id) if accept.mediaRanges.exists(metadataMediaRanges.contains) =>
        emit(fetchMetadata(id, ref).rejectOn[FileNotFound])
      case (_, id)                                                                 =>
        emit(files.fetchContent(id, ref).rejectOn[FileNotFound])
    }

  def fetchMetadata(id: IdSegmentRef, ref: ProjectRef)(implicit caller: Caller): IO[FileRejection, FileResource] =
    acls.authorizeForOr(ref, Read)(AuthorizationFailed(ref, Read)) >> files.fetch(id, ref)
}

object FilesRoutes {

  // If accept header media range exactly match one of these, we return file metadata,
  // otherwise we return the file content
  val metadataMediaRanges: Set[MediaRange] = mediaTypes.map(_.toContentType.mediaType: MediaRange).toSet

  /**
    * @return the [[Route]] for files
    */
  def apply(
      config: StorageTypeConfig,
      identities: Identities,
      acls: Acls,
      organizations: Organizations,
      projects: Projects,
      files: Files
  )(implicit
      baseUri: BaseUri,
      s: Scheduler,
      cr: RemoteContextResolution,
      ordering: JsonKeyOrdering
  ): Route = {
    implicit val storageTypeConfig: StorageTypeConfig = config
    new FilesRoutes(identities, acls, organizations, projects, files).routes
  }

  final case class LinkFile(filename: Option[String], mediaType: Option[ContentType], path: Path)
  object LinkFile {
    import ch.epfl.bluebrain.nexus.delta.plugins.storage.instances._
    import ch.epfl.bluebrain.nexus.delta.rdf.instances._
    @nowarn("cat=unused")
    implicit private val config: Configuration      = Configuration.default.withStrictDecoding
    implicit val linkFileDecoder: Decoder[LinkFile] = deriveConfiguredDecoder[LinkFile]
  }
}<|MERGE_RESOLUTION|>--- conflicted
+++ resolved
@@ -160,11 +160,7 @@
                           // Deprecate a file
                           (delete & parameter("rev".as[Long])) { rev =>
                             authorizeFor(ref, Write).apply {
-<<<<<<< HEAD
-                              emit(files.deprecate(id, ref, rev, indexing))
-=======
-                              emit(files.deprecate(id, ref, rev).rejectOn[FileNotFound])
->>>>>>> f380fcc0
+                              emit(files.deprecate(id, ref, rev, indexing).rejectOn[FileNotFound])
                             }
                           },
                           // Fetch a file
