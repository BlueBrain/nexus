package ch.epfl.bluebrain.nexus.delta.plugins.storage.files.routes

import akka.http.scaladsl.model.StatusCodes.Created
import akka.http.scaladsl.model.Uri.Path
import akka.http.scaladsl.model.headers.Accept
import akka.http.scaladsl.model.{ContentType, MediaRange}
import akka.http.scaladsl.server.Directives._
import akka.http.scaladsl.server._
import cats.implicits._
import ch.epfl.bluebrain.nexus.delta.kernel.Mapper
import ch.epfl.bluebrain.nexus.delta.plugins.storage.files.model.FileRejection
import ch.epfl.bluebrain.nexus.delta.plugins.storage.files.model.FileRejection._
import ch.epfl.bluebrain.nexus.delta.plugins.storage.files.permissions.{read => Read, write => Write}
import ch.epfl.bluebrain.nexus.delta.plugins.storage.files.routes.FilesRoutes._
import ch.epfl.bluebrain.nexus.delta.plugins.storage.files.{schemas, FileResource, Files}
import ch.epfl.bluebrain.nexus.delta.plugins.storage.storages.StoragesConfig.StorageTypeConfig
import ch.epfl.bluebrain.nexus.delta.rdf.jsonld.context.RemoteContextResolution
import ch.epfl.bluebrain.nexus.delta.rdf.utils.JsonKeyOrdering
import ch.epfl.bluebrain.nexus.delta.sdk.Permissions.events
import ch.epfl.bluebrain.nexus.delta.sdk.Projects.FetchUuids
import ch.epfl.bluebrain.nexus.delta.sdk._
import ch.epfl.bluebrain.nexus.delta.sdk.circe.CirceUnmarshalling
import ch.epfl.bluebrain.nexus.delta.sdk.directives.AuthDirectives
import ch.epfl.bluebrain.nexus.delta.sdk.directives.DeltaDirectives._
import ch.epfl.bluebrain.nexus.delta.sdk.model.acls.AclAddress
import ch.epfl.bluebrain.nexus.delta.sdk.model.identities.Caller
import ch.epfl.bluebrain.nexus.delta.sdk.model.projects.ProjectRef
import ch.epfl.bluebrain.nexus.delta.sdk.model.routes.{Tag, Tags}
import ch.epfl.bluebrain.nexus.delta.sdk.model.{BaseUri, IdSegment, IdSegmentRef}
import ch.epfl.bluebrain.nexus.delta.sdk.syntax._
import io.circe.Decoder
import io.circe.generic.extras.Configuration
import io.circe.generic.extras.semiauto.deriveConfiguredDecoder
import kamon.instrumentation.akka.http.TracingDirectives.operationName
import monix.bio.IO
import monix.execution.Scheduler

import scala.annotation.nowarn

/**
  * The files routes
  *
  * @param identities
  *   the identity module
  * @param acls
  *   the acls module
  * @param organizations
  *   the organizations module
  * @param projects
  *   the projects module
  * @param files
  *   the files module
  * @param index
  *   the indexing action on write operations
  */
final class FilesRoutes(
    identities: Identities,
    acls: Acls,
    organizations: Organizations,
    projects: Projects,
    files: Files,
    index: IndexingAction
)(implicit
    baseUri: BaseUri,
    storageConfig: StorageTypeConfig,
    s: Scheduler,
    cr: RemoteContextResolution,
    ordering: JsonKeyOrdering
) extends AuthDirectives(identities, acls)
    with CirceUnmarshalling {

  import baseUri.prefixSegment

  implicit private val fetchProjectUuids: FetchUuids = projects

  implicit private val eventExchangeMapper = Mapper(Files.eventExchangeValue(_))

  def routes: Route =
    (baseUriPrefix(baseUri.prefix) & replaceUri("files", schemas.files, projects)) {
      pathPrefix("files") {
        extractCaller { implicit caller =>
          concat(
            // SSE files for all events
            (pathPrefix("events") & pathEndOrSingleSlash) {
              get {
                operationName(s"$prefixSegment/files/events") {
                  authorizeFor(AclAddress.Root, events.read).apply {
                    lastEventId { offset =>
                      emit(files.events(offset))
                    }
                  }
                }
              }
            },
            // SSE files for all events belonging to an organization
            (orgLabel(organizations) & pathPrefix("events") & pathEndOrSingleSlash) { org =>
              get {
                operationName(s"$prefixSegment/files/{org}/events") {
                  authorizeFor(org, events.read).apply {
                    lastEventId { offset =>
                      emit(files.events(org, offset).leftWiden[FileRejection])
                    }
                  }
                }
              }
            },
            projectRef(projects).apply { ref =>
              concat(
                // SSE files for all events belonging to a project
                (pathPrefix("events") & pathEndOrSingleSlash) {
                  get {
                    operationName(s"$prefixSegment/files/{org}/{project}/events") {
                      authorizeFor(ref, events.read).apply {
                        lastEventId { offset =>
                          emit(files.events(ref, offset))
                        }
                      }
                    }
                  }
                },
                (post & pathEndOrSingleSlash & noParameter("rev") & parameter(
                  "storage".as[IdSegment].?
                ) & indexingMode) { (storage, mode) =>
                  operationName(s"$prefixSegment/files/{org}/{project}") {
                    concat(
                      // Link a file without id segment
                      entity(as[LinkFile]) { case LinkFile(filename, mediaType, path) =>
                        emit(
                          Created,
                          files.createLink(storage, ref, filename, mediaType, path).tapEval(index(ref, _, mode))
                        )
                      },
                      // Create a file without id segment
                      extractRequestEntity { entity =>
                        emit(Created, files.create(storage, ref, entity).tapEval(index(ref, _, mode)))
                      }
                    )
                  }
                },
                (idSegment & indexingMode) { (id, mode) =>
                  concat(
                    pathEndOrSingleSlash {
                      operationName(s"$prefixSegment/files/{org}/{project}/{id}") {
                        concat(
                          (put & pathEndOrSingleSlash) {
                            parameters("rev".as[Long].?, "storage".as[IdSegment].?) {
                              case (None, storage)      =>
                                concat(
                                  // Link a file with id segment
                                  entity(as[LinkFile]) { case LinkFile(filename, mediaType, path) =>
                                    emit(
                                      Created,
                                      files
                                        .createLink(id, storage, ref, filename, mediaType, path)
                                        .tapEval(index(ref, _, mode))
                                    )
                                  },
                                  // Create a file with id segment
                                  extractRequestEntity { entity =>
                                    emit(Created, files.create(id, storage, ref, entity).tapEval(index(ref, _, mode)))
                                  }
                                )
                              case (Some(rev), storage) =>
                                concat(
                                  // Update a Link
                                  entity(as[LinkFile]) { case LinkFile(filename, mediaType, path) =>
                                    emit(
                                      files
                                        .updateLink(id, storage, ref, filename, mediaType, path, rev)
                                        .tapEval(index(ref, _, mode))
                                    )
                                  },
                                  // Update a file
                                  extractRequestEntity { entity =>
                                    emit(files.update(id, storage, ref, rev, entity).tapEval(index(ref, _, mode)))
                                  }
                                )
                            }
                          },
                          // Deprecate a file
                          (delete & parameter("rev".as[Long])) { rev =>
                            authorizeFor(ref, Write).apply {
<<<<<<< HEAD
                              emit(files.deprecate(id, ref, rev).rejectOn[FileNotFound])
=======
                              emit(files.deprecate(id, ref, rev).tapEval(index(ref, _, mode)).rejectOn[FileNotFound])
>>>>>>> df7b7fa1
                            }
                          },
                          // Fetch a file
                          get {
                            fetch(id, ref)
                          }
                        )
                      }
                    },
                    (pathPrefix("tags") & pathEndOrSingleSlash) {
                      operationName(s"$prefixSegment/files/{org}/{project}/{id}/tags") {
                        concat(
                          // Fetch a file tags
                          (get & idSegmentRef(id) & authorizeFor(ref, Read)) { id =>
                            emit(fetchMetadata(id, ref).map(res => Tags(res.value.tags)).rejectOn[FileNotFound])
                          },
                          // Tag a file
                          (post & parameter("rev".as[Long])) { rev =>
                            authorizeFor(ref, Write).apply {
                              entity(as[Tag]) { case Tag(tagRev, tag) =>
                                emit(Created, files.tag(id, ref, tag, tagRev, rev).tapEval(index(ref, _, mode)))
                              }
                            }
                          }
                        )
                      }
                    }
                  )
                }
              )
            }
          )
        }
      }
    }

  def fetch(id: IdSegment, ref: ProjectRef)(implicit caller: Caller): Route =
    (headerValueByType(Accept) & idSegmentRef(id)) {
      case (accept, id) if accept.mediaRanges.exists(metadataMediaRanges.contains) =>
        emit(fetchMetadata(id, ref).rejectOn[FileNotFound])
      case (_, id)                                                                 =>
        emit(files.fetchContent(id, ref).rejectOn[FileNotFound])
    }

  def fetchMetadata(id: IdSegmentRef, ref: ProjectRef)(implicit caller: Caller): IO[FileRejection, FileResource] =
    acls.authorizeForOr(ref, Read)(AuthorizationFailed(ref, Read)) >> files.fetch(id, ref)
}

object FilesRoutes {

  // If accept header media range exactly match one of these, we return file metadata,
  // otherwise we return the file content
  val metadataMediaRanges: Set[MediaRange] = mediaTypes.map(_.toContentType.mediaType: MediaRange).toSet

  /**
    * @return
    *   the [[Route]] for files
    */
  def apply(
      config: StorageTypeConfig,
      identities: Identities,
      acls: Acls,
      organizations: Organizations,
      projects: Projects,
      files: Files,
      index: IndexingAction
  )(implicit
      baseUri: BaseUri,
      s: Scheduler,
      cr: RemoteContextResolution,
      ordering: JsonKeyOrdering
  ): Route = {
    implicit val storageTypeConfig: StorageTypeConfig = config
    new FilesRoutes(identities, acls, organizations, projects, files, index).routes
  }

  final case class LinkFile(filename: Option[String], mediaType: Option[ContentType], path: Path)
  object LinkFile {
    import ch.epfl.bluebrain.nexus.delta.plugins.storage.instances._
    import ch.epfl.bluebrain.nexus.delta.rdf.instances._
    @nowarn("cat=unused")
    implicit private val config: Configuration      = Configuration.default.withStrictDecoding
    implicit val linkFileDecoder: Decoder[LinkFile] = deriveConfiguredDecoder[LinkFile]
  }
}<|MERGE_RESOLUTION|>--- conflicted
+++ resolved
@@ -180,11 +180,7 @@
                           // Deprecate a file
                           (delete & parameter("rev".as[Long])) { rev =>
                             authorizeFor(ref, Write).apply {
-<<<<<<< HEAD
-                              emit(files.deprecate(id, ref, rev).rejectOn[FileNotFound])
-=======
                               emit(files.deprecate(id, ref, rev).tapEval(index(ref, _, mode)).rejectOn[FileNotFound])
->>>>>>> df7b7fa1
                             }
                           },
                           // Fetch a file
