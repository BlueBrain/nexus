package ch.epfl.bluebrain.nexus.delta.plugins.storage.storages.operations.disk

import akka.http.scaladsl.model.Uri
import akka.stream.scaladsl.FileIO
import cats.effect.IO
import ch.epfl.bluebrain.nexus.delta.plugins.storage.files.model.FileAttributes
import ch.epfl.bluebrain.nexus.delta.plugins.storage.storages.operations.FetchFile
import ch.epfl.bluebrain.nexus.delta.plugins.storage.storages.operations.StorageFileRejection.FetchFileRejection
import ch.epfl.bluebrain.nexus.delta.plugins.storage.storages.operations.StorageFileRejection.FetchFileRejection.UnexpectedLocationFormat
import ch.epfl.bluebrain.nexus.delta.sdk.AkkaSource

object DiskStorageFetchFile extends FetchFile {

  override def apply(attributes: FileAttributes): IO[AkkaSource] =
    apply(attributes.location.path)

  override def apply(path: Uri.Path): IO[AkkaSource] =
<<<<<<< HEAD
    absoluteDiskPath(path).redeemWith(
      e => IO.raiseError(UnexpectedLocationFormat(s"file://$path", e.getMessage)),
      path =>
        IO(path.toFile.exists()).flatMap { exists =>
          if (exists) IO(FileIO.fromPath(path))
          else IO.raiseError(FetchFileRejection.FileNotFound(path.toString))
        }
    )
=======
    Try(Paths.get(URI.create(s"file://$path"))) match {
      case Failure(err)  => IO.raiseError(UnexpectedLocationFormat(s"file://$path", err.getMessage))
      case Success(path) =>
        IO.raiseWhen(!path.toFile.exists())(FetchFileRejection.FileNotFound(path.toString)) >> IO.blocking(
          FileIO.fromPath(path)
        )
    }
>>>>>>> 8a31a149
}<|MERGE_RESOLUTION|>--- conflicted
+++ resolved
@@ -9,28 +9,22 @@
 import ch.epfl.bluebrain.nexus.delta.plugins.storage.storages.operations.StorageFileRejection.FetchFileRejection.UnexpectedLocationFormat
 import ch.epfl.bluebrain.nexus.delta.sdk.AkkaSource
 
+import java.net.URI
+import java.nio.file.Paths
+import scala.util.{Failure, Success, Try}
+
 object DiskStorageFetchFile extends FetchFile {
 
   override def apply(attributes: FileAttributes): IO[AkkaSource] =
     apply(attributes.location.path)
 
   override def apply(path: Uri.Path): IO[AkkaSource] =
-<<<<<<< HEAD
     absoluteDiskPath(path).redeemWith(
       e => IO.raiseError(UnexpectedLocationFormat(s"file://$path", e.getMessage)),
       path =>
-        IO(path.toFile.exists()).flatMap { exists =>
-          if (exists) IO(FileIO.fromPath(path))
+        IO.blocking(path.toFile.exists()).flatMap { exists =>
+          if (exists) IO.blocking(FileIO.fromPath(path))
           else IO.raiseError(FetchFileRejection.FileNotFound(path.toString))
         }
     )
-=======
-    Try(Paths.get(URI.create(s"file://$path"))) match {
-      case Failure(err)  => IO.raiseError(UnexpectedLocationFormat(s"file://$path", err.getMessage))
-      case Success(path) =>
-        IO.raiseWhen(!path.toFile.exists())(FetchFileRejection.FileNotFound(path.toString)) >> IO.blocking(
-          FileIO.fromPath(path)
-        )
-    }
->>>>>>> 8a31a149
 }