package ch.epfl.bluebrain.nexus.delta.plugins.storage.serialization

<<<<<<< HEAD
import akka.actor.ExtendedActorSystem
import ch.epfl.bluebrain.nexus.delta.plugins.storage.serialization.KryoSerializerInit.PathSerializer
=======
import ch.epfl.bluebrain.nexus.delta.plugins.storage.serialization.KryoSerializerInit.{IRISerializer, PathSerializer}
>>>>>>> 55bc179d
import com.esotericsoftware.kryo.io.{Input, Output}
import com.esotericsoftware.kryo.{Kryo, Serializer}
import io.altoo.akka.serialization.kryo.DefaultKryoInitializer
import io.altoo.akka.serialization.kryo.serializer.scala.ScalaKryo
import org.apache.jena.iri.{IRI, IRIFactory}

import java.nio.file.Path

//TODO: partially ported from service module, we might want to avoid this duplication
class KryoSerializerInit extends DefaultKryoInitializer {

  override def postInit(kryo: ScalaKryo, system: ExtendedActorSystem): Unit = {
    super.postInit(kryo, system)

    kryo.addDefaultSerializer(classOf[IRI], classOf[IRISerializer])
    kryo.register(classOf[IRI], new IRISerializer)

    kryo.addDefaultSerializer(classOf[Path], classOf[PathSerializer])
    kryo.register(classOf[Path], new PathSerializer)
    ()
  }
}

object KryoSerializerInit {

  private val iriFactory = IRIFactory.iriImplementation()

  private[serialization] class IRISerializer extends Serializer[IRI] {

    override def write(kryo: Kryo, output: Output, iri: IRI): Unit =
      output.writeString(iri.toString)

    override def read(kryo: Kryo, input: Input, `type`: Class[IRI]): IRI =
      iriFactory.create(input.readString())
  }

  private[serialization] class PathSerializer extends Serializer[Path] {

    override def write(kryo: Kryo, output: Output, path: Path): Unit =
      output.writeString(path.toString)

    override def read(kryo: Kryo, input: Input, `type`: Class[_ <: Path]): Path =
      Path.of(input.readString())
  }
}<|MERGE_RESOLUTION|>--- conflicted
+++ resolved
@@ -1,11 +1,7 @@
 package ch.epfl.bluebrain.nexus.delta.plugins.storage.serialization
 
-<<<<<<< HEAD
 import akka.actor.ExtendedActorSystem
-import ch.epfl.bluebrain.nexus.delta.plugins.storage.serialization.KryoSerializerInit.PathSerializer
-=======
 import ch.epfl.bluebrain.nexus.delta.plugins.storage.serialization.KryoSerializerInit.{IRISerializer, PathSerializer}
->>>>>>> 55bc179d
 import com.esotericsoftware.kryo.io.{Input, Output}
 import com.esotericsoftware.kryo.{Kryo, Serializer}
 import io.altoo.akka.serialization.kryo.DefaultKryoInitializer
@@ -38,7 +34,7 @@
     override def write(kryo: Kryo, output: Output, iri: IRI): Unit =
       output.writeString(iri.toString)
 
-    override def read(kryo: Kryo, input: Input, `type`: Class[IRI]): IRI =
+    override def read(kryo: Kryo, input: Input, `type`: Class[_ <: IRI]): IRI =
       iriFactory.create(input.readString())
   }
 
