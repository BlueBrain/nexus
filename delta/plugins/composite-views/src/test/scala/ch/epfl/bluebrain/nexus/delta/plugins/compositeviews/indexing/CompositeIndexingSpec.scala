--- conflicted
+++ resolved
@@ -124,11 +124,7 @@
   implicit private val httpConfig = HttpClientConfig(RetryStrategyConfig.AlwaysGiveUp, HttpClientWorthRetry.never)
   private val httpClient          = HttpClient()
   private val esClient            = new ElasticSearchClient(httpClient, elasticsearchHost.endpoint)
-<<<<<<< HEAD
-  private val blazeClient         = BlazegraphClient(httpClient, blazegraphHostConfig.endpoint, None, 3.seconds)
-=======
   private val blazeClient         = BlazegraphClient(httpClient, blazegraphHostConfig.endpoint, None, 10.seconds)
->>>>>>> e68f0ed2
 
   private val museId              = iri"http://music.com/muse"
   private val museUuid            = UUID.randomUUID()
