package ch.epfl.bluebrain.nexus.delta.plugins.compositeviews.client

import akka.actor.typed.ActorSystem
import akka.http.scaladsl.client.RequestBuilding.{Get, Head}
import akka.http.scaladsl.model.ContentTypes.`application/json`
import akka.http.scaladsl.model.headers.Accept
import akka.http.scaladsl.model.{HttpRequest, HttpResponse}
import akka.persistence.query.{NoOffset, Offset, Sequence, TimeBasedUUID}
import akka.stream.alpakka.sse.scaladsl.EventSource
import ch.epfl.bluebrain.nexus.delta.plugins.compositeviews.client.DeltaClient._
import ch.epfl.bluebrain.nexus.delta.plugins.compositeviews.model.CompositeViewSource.RemoteProjectSource
import ch.epfl.bluebrain.nexus.delta.rdf.IriOrBNode.Iri
import ch.epfl.bluebrain.nexus.delta.rdf.RdfMediaTypes
import ch.epfl.bluebrain.nexus.delta.rdf.graph.NQuads
import ch.epfl.bluebrain.nexus.delta.sdk.http.HttpClient
import ch.epfl.bluebrain.nexus.delta.sdk.http.HttpClient.HttpResult
import ch.epfl.bluebrain.nexus.delta.sdk.model.identities.AuthToken
import ch.epfl.bluebrain.nexus.delta.sdk.model.projects.ProjectCountsCollection.ProjectCount
import ch.epfl.bluebrain.nexus.delta.sdk.syntax._
import com.typesafe.scalalogging.Logger
import io.circe.Decoder
import io.circe.parser.decode
import fs2._
import monix.bio.{IO, Task, UIO}
import monix.execution.Scheduler
import streamz.converter._

import java.util.UUID
import scala.concurrent.Future
import scala.concurrent.duration.FiniteDuration
import scala.util.Try

/**
  * A client to request a remote delta instance
  */
final class DeltaClient(client: HttpClient, retryDelay: FiniteDuration)(implicit
    as: ActorSystem[Nothing],
    scheduler: Scheduler
) {

  /**
    * Fetches the [[ProjectCount]] for the remote source
    */
  def projectCount(source: RemoteProjectSource): HttpResult[ProjectCount] = {
    implicit val cred: Option[AuthToken] = token(source)
    val statisticsEndpoint: HttpRequest  =
      Get(
        source.endpoint / "projects" / source.project.organization.value / source.project.project.value / "statistics"
      ).addHeader(accept).withCredentials
    client.fromJsonTo[ProjectCount](statisticsEndpoint)
  }

  /**
    * Checks whether the events endpoint and token provided by the source are correct
    *
    * @param source the source
    */
  def checkEvents(source: RemoteProjectSource): HttpResult[Unit] = {
    val uri                              =
      source.endpoint / "resources" / source.project.organization.value / source.project.project.value / "events"
    implicit val cred: Option[AuthToken] = token(source)
    client(Head(uri).withCredentials) {
      case resp if resp.status.isSuccess() => UIO.delay(resp.discardEntityBytes()) >> IO.unit
    }
  }

  def events[A: Decoder](source: RemoteProjectSource, offset: Offset): Stream[Task, (Offset, A)] = {
    val initialLastEventId = offset match {
      case NoOffset             => None
      case Sequence(value)      => Some(value.toString)
      case TimeBasedUUID(value) => Some(value.toString)
    }

    implicit val cred: Option[AuthToken] = token(source)

    def send(request: HttpRequest): Future[HttpResponse] = {
      client[HttpResponse](request.withCredentials)(IO.pure(_)).runToFuture
    }

    val uri =
      source.endpoint / "resources" / source.project.organization.value / source.project.project.value / "events"

    EventSource(uri, send, initialLastEventId, retryDelay)
      .toStream[Task](_ => ())
      .flatMap { sse =>
        val offset = sse.id.map(toOffset).getOrElse(NoOffset)

        decode[A](sse.data) match {
          case Right(event) => Stream.emit(offset -> event)
          case Left(err)    =>
            logger.error(s"Failed to decode sse event '$sse'", err)
            Stream.empty
        }
      }
  }

<<<<<<< HEAD
  /**
    * Fetches a resource with a given id in n-quads format.
    */
  def resourceAsNQuads(source: RemoteProjectSource, id: Iri): HttpResult[NQuads] = {
    implicit val cred: Option[AuthToken] = token(source)
    val req = Get(
      source.endpoint / "resources" / source.project.organization.value / source.project.project.value / "_" / id.toString
    ).addHeader(Accept(RdfMediaTypes.`application/n-quads`)).withCredentials
    client.fromEntityTo[String](req).map(NQuads(_, id))
  }

  private def token(source: RemoteProjectSource) = source.token.map { token => AuthToken(token.value.value) }
=======
  private def token(source: RemoteProjectSource) =
    source.token.map { token => AuthToken(token.value.value) }

  private def toOffset(id: String): Offset =
    Try(TimeBasedUUID(UUID.fromString(id))).orElse(Try(Sequence(id.toLong))).getOrElse(NoOffset)
>>>>>>> fe874790

}

object DeltaClient {

  private val logger: Logger = Logger[DeltaClient.type]

  private val accept = Accept(`application/json`.mediaType, RdfMediaTypes.`application/ld+json`)

  /**
    * Constructs a delta client
    */
  def apply(client: HttpClient, retryDelay: FiniteDuration)(implicit as: ActorSystem[Nothing], scheduler: Scheduler) =
    new DeltaClient(client, retryDelay)
}<|MERGE_RESOLUTION|>--- conflicted
+++ resolved
@@ -94,26 +94,22 @@
       }
   }
 
-<<<<<<< HEAD
   /**
     * Fetches a resource with a given id in n-quads format.
     */
   def resourceAsNQuads(source: RemoteProjectSource, id: Iri): HttpResult[NQuads] = {
     implicit val cred: Option[AuthToken] = token(source)
-    val req = Get(
+    val req                              = Get(
       source.endpoint / "resources" / source.project.organization.value / source.project.project.value / "_" / id.toString
     ).addHeader(Accept(RdfMediaTypes.`application/n-quads`)).withCredentials
     client.fromEntityTo[String](req).map(NQuads(_, id))
   }
 
-  private def token(source: RemoteProjectSource) = source.token.map { token => AuthToken(token.value.value) }
-=======
   private def token(source: RemoteProjectSource) =
     source.token.map { token => AuthToken(token.value.value) }
 
   private def toOffset(id: String): Offset =
     Try(TimeBasedUUID(UUID.fromString(id))).orElse(Try(Sequence(id.toLong))).getOrElse(NoOffset)
->>>>>>> fe874790
 
 }
 
