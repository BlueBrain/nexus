--- conflicted
+++ resolved
@@ -84,10 +84,7 @@
         cache: CompositeViewsCache,
         agg: CompositeViewsAggregate,
         contextResolution: ResolverContextResolution,
-<<<<<<< HEAD
-=======
         api: JsonLdApi,
->>>>>>> defb4f2c
         uuidF: UUIDF,
         as: ActorSystem[Nothing],
         sc: Scheduler
