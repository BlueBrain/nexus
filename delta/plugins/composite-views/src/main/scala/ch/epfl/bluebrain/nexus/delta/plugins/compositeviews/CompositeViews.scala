--- conflicted
+++ resolved
@@ -707,15 +707,9 @@
       cache: CompositeViewsCache,
       agg: CompositeViewsAggregate,
       contextResolution: ResolverContextResolution
-<<<<<<< HEAD
-  )(implicit uuidF: UUIDF, as: ActorSystem[Nothing], sc: Scheduler): Task[CompositeViews] =
-    for {
-      sourceDecoder <- Task.delay(CompositeViewFieldsJsonLdSourceDecoder(uuidF, contextResolution)(config))
-=======
   )(implicit api: JsonLdApi, uuidF: UUIDF, as: ActorSystem[Nothing], sc: Scheduler): Task[CompositeViews] =
     for {
       sourceDecoder <- Task.delay(CompositeViewFieldsJsonLdSourceDecoder(uuidF, contextResolution)(api, config))
->>>>>>> defb4f2c
       views          = new CompositeViews(agg, eventLog, cache, orgs, projects, sourceDecoder)
       _             <- CompositeViewsIndexing.populateCache(config.cacheIndexing.retry, views, cache)
     } yield views
