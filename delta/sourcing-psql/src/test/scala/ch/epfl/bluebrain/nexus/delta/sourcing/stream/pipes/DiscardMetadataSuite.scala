package ch.epfl.bluebrain.nexus.delta.sourcing.stream.pipes

import ch.epfl.bluebrain.nexus.delta.rdf.graph.Graph
import ch.epfl.bluebrain.nexus.delta.rdf.jsonld.ExpandedJsonLd
import ch.epfl.bluebrain.nexus.delta.rdf.syntax.iriStringContextSyntax
import ch.epfl.bluebrain.nexus.delta.sourcing.PullRequest
import ch.epfl.bluebrain.nexus.delta.sourcing.PullRequest.PullRequestState
import ch.epfl.bluebrain.nexus.delta.sourcing.PullRequest.PullRequestState.PullRequestActive
import ch.epfl.bluebrain.nexus.delta.sourcing.model.Identity.Anonymous
import ch.epfl.bluebrain.nexus.delta.sourcing.model.{Label, ProjectRef}
import ch.epfl.bluebrain.nexus.delta.sourcing.offset.Offset
import ch.epfl.bluebrain.nexus.delta.sourcing.stream.Elem.SuccessElem
import ch.epfl.bluebrain.nexus.delta.sourcing.stream.ReferenceRegistry
import ch.epfl.bluebrain.nexus.testkit.bio.BioSuite

import java.time.Instant

class DiscardMetadataSuite extends BioSuite {

<<<<<<< HEAD
  private val base         = iri"http://localhost"
  private val instant      = Instant.now()
  private val project = ProjectRef(Label.unsafe("org"), Label.unsafe("proj"))
  private val state        = PullRequestActive(
=======
  private val base    = iri"http://localhost"
  private val instant = Instant.now()
  private val state   = PullRequestActive(
>>>>>>> a9cd3711
    id = Label.unsafe("id"),
    project = project,
    rev = 1,
    createdAt = instant,
    createdBy = Anonymous,
    updatedAt = instant,
    updatedBy = Anonymous
  )
  private val graph   = PullRequestState.toGraphResource(state, base)

  private val registry = new ReferenceRegistry
  registry.register(DiscardMetadata)

  test("Discard metadata graph") {
    val elem     = SuccessElem(
      tpe = PullRequest.entityType,
      id = base / "id",
      project = Some(project),
      instant = instant,
      offset = Offset.at(1L),
      value = graph,
      revision = 1
    )
    val expected = elem.copy(value = graph.copy(metadataGraph = Graph.empty(base / "id")))

    val pipe = registry
      .lookupA[DiscardMetadata.type](DiscardMetadata.reference)
      .rightValue
      .withJsonLdConfig(ExpandedJsonLd.empty)
      .rightValue
    pipe(elem).assert(expected)
  }
}<|MERGE_RESOLUTION|>--- conflicted
+++ resolved
@@ -17,16 +17,10 @@
 
 class DiscardMetadataSuite extends BioSuite {
 
-<<<<<<< HEAD
-  private val base         = iri"http://localhost"
-  private val instant      = Instant.now()
-  private val project = ProjectRef(Label.unsafe("org"), Label.unsafe("proj"))
-  private val state        = PullRequestActive(
-=======
   private val base    = iri"http://localhost"
   private val instant = Instant.now()
+  private val project = ProjectRef(Label.unsafe("org"), Label.unsafe("proj"))
   private val state   = PullRequestActive(
->>>>>>> a9cd3711
     id = Label.unsafe("id"),
     project = project,
     rev = 1,
