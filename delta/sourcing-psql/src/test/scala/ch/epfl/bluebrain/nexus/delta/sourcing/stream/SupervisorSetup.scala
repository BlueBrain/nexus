package ch.epfl.bluebrain.nexus.delta.sourcing.stream

import cats.effect.{Clock, Resource}
import ch.epfl.bluebrain.nexus.delta.kernel.RetryStrategyConfig
import ch.epfl.bluebrain.nexus.delta.sourcing.config.ProjectionConfig.ClusterConfig
import ch.epfl.bluebrain.nexus.delta.sourcing.config.{BatchConfig, ProjectionConfig, QueryConfig}
import ch.epfl.bluebrain.nexus.delta.sourcing.projections.Projections
import ch.epfl.bluebrain.nexus.delta.sourcing.query.RefreshStrategy
import ch.epfl.bluebrain.nexus.testkit.bio.{BioSuite, ResourceFixture}
import ch.epfl.bluebrain.nexus.testkit.postgres.Doobie
import monix.bio.{Task, UIO}
import monix.execution.Scheduler

import scala.concurrent.duration._

object SupervisorSetup {

  val defaultQueryConfig: QueryConfig = QueryConfig(10, RefreshStrategy.Delay(10.millis))

  def resource(
      cluster: ClusterConfig
  )(implicit clock: Clock[UIO], s: Scheduler, cl: ClassLoader): Resource[Task, (Supervisor, Projections)] = {
    val config: ProjectionConfig = ProjectionConfig(
      cluster,
      BatchConfig(3, 50.millis),
      RetryStrategyConfig.AlwaysGiveUp,
      10.millis,
      10.millis,
<<<<<<< HEAD
      1.second,
=======
      14.days,
>>>>>>> a75e9abe
      defaultQueryConfig
    )
    resource(config)
  }

  def resource(
      config: ProjectionConfig
  )(implicit clock: Clock[UIO], s: Scheduler, cl: ClassLoader): Resource[Task, (Supervisor, Projections)] =
    Doobie.resource().flatMap { xas =>
      val projections = Projections(xas, config.query, config.restartTtl)
      Supervisor(projections, config).map(_ -> projections)
    }

  def suiteLocalFixture(name: String, cluster: ClusterConfig)(implicit
      clock: Clock[UIO],
      s: Scheduler,
      cl: ClassLoader
  ): ResourceFixture.TaskFixture[(Supervisor, Projections)] =
    ResourceFixture.suiteLocal(name, resource(cluster))

  trait Fixture { self: BioSuite =>
    val supervisor: ResourceFixture.TaskFixture[(Supervisor, Projections)]    =
      SupervisorSetup.suiteLocalFixture("supervisor", ClusterConfig(1, 0))
    val supervisor3_1: ResourceFixture.TaskFixture[(Supervisor, Projections)] =
      SupervisorSetup.suiteLocalFixture("supervisor3", ClusterConfig(3, 1))
  }

}<|MERGE_RESOLUTION|>--- conflicted
+++ resolved
@@ -26,11 +26,8 @@
       RetryStrategyConfig.AlwaysGiveUp,
       10.millis,
       10.millis,
-<<<<<<< HEAD
+      14.days,
       1.second,
-=======
-      14.days,
->>>>>>> a75e9abe
       defaultQueryConfig
     )
     resource(config)
