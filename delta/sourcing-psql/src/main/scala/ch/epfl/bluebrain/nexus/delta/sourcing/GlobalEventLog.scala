--- conflicted
+++ resolved
@@ -134,13 +134,8 @@
         }
 
       override def evaluate(id: Id, command: Command): IO[(E, S)] =
-<<<<<<< HEAD
-        stateStore.get(id).flatMap { current =>
+        stateStore.getWrite(id).flatMap { current =>
           evaluator
-=======
-        stateStore.getWrite(id).flatMap { current =>
-          stateMachine
->>>>>>> 7e1d8361
             .evaluate(current, command, maxDuration)
             .flatTap { case (event, state) =>
               (eventStore.save(event) >> stateStore.save(state))
@@ -153,13 +148,8 @@
         }
 
       override def dryRun(id: Id, command: Command): IO[(E, S)] =
-<<<<<<< HEAD
-        stateStore.get(id).flatMap { current =>
+        stateStore.getWrite(id).flatMap { current =>
           evaluator.evaluate(current, command, maxDuration)
-=======
-        stateStore.getWrite(id).flatMap { current =>
-          stateMachine.evaluate(current, command, maxDuration)
->>>>>>> 7e1d8361
         }
 
       override def delete(id: Id): IO[Unit] =
