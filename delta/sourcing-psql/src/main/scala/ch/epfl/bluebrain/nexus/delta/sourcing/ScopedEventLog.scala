--- conflicted
+++ resolved
@@ -288,13 +288,8 @@
         }
 
         for {
-<<<<<<< HEAD
-          originalState <- stateStore.get(ref, id).redeem(_ => None, Some(_))
+          originalState <- stateStore.getWrite(ref, id).redeem(_ => None, Some(_))
           result        <- evaluator.evaluate(originalState, command, maxDuration)
-=======
-          originalState <- stateStore.getWrite(ref, id).redeem(_ => None, Some(_))
-          result        <- stateMachine.evaluate(originalState, command, maxDuration)
->>>>>>> 7e1d8361
           _             <- persist(result._1, originalState, result._2)
         } yield result
       }
@@ -303,13 +298,8 @@
         sql.getSQLState == sqlstate.class23.UNIQUE_VIOLATION.value
 
       override def dryRun(ref: ProjectRef, id: Id, command: Command): IO[(E, S)] =
-<<<<<<< HEAD
-        stateStore.get(ref, id).redeem(_ => None, Some(_)).flatMap { state =>
+        stateStore.getWrite(ref, id).redeem(_ => None, Some(_)).flatMap { state =>
           evaluator.evaluate(state, command, maxDuration)
-=======
-        stateStore.getWrite(ref, id).redeem(_ => None, Some(_)).flatMap { state =>
-          stateMachine.evaluate(state, command, maxDuration)
->>>>>>> 7e1d8361
         }
 
       override def currentStates(scope: Scope, offset: Offset): SuccessElemStream[S] =
