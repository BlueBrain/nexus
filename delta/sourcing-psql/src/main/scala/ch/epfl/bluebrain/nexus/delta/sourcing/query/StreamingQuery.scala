--- conflicted
+++ resolved
@@ -31,22 +31,27 @@
   private val newState = "newState"
 
   /**
-    * Streams states and tombstones as [[Elem]]s.
+    * Streams states and tombstones as [[Elem]] s.
     *
-    * State values are decoded via the provided function.
-    * If the function succeeds they will be streamed as [[SuccessElem[A]]].
-    * If the function fails, they will be streames as [[FailedElem]]
+    * State values are decoded via the provided function. If the function succeeds they will be streamed as
+    * [[SuccessElem[A]] ]. If the function fails, they will be streames as [[FailedElem]]
     *
     * Tombstones are translated as [[DroppedElem]].
     *
     * The stream termination depends on the provided [[QueryConfig]]
     *
-    * @param project the project of the states / tombstones
-    * @param tag the tag to follow
-    * @param start the offset to start with
-    * @param cfg the query config
-    * @param xas the transactors
-    * @param decodeValue the function to decode states
+    * @param project
+    *   the project of the states / tombstones
+    * @param tag
+    *   the tag to follow
+    * @param start
+    *   the offset to start with
+    * @param cfg
+    *   the query config
+    * @param xas
+    *   the transactors
+    * @param decodeValue
+    *   the function to decode states
     */
   def elems[A](
       project: ProjectRef,
@@ -68,19 +73,11 @@
            |$where
            |ORDER BY ordering)
            |ORDER BY ordering)
-<<<<<<< HEAD
            |""".stripMargin.query[(String, EntityType, String, Label, Label, Option[Json], Instant, Long, Int)].map {
         case (`newState`, entityType, id, org, project, Some(json), instant, offset, rev) =>
-            SuccessElem(entityType, id, Some(ProjectRef(org, project)), instant, Offset.at(offset), json, rev)
-        case (_, entityType, id, org, project, _, instant, offset, rev) =>
+          SuccessElem(entityType, id, Some(ProjectRef(org, project)), instant, Offset.at(offset), json, rev)
+        case (_, entityType, id, org, project, _, instant, offset, rev)                   =>
           DroppedElem(entityType, id, Some(ProjectRef(org, project)), instant, Offset.at(offset), rev)
-=======
-           |""".stripMargin.query[(String, EntityType, String, Option[Json], Instant, Long)].map {
-        case (`newState`, entityType, id, Some(json), instant, offset) =>
-          SuccessElem(entityType, id, instant, Offset.at(offset), json)
-        case (_, entityType, id, _, instant, offset)                   =>
-          DroppedElem(entityType, id, instant, Offset.at(offset))
->>>>>>> a9cd3711
       }
     }
     StreamingQuery[Elem[Json]](start, query, _.offset, cfg, xas)
@@ -106,11 +103,16 @@
     *
     * The stream termination depends on the provided [[QueryConfig]].
     *
-    * @param start the offset to start with
-    * @param query the query to execute depending on the offset
-    * @param extractOffset how to extract the offset from an [[A]] to be able to pursue the stream
-    * @param cfg the query config
-    * @param xas the transactors
+    * @param start
+    *   the offset to start with
+    * @param query
+    *   the query to execute depending on the offset
+    * @param extractOffset
+    *   how to extract the offset from an [[A]] to be able to pursue the stream
+    * @param cfg
+    *   the query config
+    * @param xas
+    *   the transactors
     */
   def apply[A](
       start: Offset,
