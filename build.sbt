/*
scalafmt: {
  maxColumn = 150
  align.tokens.add = [
    { code = ":=", owner = "Term.ApplyInfix" }
    { code = "+=", owner = "Term.ApplyInfix" }
    { code = "++=", owner = "Term.ApplyInfix" }
    { code = "~=", owner = "Term.ApplyInfix" }
  ]
}
 */

val scalacScapegoatVersion = "1.4.6"
val scalaCompilerVersion   = "2.13.3"

val akkaHttpVersion                 = "10.2.1"
val akkaHttpCirceVersion            = "1.35.2"
val akkaCorsVersion                 = "1.1.0"
val akkaPersistenceCassandraVersion = "1.0.4"
val akkaPersistenceJdbcVersion      = "4.0.0"
val akkaVersion                     = "2.6.10"
val alpakkaVersion                  = "2.0.2"
val apacheCompressVersion           = "1.20"
val awsSdkVersion                   = "2.15.35"
val byteBuddyAgentVersion           = "1.10.17"
val betterMonadicForVersion         = "0.3.1"
val catsEffectVersion               = "2.2.0"
val catsRetryVersion                = "0.3.2"
val catsVersion                     = "2.2.0"
val circeVersion                    = "0.13.0"
val classgraphVersion               = "4.8.90"
val declineVersion                  = "1.3.0"
val distageVersion                  = "0.10.19"
val dockerTestKitVersion            = "0.9.9"
val doobieVersion                   = "0.9.4"
val fs2Version                      = "2.4.6"
val http4sVersion                   = "0.21.13"
val h2Version                       = "1.4.200"
val jenaVersion                     = "3.16.0"
val jsonldjavaVersion               = "0.13.2"
val kamonVersion                    = "2.1.9"
val kanelaAgentVersion              = "1.0.7"
val kindProjectorVersion            = "0.11.1"
val kryoVersion                     = "2.0.1"
val logbackVersion                  = "1.2.3"
val magnoliaVersion                 = "0.17.0"
val mockitoVersion                  = "1.16.3"
val monixVersion                    = "3.3.0"
val monixBioVersion                 = "1.1.0"
val nimbusJoseJwtVersion            = "9.1.3"
val pureconfigVersion               = "0.14.0"
val scalaLoggingVersion             = "3.9.2"
val scalateVersion                  = "1.9.6"
val scalaTestVersion                = "3.2.3"
val slickVersion                    = "3.3.3"
val streamzVersion                  = "0.12"
val topBraidVersion                 = "1.3.2"
val uuidGeneratorVersion            = "4.0.1"

lazy val akkaActorTyped           = "com.typesafe.akka" %% "akka-actor-typed"            % akkaVersion
lazy val akkaClusterTyped         = "com.typesafe.akka" %% "akka-cluster-typed"          % akkaVersion
lazy val akkaClusterShardingTyped = "com.typesafe.akka" %% "akka-cluster-sharding-typed" % akkaVersion
lazy val akkaDistributedData      = "com.typesafe.akka" %% "akka-distributed-data"       % akkaVersion

lazy val akkaHttp        = "com.typesafe.akka" %% "akka-http"         % akkaHttpVersion
lazy val akkaHttpCore    = "com.typesafe.akka" %% "akka-http-core"    % akkaHttpVersion
lazy val akkaHttpCirce   = "de.heikoseeberger" %% "akka-http-circe"   % akkaHttpCirceVersion
lazy val akkaHttpCors    = "ch.megard"         %% "akka-http-cors"    % akkaCorsVersion
lazy val akkaHttpTestKit = "com.typesafe.akka" %% "akka-http-testkit" % akkaHttpVersion
lazy val akkaHttpXml     = "com.typesafe.akka" %% "akka-http-xml"     % akkaHttpVersion

lazy val akkaPersistenceTyped   = "com.typesafe.akka" %% "akka-persistence-typed"   % akkaVersion
lazy val akkaPersistenceTestKit = "com.typesafe.akka" %% "akka-persistence-testkit" % akkaVersion

lazy val akkaPersistenceCassandra = "com.typesafe.akka" %% "akka-persistence-cassandra" % akkaPersistenceCassandraVersion

lazy val akkaPersistenceJdbc = Seq(
  "com.lightbend.akka" %% "akka-persistence-jdbc" % akkaPersistenceJdbcVersion,
  "com.typesafe.slick" %% "slick"                 % slickVersion,
  "com.typesafe.slick" %% "slick-hikaricp"        % slickVersion
)

lazy val akkaPersistenceQuery = "com.typesafe.akka"          %% "akka-persistence-query"          % akkaVersion
lazy val akkaSlf4j            = "com.typesafe.akka"          %% "akka-slf4j"                      % akkaVersion
lazy val akkaStream           = "com.typesafe.akka"          %% "akka-stream"                     % akkaVersion
lazy val akkaTestKit          = "com.typesafe.akka"          %% "akka-testkit"                    % akkaVersion
lazy val akkaTestKitTyped     = "com.typesafe.akka"          %% "akka-actor-testkit-typed"        % akkaVersion
lazy val alpakkaFiles         = "com.lightbend.akka"         %% "akka-stream-alpakka-file"        % alpakkaVersion
lazy val alpakkaSse           = "com.lightbend.akka"         %% "akka-stream-alpakka-sse"         % alpakkaVersion
lazy val alpakkaS3            = "com.lightbend.akka"         %% "akka-stream-alpakka-s3"          % alpakkaVersion
lazy val apacheCompress       = "org.apache.commons"          % "commons-compress"                % apacheCompressVersion
lazy val awsSdk               = "software.amazon.awssdk"      % "s3"                              % awsSdkVersion
lazy val betterMonadicFor     = "com.olegpy"                 %% "better-monadic-for"              % betterMonadicForVersion
lazy val byteBuddyAgent       = "net.bytebuddy"               % "byte-buddy-agent"                % byteBuddyAgentVersion
lazy val catsCore             = "org.typelevel"              %% "cats-core"                       % catsVersion
lazy val catsEffect           = "org.typelevel"              %% "cats-effect"                     % catsEffectVersion
lazy val catsEffectRetry      = "com.github.cb372"           %% "cats-retry-cats-effect"          % catsRetryVersion
lazy val catsRetry            = "com.github.cb372"           %% "cats-retry-core"                 % catsRetryVersion
lazy val circeCore            = "io.circe"                   %% "circe-core"                      % circeVersion
lazy val circeGeneric         = "io.circe"                   %% "circe-generic"                   % circeVersion
lazy val circeGenericExtras   = "io.circe"                   %% "circe-generic-extras"            % circeVersion
lazy val circeLiteral         = "io.circe"                   %% "circe-literal"                   % circeVersion
lazy val circeOptics          = "io.circe"                   %% "circe-optics"                    % circeVersion
lazy val circeParser          = "io.circe"                   %% "circe-parser"                    % circeVersion
lazy val classgraph           = "io.github.classgraph"        % "classgraph"                      % classgraphVersion
lazy val decline              = "com.monovore"               %% "decline"                         % declineVersion
lazy val distageCore          = "io.7mind.izumi"             %% "distage-core"                    % distageVersion
lazy val distageDocker        = "io.7mind.izumi"             %% "distage-framework-docker"        % distageVersion
lazy val distageTestkit       = "io.7mind.izumi"             %% "distage-testkit-scalatest"       % distageVersion
lazy val doobiePostgres       = "org.tpolecat"               %% "doobie-postgres"                 % doobieVersion
lazy val dockerTestKit        = "com.whisk"                  %% "docker-testkit-scalatest"        % dockerTestKitVersion
lazy val dockerTestKitImpl    = "com.whisk"                  %% "docker-testkit-impl-docker-java" % dockerTestKitVersion
lazy val fs2                  = "co.fs2"                     %% "fs2-core"                        % fs2Version
lazy val h2                   = "com.h2database"              % "h2"                              % h2Version
lazy val http4sCirce          = "org.http4s"                 %% "http4s-circe"                    % http4sVersion
lazy val http4sClient         = "org.http4s"                 %% "http4s-blaze-client"             % http4sVersion
lazy val http4sDsl            = "org.http4s"                 %% "http4s-dsl"                      % http4sVersion
lazy val jenaArq              = "org.apache.jena"             % "jena-arq"                        % jenaVersion
lazy val jsonldjava           = "com.github.jsonld-java"      % "jsonld-java"                     % jsonldjavaVersion
lazy val kamonCore            = "io.kamon"                   %% "kamon-core"                      % kamonVersion
lazy val kanelaAgent          = "io.kamon"                    % "kanela-agent"                    % kanelaAgentVersion
lazy val kindProjector        = "org.typelevel"              %% "kind-projector"                  % kindProjectorVersion cross CrossVersion.full
lazy val kryo                 = "io.altoo"                   %% "akka-kryo-serialization"         % kryoVersion
lazy val logback              = "ch.qos.logback"              % "logback-classic"                 % logbackVersion
lazy val magnolia             = "com.propensive"             %% "magnolia"                        % magnoliaVersion
lazy val mockito              = "org.mockito"                %% "mockito-scala"                   % mockitoVersion
lazy val monixBio             = "io.monix"                   %% "monix-bio"                       % monixBioVersion
lazy val monixEval            = "io.monix"                   %% "monix-eval"                      % monixVersion
lazy val nimbusJoseJwt        = "com.nimbusds"                % "nimbus-jose-jwt"                 % nimbusJoseJwtVersion
lazy val pureconfig           = "com.github.pureconfig"      %% "pureconfig"                      % pureconfigVersion
lazy val scalaLogging         = "com.typesafe.scala-logging" %% "scala-logging"                   % scalaLoggingVersion
lazy val scalate              = "org.scalatra.scalate"       %% "scalate-core"                    % scalateVersion
lazy val scalaTest            = "org.scalatest"              %% "scalatest"                       % scalaTestVersion
lazy val streamz              = "com.github.krasserm"        %% "streamz-converter"               % streamzVersion
lazy val topBraidShacl        = "org.topbraid"                % "shacl"                           % topBraidVersion
lazy val uuidGenerator        = "com.fasterxml.uuid"          % "java-uuid-generator"             % uuidGeneratorVersion

val javaSpecificationVersion = SettingKey[String](
  "java-specification-version",
  "The java specification version to be used for source and target compatibility."
)

lazy val checkJavaVersion = taskKey[Unit]("Verifies the current Java version is compatible with the code java version")

lazy val makeProductPage = taskKey[Unit]("Crete product page")

lazy val productPage = project
  .in(file("product-page"))
  .enablePlugins(GhpagesPlugin)
  .settings(shared, compilation)
  .settings(
    name                              := "product-page",
    moduleName                        := "product-page",
    // gh pages settings
    git.remoteRepo                    := "git@github.com:BlueBrain/nexus.git",
    ghpagesNoJekyll                   := true,
    ghpagesBranch                     := "gh-pages",
    makeProductPage                   := {
      import scala.sys.process._
      import java.nio.file.Files
      val log     = streams.value.log
      if (!Files.exists(siteSourceDirectory.value.toPath)) Files.createDirectory(siteSourceDirectory.value.toPath)
      val install = Process(Seq("make", "install"), baseDirectory.value / "src")
      val build   = Process(Seq("make", "build"), baseDirectory.value / "src")
      if ((install #&& build !) == 0) {
        log.success("Product page built.")
      } else {
        log.error("Product page built failed.")
        throw new RuntimeException
      }
    },
    includeFilter in makeSite         := "*.*",
    makeSite                          := makeSite.dependsOn(makeProductPage).value,
    previewFixedPort                  := Some(4000),
    excludeFilter in ghpagesCleanSite := docsFilesFilter(ghpagesRepository.value),
    cleanFiles                       ++= Seq(
      baseDirectory.value / "src" / ".cache",
      siteSourceDirectory.value
    )
  )

lazy val docs = project
  .in(file("docs"))
  .enablePlugins(ParadoxPlugin, ParadoxMaterialThemePlugin, ParadoxSitePlugin, GhpagesPlugin)
  .disablePlugins(ScapegoatSbtPlugin)
  .settings(shared, compilation, assertJavaVersion)
  .settings(ParadoxMaterialThemePlugin.paradoxMaterialThemeSettings(Paradox))
  .settings(
    name                              := "docs",
    moduleName                        := "docs",
    // paradox settings
    paradoxValidationIgnorePaths     ++= List(
      "http://www.w3.org/2001/XMLSchema.*".r,
      "https://movies.com/movieId/1".r,
      "https://sandbox.bluebrainnexus.io.*".r
    ),
    sourceDirectory in Paradox        := sourceDirectory.value / "main" / "paradox",
    paradoxMaterialTheme in Paradox   := {
      ParadoxMaterialTheme()
        .withColor("light-blue", "cyan")
        .withFavicon("./assets/img/favicon-32x32.png")
        .withLogo("./assets/img/logo.png")
        .withCustomStylesheet("./assets/css/docs.css")
        .withRepository(uri("https://github.com/BlueBrain/nexus"))
        .withSocial(
          uri("https://github.com/BlueBrain"),
          uri("https://gitter.im/BlueBrain/nexus")
        )
        .withCustomJavaScript("./public/js/gtm.js")
        .withCopyright("""Nexus is Open Source and available under the Apache 2 License.<br/>
                         |© 2017-2020 <a href="https://epfl.ch/">EPFL</a> | <a href="https://bluebrain.epfl.ch/">The Blue Brain Project</a>
                         |""".stripMargin)
    },
    paradoxNavigationDepth in Paradox := 4,
    paradoxProperties in Paradox      += ("github.base_url" -> "https://github.com/BlueBrain/nexus/tree/master"),
    paradoxRoots                      := List("docs/index.html"),
    previewPath                       := "docs/index.html",
    previewFixedPort                  := Some(4001),
    // gh pages settings
    includeFilter in ghpagesCleanSite := docsFilesFilter(ghpagesRepository.value),
    git.remoteRepo                    := "git@github.com:BlueBrain/nexus.git",
    ghpagesNoJekyll                   := true,
    ghpagesBranch                     := "gh-pages"
  )

lazy val kernel = project
  .in(file("delta/kernel"))
  .settings(name := "delta-kernel", moduleName := "delta-kernel")
  .settings(shared, compilation, coverage, release, assertJavaVersion)
  .settings(
    javaSpecificationVersion := "1.8",
    libraryDependencies     ++= Seq(
      catsEffectRetry,
      circeParser,
      monixBio,
      kamonCore,
      pureconfig,
      scalaLogging,
      scalate,
      scalaTest % Test
    ),
    addCompilerPlugin(kindProjector),
    coverageFailOnMinimum    := false
  )

lazy val testkit = project
  .dependsOn(kernel)
  .in(file("delta/testkit"))
  .settings(name := "delta-testkit", moduleName := "delta-testkit")
  .settings(shared, compilation, coverage, release, assertJavaVersion)
  .settings(
    javaSpecificationVersion := "1.8",
    libraryDependencies     ++= Seq(
      catsEffectRetry,
      dockerTestKit,
      dockerTestKitImpl,
      doobiePostgres,
      distageDocker,
      distageTestkit,
      monixBio,
      scalate,
      scalaTest
    ),
    addCompilerPlugin(kindProjector)
  )

lazy val cli = project
  .in(file("cli"))
  .dependsOn(testkit % "test->compile")
  .enablePlugins(UniversalPlugin, JavaAppPackaging, DockerPlugin)
  .settings(shared, compilation, assertJavaVersion, coverage, release, servicePackaging)
  .settings(
    name                 := "cli",
    moduleName           := "cli",
    Docker / packageName := "nexus-cli",
    coverageMinimum      := 70d,
    run / fork           := true,
    libraryDependencies ++= Seq(
      catsCore,
      catsEffect,
      catsEffectRetry,
      catsRetry,
      circeGeneric,
      circeParser,
      decline,
      distageCore,
      doobiePostgres,
      http4sCirce,
      http4sClient,
      fs2,
      monixEval,
      pureconfig,
      circeLiteral % Test,
      http4sDsl    % Test,
      jenaArq      % Test
    )
  )

lazy val sourcing = project
  .in(file("delta/sourcing"))
  .dependsOn(kernel, testkit % "test->compile")
  .settings(
    name       := "delta-sourcing",
    moduleName := "delta-sourcing"
  )
  .settings(shared, compilation, assertJavaVersion, coverage, release)
  .settings(
    coverageMinimum      := 64,
    libraryDependencies ++= Seq(
      akkaActorTyped,
      akkaClusterTyped,
      akkaClusterShardingTyped,
      akkaPersistenceTyped,
      akkaPersistenceCassandra,
      akkaPersistenceQuery,
      catsCore,
      circeCore,
      circeGenericExtras,
      circeParser,
      distageCore,
      doobiePostgres,
      fs2,
      kryo,
      monixBio,
      streamz,
      akkaPersistenceTestKit % Test,
      akkaSlf4j              % Test,
      logback                % Test
    ) ++ akkaPersistenceJdbc,
    Test / fork          := true
  )

lazy val rdf = project
  .in(file("delta/rdf"))
  .dependsOn(kernel, testkit % "test->compile")
  .settings(shared, compilation, assertJavaVersion, coverage, release)
  .settings(
    name       := "delta-rdf",
    moduleName := "delta-rdf"
  )
  .settings(
    javaSpecificationVersion := "1.8",
    libraryDependencies     ++= Seq(
      akkaActorTyped, // Needed to create Uri
      akkaHttpCore,
      catsCore,
      circeParser,
      circeGeneric,
      jenaArq,
      magnolia,
      monixBio,
      topBraidShacl,
      akkaSlf4j   % Test,
      akkaTestKit % Test,
      logback     % Test,
      scalaTest   % Test
    ),
    Test / fork              := true
  )

lazy val sdk = project
  .in(file("delta/sdk"))
  .settings(
    name       := "delta-sdk",
    moduleName := "delta-sdk"
  )
  .dependsOn(kernel, sourcing, rdf % "compile->compile;test->test", testkit % "test->compile")
  .settings(shared, compilation, assertJavaVersion, coverage, release)
  .settings(
    coverageFailOnMinimum := false,
    libraryDependencies  ++= Seq(
      akkaClusterTyped,
      akkaDistributedData,
      akkaHttp,
      akkaPersistenceQuery, // To have access to the Offset type
      circeGenericExtras,
      distageCore,
      fs2,
      kryo,
      monixBio,
      streamz,
      akkaTestKitTyped % Test,
      akkaHttpTestKit  % Test,
      scalaTest        % Test,
      mockito          % Test
    ),
    addCompilerPlugin(kindProjector),
    addCompilerPlugin(betterMonadicFor)
  )

lazy val sdkTestkit = project
  .in(file("delta/sdk-testkit"))
  .settings(
    name       := "delta-sdk-testkit",
    moduleName := "delta-sdk-testkit"
  )
  .settings(shared, compilation, assertJavaVersion, coverage, release)
  .dependsOn(rdf, sdk % "compile->compile;test->test", testkit)
  .settings(
    libraryDependencies ++= Seq(
      akkaTestKitTyped,
      scalaTest % Test
    ) ++ akkaPersistenceJdbc,
    addCompilerPlugin(betterMonadicFor)
  )

lazy val service = project
  .in(file("delta/service"))
  .settings(
    name       := "delta-service",
    moduleName := "delta-service"
  )
  .settings(shared, compilation, assertJavaVersion, coverage, release)
  .dependsOn(rdf, sdk, sdkTestkit % "test->compile;test->test", testkit % "test->compile")
  .settings(compile in Test := (compile in Test).dependsOn(assembly in testPlugin).value)
  .settings(
    libraryDependencies ++= Seq(
      classgraph,
      nimbusJoseJwt,
      akkaSlf4j        % Test,
      akkaTestKitTyped % Test,
      akkaHttpTestKit  % Test,
      h2               % Test,
      logback          % Test,
      scalaTest        % Test
    ),
    addCompilerPlugin(betterMonadicFor),
    Test / fork          := true
  )

lazy val app = project
  .in(file("delta/app"))
  .settings(
    name       := "delta-app",
    moduleName := "delta-app"
  )
  .enablePlugins(UniversalPlugin, JavaAppPackaging, JavaAgent, DockerPlugin, BuildInfoPlugin)
  .settings(shared, compilation, servicePackaging, assertJavaVersion, kamonSettings, coverage, release)
  .dependsOn(service, testkit % "test->compile", sdkTestkit % "test->compile;test->test")
  .settings(
    libraryDependencies  ++= Seq(
      akkaDistributedData,
      akkaHttpCors,
      akkaSlf4j,
      logback,
      akkaHttpTestKit  % Test,
      akkaTestKitTyped % Test,
      scalaTest        % Test
    ),
    run / fork            := true,
    buildInfoKeys         := Seq[BuildInfoKey](version),
    buildInfoPackage      := "ch.epfl.bluebrain.nexus.delta.config",
    Docker / packageName  := "nexus-delta",
    Universal / mappings ++= {
      val esFile      = (elasticsearch / assembly).value
      val bgFile      = (blazegraphPlugin / assembly).value
      val storageFile = (storagePlugin / assembly).value
      Seq(
        (esFile, "plugins/" + esFile.getName),
        (bgFile, "plugins/" + bgFile.getName),
        (storageFile, "plugins/" + storageFile.getName)
      )
    }
  )

lazy val testPlugin = project
  .in(file("delta/plugins/test-plugin"))
  .dependsOn(sdk % Provided, testkit % Provided)
  .settings(shared, compilation, noPublish)
  .settings(
    name                          := "delta-test-plugin",
    moduleName                    := "delta-test-plugin",
    assembly / assemblyOutputPath := target.value / "delta-test-plugin.jar",
    assembly / assemblyOption     := (assembly / assemblyOption).value.copy(includeScala = false),
    Test / fork                   := true
  )

lazy val elasticsearch = project
  .in(file("delta/plugins/elasticsearch"))
  .settings(shared, compilation, assertJavaVersion, coverage, release)
  .dependsOn(
<<<<<<< HEAD
    sdk        % "provided;test->test",
    sourcing   % Provided,
    sdkTestkit % "test->test"
=======
    sdk        % Provided,
    sdkTestkit % Test
>>>>>>> 5c0910a8
  )
  .settings(
    name                       := "delta-elasticsearch-plugin",
    moduleName                 := "delta-elasticsearch-plugin",
    assembly / assemblyJarName := "elasticsearch.jar",
    assembly / assemblyOption  := (assembly / assemblyOption).value.copy(includeScala = false),
    libraryDependencies       ++= Seq(
      akkaTestKitTyped % Test,
      h2               % Test
    ),
    addCompilerPlugin(betterMonadicFor),
  )

lazy val blazegraphPlugin = project
  .in(file("delta/plugins/blazegraph"))
  .settings(shared, compilation, assertJavaVersion, coverage, release)
  .dependsOn(
    sdk        % Provided,
    sdkTestkit % "test->compile;test->test"
  )
  .settings(
    name                       := "delta-blazegraph-plugin",
    moduleName                 := "delta-blazegraph-plugin",
    libraryDependencies       ++= Seq(
      akkaSlf4j         % Test,
      dockerTestKit     % Test,
      dockerTestKitImpl % Test,
      h2                % Test,
      logback           % Test,
      scalaTest         % Test
    ),
    addCompilerPlugin(betterMonadicFor),
    assembly / assemblyJarName := "blazegraph.jar",
    assembly / assemblyOption  := (assembly / assemblyOption).value.copy(includeScala = false)
  )

lazy val storagePlugin = project
  .in(file("delta/plugins/storage"))
  .settings(shared, compilation, assertJavaVersion, coverage, release)
  .dependsOn(
    sdk        % Provided,
    sdkTestkit % "test->compile;test->test"
  )
  .settings(
    name                       := "delta-storage-plugin",
    moduleName                 := "delta-storage-plugin",
    libraryDependencies       ++= Seq(
      akkaHttpXml,
      alpakkaS3,
      "io.kamon"       %% "kamon-akka-http" % kamonVersion % Provided,
      akkaSlf4j         % Test,
      akkaHttpTestKit   % Test,
      dockerTestKit     % Test,
      dockerTestKitImpl % Test,
      h2                % Test,
      logback           % Test,
      scalaTest         % Test
    ),
    addCompilerPlugin(betterMonadicFor),
    addCompilerPlugin(kindProjector),
    coverageFailOnMinimum      := false, // TODO: Remove this line when coverage increases
    assembly / assemblyJarName := "storage.jar",
    assembly / assemblyOption  := (assembly / assemblyOption).value.copy(includeScala = false)
  )

lazy val plugins = project
  .in(file("delta/plugins"))
  .settings(noPublish)
  .aggregate(elasticsearch, blazegraphPlugin, storagePlugin, testPlugin)

lazy val delta = project
  .in(file("delta"))
  .settings(noPublish)
  .aggregate(kernel, testkit, sourcing, rdf, sdk, sdkTestkit, service, app, plugins)

lazy val cargo = taskKey[(File, String)]("Run Cargo to build 'nexus-fixer'")

lazy val docsFiles =
  Set("_template/", "assets/", "contexts/", "docs/", "lib/", "CNAME", "paradox.json", "partials/", "public/", "schemas/", "search/", "project/")

def docsFilesFilter(repo: File) =
  new FileFilter {
    def accept(repoFile: File) = docsFiles.exists(file => repoFile.getCanonicalPath.startsWith((repo / file).getCanonicalPath))
  }

lazy val storage = project
  .in(file("storage"))
  .enablePlugins(UniversalPlugin, JavaAppPackaging, JavaAgent, DockerPlugin, BuildInfoPlugin)
  .settings(shared, compilation, assertJavaVersion, kamonSettings, storageAssemblySettings, coverage, release, servicePackaging)
  .dependsOn(rdf)
  .settings(cargo := {
    import scala.sys.process._

    val log = streams.value.log
    val cmd = Process(Seq("cargo", "build", "--release"), baseDirectory.value / "permissions-fixer")
    if ((cmd !) == 0) {
      log.success("Cargo build successful.")
      (baseDirectory.value / "permissions-fixer" / "target" / "release" / "nexus-fixer") -> "bin/nexus-fixer"
    } else {
      log.error("Cargo build failed.")
      throw new RuntimeException
    }
  })
  .settings(
    name                     := "storage",
    moduleName               := "storage",
    buildInfoKeys            := Seq[BuildInfoKey](version),
    buildInfoPackage         := "ch.epfl.bluebrain.nexus.storage.config",
    Docker / packageName     := "nexus-storage",
    javaSpecificationVersion := "1.8",
    libraryDependencies     ++= Seq(
      apacheCompress,
      akkaHttp,
      akkaHttpCirce,
      akkaStream,
      akkaSlf4j,
      alpakkaFiles,
      catsCore,
      catsEffect,
      circeCore,
      circeGenericExtras,
      logback,
      monixEval,
      scalaLogging,
      akkaHttpTestKit % Test,
      akkaTestKit     % Test,
      mockito         % Test,
      scalaTest       % Test
    ),
    cleanFiles              ++= Seq(
      baseDirectory.value / "permissions-fixer" / "target" / "**",
      baseDirectory.value / "nexus-storage.jar"
    ),
    Test / testOptions       += Tests.Argument(TestFrameworks.ScalaTest, "-o", "-u", "target/test-reports"),
    Test / parallelExecution := false,
    mappings in Universal    := {
      (mappings in Universal).value :+ cargo.value
    }
  )

lazy val dockerCompose = Seq(
  composeFile := "tests/docker/docker-compose-cassandra.yml"
)

lazy val tests = project
  .in(file("tests"))
  .dependsOn(testkit)
  .enablePlugins(DockerComposePlugin)
  .settings(noPublish ++ dockerCompose)
  .settings(shared, compilation, coverage, release)
  .settings(
    name                      := "tests",
    moduleName                := "tests",
    coverageFailOnMinimum     := false,
    libraryDependencies      ++= Seq(
      akkaHttp,
      akkaStream,
      circeOptics,
      fs2,
      logback,
      monixBio,
      scalaLogging,
      akkaTestKit     % Test,
      akkaHttpTestKit % Test,
      awsSdk          % Test,
      scalaTest       % Test,
      akkaSlf4j       % Test,
      alpakkaSse      % Test,
      uuidGenerator   % Test
    ),
    parallelExecution in Test := false,
    Test / testOptions        += Tests.Argument(TestFrameworks.ScalaTest, "-o", "-u", "target/test-reports")
  )

lazy val root = project
  .in(file("."))
  .settings(name := "nexus", moduleName := "nexus")
  .settings(noPublish)
  .aggregate(docs, cli, delta, storage, tests)

lazy val noPublish = Seq(publishLocal := {}, publish := {}, publishArtifact := false)

lazy val assertJavaVersion =
  Seq(
    checkJavaVersion   := {
      val current  = VersionNumber(sys.props("java.specification.version"))
      val required = VersionNumber(javaSpecificationVersion.value)
      assert(CompatibleJavaVersion(current, required), s"Java '$required' or above required; current '$current'")
    },
    compile in Compile := (compile in Compile).dependsOn(checkJavaVersion).value
  )

lazy val shared = Seq(
  organization := "ch.epfl.bluebrain.nexus",
  resolvers   ++= Seq(
    Resolver.bintrayRepo("bbp", "nexus-releases"),
    Resolver.bintrayRepo("bbp", "nexus-snapshots"),
    Resolver.bintrayRepo("streamz", "maven")
  )
)

lazy val kamonSettings = Seq(
  libraryDependencies ++= Seq(
    "io.kamon" %% "kamon-akka"           % kamonVersion,
    "io.kamon" %% "kamon-akka-http"      % kamonVersion,
    // "io.kamon" %% "kamon-cassandra"      % kamonVersion, // does not support v4.x of the cassandra driver
    "io.kamon" %% "kamon-core"           % kamonVersion,
    "io.kamon" %% "kamon-executors"      % kamonVersion,
    "io.kamon" %% "kamon-jaeger"         % kamonVersion,
    "io.kamon" %% "kamon-jdbc"           % kamonVersion,
    "io.kamon" %% "kamon-logback"        % kamonVersion,
    "io.kamon" %% "kamon-prometheus"     % kamonVersion,
    "io.kamon" %% "kamon-scala-future"   % kamonVersion,
    "io.kamon" %% "kamon-status-page"    % kamonVersion,
    "io.kamon" %% "kamon-system-metrics" % kamonVersion
  ),
  javaAgents           += kanelaAgent
)

lazy val storageAssemblySettings = Seq(
  test in assembly                  := {},
  assemblyOutputPath in assembly    := baseDirectory.value / "nexus-storage.jar",
  assemblyMergeStrategy in assembly := {
    case PathList("org", "apache", "commons", "logging", xs @ _*)        => MergeStrategy.last
    case PathList("akka", "remote", "kamon", xs @ _*)                    => MergeStrategy.last
    case PathList("kamon", "instrumentation", "akka", "remote", xs @ _*) => MergeStrategy.last
    case x if x.endsWith("module-info.class")                            => MergeStrategy.discard
    case x                                                               =>
      val oldStrategy = (assemblyMergeStrategy in assembly).value
      oldStrategy(x)
  }
)

lazy val compilation = {
  import sbt.Keys._
  import sbt._

  Seq(
    scalaVersion                     := scalaCompilerVersion,
    scalacOptions                    ~= { options: Seq[String] => options.filterNot(Set("-Wself-implicit")) },
    javaSpecificationVersion         := "11",
    javacOptions                    ++= Seq(
      "-source",
      javaSpecificationVersion.value,
      "-target",
      javaSpecificationVersion.value,
      "-Xlint"
    ),
    scalacOptions in (Compile, doc) ++= Seq("-no-link-warnings"),
    javacOptions in (Compile, doc)   := Seq("-source", javaSpecificationVersion.value),
    autoAPIMappings                  := true,
    apiMappings                      += {
      val scalaDocUrl = s"http://scala-lang.org/api/${scalaVersion.value}/"
      ApiMappings.apiMappingFor((fullClasspath in Compile).value)("scala-library", scalaDocUrl)
    },
    Scapegoat / dependencyClasspath  := (dependencyClasspath in Compile).value
  )
}

lazy val coverage = Seq(
  coverageMinimum       := 80,
  coverageFailOnMinimum := true
)

lazy val release = Seq(
  bintrayOrganization                      := Some("bbp"),
  bintrayRepository                        := {
    import ch.epfl.scala.sbt.release.ReleaseEarly.Defaults
    if (Defaults.isSnapshot.value) "nexus-snapshots"
    else "nexus-releases"
  },
  sources in (Compile, doc)                := Seq.empty,
  publishArtifact in packageDoc            := false,
  publishArtifact in (Compile, packageSrc) := true,
  publishArtifact in (Compile, packageDoc) := false,
  publishArtifact in (Test, packageBin)    := false,
  publishArtifact in (Test, packageDoc)    := false,
  publishArtifact in (Test, packageSrc)    := false,
  publishMavenStyle                        := true,
  pomIncludeRepository                     := Function.const(false),
  // removes compile time only dependencies from the resulting pom
  pomPostProcess                           := { node =>
    XmlTransformer.transformer(moduleFilter("org.scoverage") | moduleFilter("com.sksamuel.scapegoat")).transform(node).head
  }
)

lazy val servicePackaging = {
  import com.typesafe.sbt.packager.Keys._
  import com.typesafe.sbt.packager.docker.DockerPlugin.autoImport.{dockerChmodType, Docker}
  import com.typesafe.sbt.packager.docker.{DockerChmodType, DockerVersion}
  import com.typesafe.sbt.packager.universal.UniversalPlugin.autoImport.Universal
  Seq(
    mappings in Universal += (WaitForIt.download(target.value) -> "bin/wait-for-it.sh"),
    // docker publishing settings
    Docker / maintainer   := "Nexus Team <noreply@epfl.ch>",
    Docker / version      := {
      import ch.epfl.scala.sbt.release.ReleaseEarly.Defaults
      if (Defaults.isSnapshot.value) "latest"
      else version.value
    },
    Docker / daemonUser   := "nexus",
    dockerBaseImage       := "adoptopenjdk:11-jre-hotspot",
    dockerExposedPorts    := Seq(8080, 2552),
    dockerUsername        := Some("bluebrain"),
    dockerUpdateLatest    := false,
    dockerChmodType       := DockerChmodType.UserGroupWriteExecute,
    dockerVersion         := Some(
      DockerVersion(19, 3, 5, Some("ce"))
    ) // forces the version because gh-actions version is 3.0.x which is not recognized to support multistage
  )
}

inThisBuild(
  Seq(
    scapegoatVersion              := scalacScapegoatVersion,
    scapegoatDisabledInspections  := Seq(
      "AsInstanceOf",
      "ClassNames",
      "IncorrectlyNamedExceptions",
      "ObjectNames",
      "RedundantFinalModifierOnCaseClass",
      "RedundantFinalModifierOnMethod",
      "VariableShadowing"
    ),
    homepage                      := Some(url("https://github.com/BlueBrain/nexus-commons")),
    licenses                      := Seq("Apache-2.0" -> url("http://www.apache.org/licenses/LICENSE-2.0.txt")),
    scmInfo                       := Some(ScmInfo(url("https://github.com/BlueBrain/nexus-commons"), "scm:git:git@github.com:BlueBrain/nexus-commons.git")),
    developers                    := List(
      Developer("bogdanromanx", "Bogdan Roman", "noreply@epfl.ch", url("https://bluebrain.epfl.ch/")),
      Developer("umbreak", "Didac Montero Mendez", "noreply@epfl.ch", url("https://bluebrain.epfl.ch/")),
      Developer("wwajerowicz", "Wojtek Wajerowicz", "noreply@epfl.ch", url("https://bluebrain.epfl.ch/")),
      Developer("imsdu", "Simon Dumas", "noreply@epfl.ch", url("https://bluebrain.epfl.ch/"))
    ),
    // These are the sbt-release-early settings to configure
    releaseEarlyWith              := BintrayPublisher,
    releaseEarlyNoGpg             := true,
    releaseEarlyEnableSyncToMaven := false
  )
)

Global / excludeLintKeys += packageDoc / publishArtifact
Global / excludeLintKeys += tests / composeFile
Global / excludeLintKeys += docs / paradoxRoots
Global / excludeLintKeys += docs / Paradox / paradoxNavigationDepth

addCommandAlias("review", ";clean;scalafmtCheck;test:scalafmtCheck;scalafmtSbtCheck;coverage;scapegoat;test;coverageReport;coverageAggregate")
addCommandAlias(
  "deltaReview",
  ";delta/clean;delta/scalafmtCheck;delta/test:scalafmtCheck;scalafmtSbtCheck;coverage;delta/scapegoat;delta/test;delta/coverageReport;delta/coverageAggregate"
)
addCommandAlias("build-docs", ";docs/clean;docs/makeSite")
addCommandAlias("preview-docs", ";docs/clean;docs/previewSite")
addCommandAlias("build-product-page", ";productPage/clean;productPage/makeSite")
addCommandAlias("preview-product-page", ";productPage/clean;productPage/previewSite")<|MERGE_RESOLUTION|>--- conflicted
+++ resolved
@@ -479,14 +479,8 @@
   .in(file("delta/plugins/elasticsearch"))
   .settings(shared, compilation, assertJavaVersion, coverage, release)
   .dependsOn(
-<<<<<<< HEAD
     sdk        % "provided;test->test",
-    sourcing   % Provided,
     sdkTestkit % "test->test"
-=======
-    sdk        % Provided,
-    sdkTestkit % Test
->>>>>>> 5c0910a8
   )
   .settings(
     name                       := "delta-elasticsearch-plugin",
