/*
scalafmt: {
  maxColumn = 150
  align.tokens.add = [
    { code = ":=", owner = "Term.ApplyInfix" }
    { code = "+=", owner = "Term.ApplyInfix" }
    { code = "++=", owner = "Term.ApplyInfix" }
    { code = "~=", owner = "Term.ApplyInfix" }
  ]
}
 */

val scalacScapegoatVersion = "1.4.6"
val scalaCompilerVersion   = "2.13.3"

val akkaHttpVersion                 = "10.2.1"
val akkaHttpCirceVersion            = "1.35.2"
val akkaCorsVersion                 = "1.1.0"
val akkaPersistenceCassandraVersion = "1.0.4"
val akkaPersistenceJdbcVersion      = "4.0.0"
val akkaVersion                     = "2.6.10"
val alpakkaVersion                  = "2.0.2"
val apacheCompressVersion           = "1.20"
val awsSdkVersion                   = "2.15.35"
val byteBuddyAgentVersion           = "1.10.17"
val betterMonadicForVersion         = "0.3.1"
val catsEffectVersion               = "2.2.0"
val catsRetryVersion                = "0.3.2"
val catsVersion                     = "2.2.0"
val circeVersion                    = "0.13.0"
val classgraphVersion               = "4.8.90"
val declineVersion                  = "1.3.0"
val distageVersion                  = "0.10.19"
val dockerTestKitVersion            = "0.9.9"
val doobieVersion                   = "0.9.4"
val fs2Version                      = "2.4.6"
val http4sVersion                   = "0.21.12"
val h2Version                       = "1.4.200"
val jenaVersion                     = "3.16.0"
val jsonldjavaVersion               = "0.13.2"
val kamonVersion                    = "2.1.9"
val kanelaAgentVersion              = "1.0.7"
val kindProjectorVersion            = "0.11.1"
val kryoVersion                     = "1.1.5"
val logbackVersion                  = "1.2.3"
<<<<<<< HEAD
val mockitoVersion                  = "1.16.3"
val monixVersion                    = "3.3.0"
val monixBioVersion                 = "1.1.0"
val nimbusJoseJwtVersion            = "9.1.3"
=======
val magnoliaVersion                 = "0.17.0"
val mockitoVersion                  = "1.16.0"
val monixVersion                    = "3.2.2"
val monixBioVersion                 = "1.0.0"
val nimbusJoseJwtVersion            = "9.1.2"
>>>>>>> 17ce285e
val pureconfigVersion               = "0.14.0"
val scalaLoggingVersion             = "3.9.2"
val scalateVersion                  = "1.9.6"
val scalaTestVersion                = "3.2.3"
val slickVersion                    = "3.3.3"
val streamzVersion                  = "0.12"
val topBraidVersion                 = "1.3.2"
val uuidGeneratorVersion            = "4.0.1"

lazy val akkaActorTyped           = "com.typesafe.akka" %% "akka-actor-typed"            % akkaVersion
lazy val akkaClusterTyped         = "com.typesafe.akka" %% "akka-cluster-typed"          % akkaVersion
lazy val akkaClusterShardingTyped = "com.typesafe.akka" %% "akka-cluster-sharding-typed" % akkaVersion
lazy val akkaDistributedData      = "com.typesafe.akka" %% "akka-distributed-data"       % akkaVersion

lazy val akkaHttp        = "com.typesafe.akka" %% "akka-http"         % akkaHttpVersion
lazy val akkaHttpCore    = "com.typesafe.akka" %% "akka-http-core"    % akkaHttpVersion
lazy val akkaHttpCirce   = "de.heikoseeberger" %% "akka-http-circe"   % akkaHttpCirceVersion
lazy val akkaHttpCors    = "ch.megard"         %% "akka-http-cors"    % akkaCorsVersion
lazy val akkaHttpTestKit = "com.typesafe.akka" %% "akka-http-testkit" % akkaHttpVersion

lazy val akkaPersistenceTyped   = "com.typesafe.akka" %% "akka-persistence-typed"   % akkaVersion
lazy val akkaPersistenceTestKit = "com.typesafe.akka" %% "akka-persistence-testkit" % akkaVersion

lazy val akkaPersistenceCassandra = "com.typesafe.akka" %% "akka-persistence-cassandra" % akkaPersistenceCassandraVersion

lazy val akkaPersistenceJdbc = Seq(
  "com.lightbend.akka" %% "akka-persistence-jdbc" % akkaPersistenceJdbcVersion,
  "com.typesafe.slick" %% "slick"                 % slickVersion,
  "com.typesafe.slick" %% "slick-hikaricp"        % slickVersion
)

lazy val akkaPersistenceQuery = "com.typesafe.akka"     %% "akka-persistence-query"    % akkaVersion
lazy val akkaSlf4j            = "com.typesafe.akka"     %% "akka-slf4j"                % akkaVersion
lazy val akkaStream           = "com.typesafe.akka"     %% "akka-stream"               % akkaVersion
lazy val akkaTestKit          = "com.typesafe.akka"     %% "akka-testkit"              % akkaVersion
lazy val akkaTestKitTyped     = "com.typesafe.akka"     %% "akka-actor-testkit-typed"  % akkaVersion
lazy val alpakkaFiles         = "com.lightbend.akka"    %% "akka-stream-alpakka-file"  % alpakkaVersion
lazy val alpakkaSse           = "com.lightbend.akka"    %% "akka-stream-alpakka-sse"   % alpakkaVersion
lazy val apacheCompress       = "org.apache.commons"     % "commons-compress"          % apacheCompressVersion
lazy val awsSdk               = "software.amazon.awssdk" % "s3"                        % awsSdkVersion
lazy val betterMonadicFor     = "com.olegpy"            %% "better-monadic-for"        % betterMonadicForVersion
lazy val byteBuddyAgent       = "net.bytebuddy"          % "byte-buddy-agent"          % byteBuddyAgentVersion
lazy val catsCore             = "org.typelevel"         %% "cats-core"                 % catsVersion
lazy val catsEffect           = "org.typelevel"         %% "cats-effect"               % catsEffectVersion
lazy val catsEffectRetry      = "com.github.cb372"      %% "cats-retry-cats-effect"    % catsRetryVersion
lazy val catsRetry            = "com.github.cb372"      %% "cats-retry-core"           % catsRetryVersion
lazy val circeCore            = "io.circe"              %% "circe-core"                % circeVersion
lazy val circeGeneric         = "io.circe"              %% "circe-generic"             % circeVersion
lazy val circeGenericExtras   = "io.circe"              %% "circe-generic-extras"      % circeVersion
lazy val circeLiteral         = "io.circe"              %% "circe-literal"             % circeVersion
lazy val circeOptics          = "io.circe"              %% "circe-optics"              % circeVersion
lazy val circeParser          = "io.circe"              %% "circe-parser"              % circeVersion
lazy val classgraph           = "io.github.classgraph"   % "classgraph"                % classgraphVersion
lazy val decline              = "com.monovore"          %% "decline"                   % declineVersion
lazy val distageCore          = "io.7mind.izumi"        %% "distage-core"              % distageVersion
lazy val distageDocker        = "io.7mind.izumi"        %% "distage-framework-docker"  % distageVersion
lazy val distageTestkit       = "io.7mind.izumi"        %% "distage-testkit-scalatest" % distageVersion
lazy val doobiePostgres       = "org.tpolecat"          %% "doobie-postgres"           % doobieVersion

lazy val dockerTestKit = Seq(
  "com.whisk" %% "docker-testkit-scalatest"        % dockerTestKitVersion,
  "com.whisk" %% "docker-testkit-impl-docker-java" % dockerTestKitVersion
)

lazy val fs2           = "co.fs2"                     %% "fs2-core"                % fs2Version
lazy val h2            = "com.h2database"              % "h2"                      % h2Version
lazy val http4sCirce   = "org.http4s"                 %% "http4s-circe"            % http4sVersion
lazy val http4sClient  = "org.http4s"                 %% "http4s-blaze-client"     % http4sVersion
lazy val http4sDsl     = "org.http4s"                 %% "http4s-dsl"              % http4sVersion
lazy val jenaArq       = "org.apache.jena"             % "jena-arq"                % jenaVersion
lazy val jsonldjava    = "com.github.jsonld-java"      % "jsonld-java"             % jsonldjavaVersion
lazy val kamonCore     = "io.kamon"                   %% "kamon-core"              % kamonVersion
lazy val kanelaAgent   = "io.kamon"                    % "kanela-agent"            % kanelaAgentVersion
lazy val kindProjector = "org.typelevel"              %% "kind-projector"          % kindProjectorVersion cross CrossVersion.full
lazy val kryo          = "io.altoo"                   %% "akka-kryo-serialization" % kryoVersion
lazy val logback       = "ch.qos.logback"              % "logback-classic"         % logbackVersion
lazy val magnolia      = "com.propensive"             %% "magnolia"                % magnoliaVersion
lazy val mockito       = "org.mockito"                %% "mockito-scala"           % mockitoVersion
lazy val monixBio      = "io.monix"                   %% "monix-bio"               % monixBioVersion
lazy val monixEval     = "io.monix"                   %% "monix-eval"              % monixVersion
lazy val nimbusJoseJwt = "com.nimbusds"                % "nimbus-jose-jwt"         % nimbusJoseJwtVersion
lazy val pureconfig    = "com.github.pureconfig"      %% "pureconfig"              % pureconfigVersion
lazy val scalaLogging  = "com.typesafe.scala-logging" %% "scala-logging"           % scalaLoggingVersion
lazy val scalate       = "org.scalatra.scalate"       %% "scalate-core"            % scalateVersion
lazy val scalaTest     = "org.scalatest"              %% "scalatest"               % scalaTestVersion
lazy val streamz       = "com.github.krasserm"        %% "streamz-converter"       % streamzVersion
lazy val topBraidShacl = "org.topbraid"                % "shacl"                   % topBraidVersion
lazy val uuidGenerator = "com.fasterxml.uuid"          % "java-uuid-generator"     % uuidGeneratorVersion

val javaSpecificationVersion = SettingKey[String](
  "java-specification-version",
  "The java specification version to be used for source and target compatibility."
)

lazy val checkJavaVersion = taskKey[Unit]("Verifies the current Java version is compatible with the code java version")

lazy val makeProductPage = taskKey[Unit]("Crete product page")

lazy val productPage = project
  .in(file("product-page"))
  .enablePlugins(GhpagesPlugin)
  .settings(shared, compilation)
  .settings(
    name                              := "product-page",
    moduleName                        := "product-page",
    // gh pages settings
    git.remoteRepo                    := "git@github.com:BlueBrain/nexus.git",
    ghpagesNoJekyll                   := true,
    ghpagesBranch                     := "gh-pages",
    makeProductPage                   := {
      import scala.sys.process._
      import java.nio.file.Files
      val log     = streams.value.log
      if (!Files.exists(siteSourceDirectory.value.toPath)) Files.createDirectory(siteSourceDirectory.value.toPath)
      val install = Process(Seq("make", "install"), baseDirectory.value / "src")
      val build   = Process(Seq("make", "build"), baseDirectory.value / "src")
      if ((install #&& build !) == 0) {
        log.success("Product page built.")
      } else {
        log.error("Product page built failed.")
        throw new RuntimeException
      }
    },
    includeFilter in makeSite         := "*.*",
    makeSite                          := makeSite.dependsOn(makeProductPage).value,
    previewFixedPort                  := Some(4000),
    excludeFilter in ghpagesCleanSite := docsFilesFilter(ghpagesRepository.value),
    cleanFiles                       ++= Seq(
      baseDirectory.value / "src" / ".cache",
      siteSourceDirectory.value
    )
  )

lazy val docs = project
  .in(file("docs"))
  .enablePlugins(ParadoxPlugin, ParadoxMaterialThemePlugin, ParadoxSitePlugin, GhpagesPlugin)
  .disablePlugins(ScapegoatSbtPlugin)
  .settings(shared, compilation, assertJavaVersion)
  .settings(ParadoxMaterialThemePlugin.paradoxMaterialThemeSettings(Paradox))
  .settings(
    name                              := "docs",
    moduleName                        := "docs",
    // paradox settings
    paradoxValidationIgnorePaths     ++= List(
      "http://www.w3.org/2001/XMLSchema.*".r,
      "https://movies.com/movieId/1".r,
      "https://sandbox.bluebrainnexus.io.*".r
    ),
    sourceDirectory in Paradox        := sourceDirectory.value / "main" / "paradox",
    paradoxMaterialTheme in Paradox   := {
      ParadoxMaterialTheme()
        .withColor("light-blue", "cyan")
        .withFavicon("./assets/img/favicon-32x32.png")
        .withLogo("./assets/img/logo.png")
        .withCustomStylesheet("./assets/css/docs.css")
        .withRepository(uri("https://github.com/BlueBrain/nexus"))
        .withSocial(
          uri("https://github.com/BlueBrain"),
          uri("https://gitter.im/BlueBrain/nexus")
        )
        .withCustomJavaScript("./public/js/gtm.js")
        .withCopyright("""Nexus is Open Source and available under the Apache 2 License.<br/>
                         |© 2017-2020 <a href="https://epfl.ch/">EPFL</a> | <a href="https://bluebrain.epfl.ch/">The Blue Brain Project</a>
                         |""".stripMargin)
    },
    paradoxNavigationDepth in Paradox := 4,
    paradoxProperties in Paradox      += ("github.base_url" -> "https://github.com/BlueBrain/nexus/tree/master"),
    paradoxRoots                      := List("docs/index.html"),
    previewPath                       := "docs/index.html",
    previewFixedPort                  := Some(4001),
    // gh pages settings
    includeFilter in ghpagesCleanSite := docsFilesFilter(ghpagesRepository.value),
    git.remoteRepo                    := "git@github.com:BlueBrain/nexus.git",
    ghpagesNoJekyll                   := true,
    ghpagesBranch                     := "gh-pages"
  )

lazy val kernel = project
  .in(file("delta/kernel"))
  .settings(name := "delta-kernel", moduleName := "delta-kernel")
  .settings(shared, compilation, coverage, release, assertJavaVersion)
  .settings(
    javaSpecificationVersion := "1.8",
    libraryDependencies     ++= Seq(
      circeParser,
      monixBio,
      kamonCore,
      scalate,
      scalaTest % Test
    ),
    coverageFailOnMinimum    := false
  )

lazy val testkit = project
  .dependsOn(kernel)
  .in(file("delta/testkit"))
  .settings(name := "delta-testkit", moduleName := "delta-testkit")
  .settings(shared, compilation, coverage, release, assertJavaVersion)
  .settings(
    javaSpecificationVersion := "1.8",
    libraryDependencies     ++= Seq(
      catsEffectRetry,
      doobiePostgres,
      distageDocker,
      distageTestkit,
      monixBio,
      scalate,
      scalaTest
    ) ++ dockerTestKit,
    addCompilerPlugin(kindProjector)
  )

lazy val cli = project
  .in(file("cli"))
  .dependsOn(testkit % "test->compile")
  .enablePlugins(UniversalPlugin, JavaAppPackaging, DockerPlugin)
  .settings(shared, compilation, assertJavaVersion, coverage, release, servicePackaging)
  .settings(
    name                 := "cli",
    moduleName           := "cli",
    Docker / packageName := "nexus-cli",
    coverageMinimum      := 70d,
    run / fork           := true,
    libraryDependencies ++= Seq(
      catsCore,
      catsEffect,
      catsEffectRetry,
      catsRetry,
      circeGeneric,
      circeParser,
      decline,
      distageCore,
      doobiePostgres,
      http4sCirce,
      http4sClient,
      fs2,
      monixEval,
      pureconfig,
      circeLiteral % Test,
      http4sDsl    % Test,
      jenaArq      % Test
    )
  )

lazy val sourcing = project
  .in(file("delta/sourcing"))
  .dependsOn(kernel, testkit % "test->compile")
  .settings(
    name       := "delta-sourcing",
    moduleName := "delta-sourcing"
  )
  .settings(shared, compilation, assertJavaVersion, coverage, release)
  .settings(
    coverageMinimum      := 65,
    libraryDependencies ++= Seq(
      akkaActorTyped,
      akkaClusterTyped,
      akkaClusterShardingTyped,
      akkaPersistenceTyped,
      akkaPersistenceCassandra,
      akkaPersistenceQuery,
      catsCore,
      catsEffectRetry,
      catsEffect,
      circeCore,
      circeGenericExtras,
      circeParser,
      distageCore,
      doobiePostgres,
      fs2,
      kryo,
      monixBio,
      scalaLogging,
      streamz,
      akkaActorTyped         % Test,
      akkaPersistenceTestKit % Test,
      akkaSlf4j              % Test,
      logback                % Test
    ) ++ akkaPersistenceJdbc,
    Test / fork          := true
  )

lazy val rdf = project
  .in(file("delta/rdf"))
  .dependsOn(kernel, testkit % "test->compile")
  .settings(shared, compilation, assertJavaVersion, coverage, release)
  .settings(
    name       := "delta-rdf",
    moduleName := "delta-rdf"
  )
  .settings(
    javaSpecificationVersion := "1.8",
    libraryDependencies     ++= Seq(
      akkaActorTyped, // Needed to create Uri
      akkaHttpCore,
      catsCore,
      circeParser,
      circeGeneric,
      jenaArq,
      magnolia,
      monixBio,
      topBraidShacl,
      akkaSlf4j   % Test,
      akkaTestKit % Test,
      logback     % Test,
      scalaTest   % Test
    ),
    Test / fork              := true
  )

lazy val sdk = project
  .in(file("delta/sdk"))
  .settings(
    name       := "delta-sdk",
    moduleName := "delta-sdk"
  )
  .dependsOn(kernel, rdf % "compile->compile;test->test", testkit % "test->compile")
  .settings(shared, compilation, assertJavaVersion, coverage, release)
  .settings(
    coverageFailOnMinimum := false,
    libraryDependencies  ++= Seq(
      akkaHttp,
      akkaPersistenceQuery, // To have access to the Offset type
      circeGenericExtras,
      distageCore,
      fs2,
      monixBio,
      akkaHttpTestKit % Test,
      scalaTest       % Test,
      mockito         % Test
    ),
    addCompilerPlugin(kindProjector),
    addCompilerPlugin(betterMonadicFor)
  )

lazy val sdkTestkit = project
  .in(file("delta/sdk-testkit"))
  .settings(
    name       := "delta-sdk-testkit",
    moduleName := "delta-sdk-testkit"
  )
  .settings(shared, compilation, assertJavaVersion, coverage, release)
  .dependsOn(rdf, sdk % "compile->compile;test->test", testkit)
  .settings(
    libraryDependencies ++= Seq(
      scalaTest % Test
    ),
    addCompilerPlugin(betterMonadicFor)
  )

lazy val service = project
  .in(file("delta/service"))
  .settings(
    name       := "delta-service",
    moduleName := "delta-service"
  )
  .settings(shared, compilation, assertJavaVersion, coverage, release)
  .dependsOn(sourcing, rdf, sdk, sdkTestkit % "test->compile;test->test", testkit % "test->compile")
  .settings(compile in Test := (compile in Test).dependsOn(assembly in testPlugin).value)
  .settings(
    libraryDependencies ++= Seq(
      classgraph,
      nimbusJoseJwt,
      akkaSlf4j        % Test,
      akkaTestKitTyped % Test,
      akkaHttpTestKit  % Test,
      h2               % Test,
      logback          % Test,
      scalaTest        % Test
    ),
    addCompilerPlugin(betterMonadicFor),
    Test / fork          := true
  )

lazy val app = project
  .in(file("delta/app"))
  .settings(
    name       := "delta-app",
    moduleName := "delta-app"
  )
  .enablePlugins(UniversalPlugin, JavaAppPackaging, JavaAgent, DockerPlugin, BuildInfoPlugin)
  .settings(shared, compilation, servicePackaging, assertJavaVersion, kamonSettings, coverage, release)
  .dependsOn(service, testkit % "test->compile", sdkTestkit % "test->compile;test->test")
  .settings(
    libraryDependencies ++= Seq(
      akkaDistributedData,
      akkaHttpCors,
      akkaSlf4j,
      logback,
      pureconfig,
      akkaHttpTestKit  % Test,
      akkaTestKitTyped % Test,
      scalaTest        % Test
    ),
    run / fork           := true,
    buildInfoKeys        := Seq[BuildInfoKey](version),
    buildInfoPackage     := "ch.epfl.bluebrain.nexus.delta.config",
    Docker / packageName := "nexus-delta",
    Universal / mappings += {
      val file = (elasticsearch / assembly).value
      (file, "plugins/" + file.getName)
    }
  )

lazy val testPlugin = project
  .in(file("delta/plugins/test-plugin"))
  .dependsOn(sdk % Provided, testkit % Provided)
  .settings(shared, compilation, noPublish)
  .settings(
    name                          := "delta-test-plugin",
    moduleName                    := "delta-test-plugin",
    assembly / assemblyOutputPath := target.value / "delta-test-plugin.jar",
    assembly / assemblyOption     := (assembly / assemblyOption).value.copy(includeScala = false),
    Test / fork                   := true
  )

lazy val elasticsearch = project
  .in(file("delta/plugins/elasticsearch"))
  .settings(shared, compilation, assertJavaVersion, coverage, release)
  .dependsOn(
    sdk        % Provided,
    sourcing   % Provided,
    sdkTestkit % Test
  )
  .settings(
    name                       := "delta-elasticsearch-plugin",
    moduleName                 := "delta-elasticsearch-plugin",
    assembly / assemblyJarName := "elasticsearch.jar",
    assembly / assemblyOption  := (assembly / assemblyOption).value.copy(includeScala = false)
  )

lazy val plugins = project
  .in(file("delta/plugins"))
  .settings(noPublish)
  .aggregate(elasticsearch, testPlugin)

lazy val delta = project
  .in(file("delta"))
  .settings(noPublish)
  .aggregate(kernel, testkit, sourcing, rdf, sdk, sdkTestkit, service, app, plugins)

lazy val cargo = taskKey[(File, String)]("Run Cargo to build 'nexus-fixer'")

lazy val docsFiles =
  Set("_template/", "assets/", "contexts/", "docs/", "lib/", "CNAME", "paradox.json", "partials/", "public/", "schemas/", "search/", "project/")

def docsFilesFilter(repo: File) =
  new FileFilter {
    def accept(repoFile: File) = docsFiles.exists(file => repoFile.getCanonicalPath.startsWith((repo / file).getCanonicalPath))
  }

lazy val storage = project
  .in(file("storage"))
  .enablePlugins(UniversalPlugin, JavaAppPackaging, JavaAgent, DockerPlugin, BuildInfoPlugin)
  .settings(shared, compilation, assertJavaVersion, kamonSettings, storageAssemblySettings, coverage, release, servicePackaging)
  .dependsOn(rdf)
  .settings(cargo := {
    import scala.sys.process._

    val log = streams.value.log
    val cmd = Process(Seq("cargo", "build", "--release"), baseDirectory.value / "permissions-fixer")
    if ((cmd !) == 0) {
      log.success("Cargo build successful.")
      (baseDirectory.value / "permissions-fixer" / "target" / "release" / "nexus-fixer") -> "bin/nexus-fixer"
    } else {
      log.error("Cargo build failed.")
      throw new RuntimeException
    }
  })
  .settings(
    name                     := "storage",
    moduleName               := "storage",
    buildInfoKeys            := Seq[BuildInfoKey](version),
    buildInfoPackage         := "ch.epfl.bluebrain.nexus.storage.config",
    Docker / packageName     := "nexus-storage",
    javaSpecificationVersion := "1.8",
    libraryDependencies     ++= Seq(
      apacheCompress,
      akkaHttp,
      akkaHttpCirce,
      akkaStream,
      akkaSlf4j,
      alpakkaFiles,
      catsCore,
      catsEffect,
      circeCore,
      circeGenericExtras,
      logback,
      monixEval,
      pureconfig,
      scalaLogging,
      akkaHttpTestKit % Test,
      akkaTestKit     % Test,
      mockito         % Test,
      scalaTest       % Test
    ),
    cleanFiles              ++= Seq(
      baseDirectory.value / "permissions-fixer" / "target" / "**",
      baseDirectory.value / "nexus-storage.jar"
    ),
    Test / testOptions       += Tests.Argument(TestFrameworks.ScalaTest, "-o", "-u", "target/test-reports"),
    Test / parallelExecution := false,
    mappings in Universal    := {
      (mappings in Universal).value :+ cargo.value
    }
  )

lazy val dockerCompose = Seq(
  composeFile := "tests/docker/docker-compose-cassandra.yml"
)

lazy val tests = project
  .in(file("tests"))
  .dependsOn(testkit)
  .enablePlugins(DockerComposePlugin)
  .settings(noPublish ++ dockerCompose)
  .settings(shared, compilation, coverage, release)
  .settings(
    name                      := "tests",
    moduleName                := "tests",
    coverageFailOnMinimum     := false,
    libraryDependencies      ++= Seq(
      akkaHttp,
      akkaStream,
      circeOptics,
      fs2,
      logback,
      monixBio,
      pureconfig,
      scalaLogging,
      akkaTestKit     % Test,
      akkaHttpTestKit % Test,
      awsSdk          % Test,
      scalaTest       % Test,
      akkaSlf4j       % Test,
      alpakkaSse      % Test,
      uuidGenerator   % Test
    ),
    parallelExecution in Test := false,
    Test / testOptions        += Tests.Argument(TestFrameworks.ScalaTest, "-o", "-u", "target/test-reports")
  )

lazy val root = project
  .in(file("."))
  .settings(name := "nexus", moduleName := "nexus")
  .settings(noPublish)
  .aggregate(docs, cli, delta, storage, tests)

lazy val noPublish = Seq(publishLocal := {}, publish := {}, publishArtifact := false)

lazy val assertJavaVersion =
  Seq(
    checkJavaVersion   := {
      val current  = VersionNumber(sys.props("java.specification.version"))
      val required = VersionNumber(javaSpecificationVersion.value)
      assert(CompatibleJavaVersion(current, required), s"Java '$required' or above required; current '$current'")
    },
    compile in Compile := (compile in Compile).dependsOn(checkJavaVersion).value
  )

lazy val shared = Seq(
  organization := "ch.epfl.bluebrain.nexus",
  resolvers   ++= Seq(
    Resolver.bintrayRepo("bbp", "nexus-releases"),
    Resolver.bintrayRepo("bbp", "nexus-snapshots"),
    Resolver.bintrayRepo("streamz", "maven")
  )
)

lazy val kamonSettings = Seq(
  libraryDependencies ++= Seq(
    "io.kamon" %% "kamon-akka"           % kamonVersion,
    "io.kamon" %% "kamon-akka-http"      % kamonVersion,
    // "io.kamon" %% "kamon-cassandra"      % kamonVersion, // does not support v4.x of the cassandra driver
    "io.kamon" %% "kamon-core"           % kamonVersion,
    "io.kamon" %% "kamon-executors"      % kamonVersion,
    "io.kamon" %% "kamon-jaeger"         % kamonVersion,
    "io.kamon" %% "kamon-jdbc"           % kamonVersion,
    "io.kamon" %% "kamon-logback"        % kamonVersion,
    "io.kamon" %% "kamon-prometheus"     % kamonVersion,
    "io.kamon" %% "kamon-scala-future"   % kamonVersion,
    "io.kamon" %% "kamon-status-page"    % kamonVersion,
    "io.kamon" %% "kamon-system-metrics" % kamonVersion
  ),
  javaAgents           += kanelaAgent
)

lazy val storageAssemblySettings = Seq(
  test in assembly                  := {},
  assemblyOutputPath in assembly    := baseDirectory.value / "nexus-storage.jar",
  assemblyMergeStrategy in assembly := {
    case PathList("org", "apache", "commons", "logging", xs @ _*)        => MergeStrategy.last
    case PathList("akka", "remote", "kamon", xs @ _*)                    => MergeStrategy.last
    case PathList("kamon", "instrumentation", "akka", "remote", xs @ _*) => MergeStrategy.last
    case x if x.endsWith("module-info.class")                            => MergeStrategy.discard
    case x                                                               =>
      val oldStrategy = (assemblyMergeStrategy in assembly).value
      oldStrategy(x)
  }
)

lazy val compilation = {
  import sbt.Keys._
  import sbt._

  Seq(
    scalaVersion                     := scalaCompilerVersion,
    scalacOptions                    ~= { options: Seq[String] => options.filterNot(Set("-Wself-implicit")) },
    javaSpecificationVersion         := "11",
    javacOptions                    ++= Seq(
      "-source",
      javaSpecificationVersion.value,
      "-target",
      javaSpecificationVersion.value,
      "-Xlint"
    ),
    scalacOptions in (Compile, doc) ++= Seq("-no-link-warnings"),
    javacOptions in (Compile, doc)   := Seq("-source", javaSpecificationVersion.value),
    autoAPIMappings                  := true,
    apiMappings                      += {
      val scalaDocUrl = s"http://scala-lang.org/api/${scalaVersion.value}/"
      ApiMappings.apiMappingFor((fullClasspath in Compile).value)("scala-library", scalaDocUrl)
    },
    Scapegoat / dependencyClasspath  := (dependencyClasspath in Compile).value
  )
}

lazy val coverage = Seq(
  coverageMinimum       := 80,
  coverageFailOnMinimum := true
)

lazy val release = Seq(
  bintrayOrganization                      := Some("bbp"),
  bintrayRepository                        := {
    import ch.epfl.scala.sbt.release.ReleaseEarly.Defaults
    if (Defaults.isSnapshot.value) "nexus-snapshots"
    else "nexus-releases"
  },
  sources in (Compile, doc)                := Seq.empty,
  publishArtifact in packageDoc            := false,
  publishArtifact in (Compile, packageSrc) := true,
  publishArtifact in (Compile, packageDoc) := false,
  publishArtifact in (Test, packageBin)    := false,
  publishArtifact in (Test, packageDoc)    := false,
  publishArtifact in (Test, packageSrc)    := false,
  publishMavenStyle                        := true,
  pomIncludeRepository                     := Function.const(false),
  // removes compile time only dependencies from the resulting pom
  pomPostProcess                           := { node =>
    XmlTransformer.transformer(moduleFilter("org.scoverage") | moduleFilter("com.sksamuel.scapegoat")).transform(node).head
  }
)

lazy val servicePackaging = {
  import com.typesafe.sbt.packager.Keys._
  import com.typesafe.sbt.packager.docker.DockerPlugin.autoImport.{dockerChmodType, Docker}
  import com.typesafe.sbt.packager.docker.{DockerChmodType, DockerVersion}
  import com.typesafe.sbt.packager.universal.UniversalPlugin.autoImport.Universal
  Seq(
    mappings in Universal += (WaitForIt.download(target.value) -> "bin/wait-for-it.sh"),
    // docker publishing settings
    Docker / maintainer   := "Nexus Team <noreply@epfl.ch>",
    Docker / version      := {
      import ch.epfl.scala.sbt.release.ReleaseEarly.Defaults
      if (Defaults.isSnapshot.value) "latest"
      else version.value
    },
    Docker / daemonUser   := "nexus",
    dockerBaseImage       := "adoptopenjdk:11-jre-hotspot",
    dockerExposedPorts    := Seq(8080, 2552),
    dockerUsername        := Some("bluebrain"),
    dockerUpdateLatest    := false,
    dockerChmodType       := DockerChmodType.UserGroupWriteExecute,
    dockerVersion         := Some(
      DockerVersion(19, 3, 5, Some("ce"))
    ) // forces the version because gh-actions version is 3.0.x which is not recognized to support multistage
  )
}

inThisBuild(
  Seq(
    scapegoatVersion              := scalacScapegoatVersion,
    scapegoatDisabledInspections  := Seq(
      "AsInstanceOf",
      "ClassNames",
      "IncorrectlyNamedExceptions",
      "ObjectNames",
      "RedundantFinalModifierOnCaseClass",
      "RedundantFinalModifierOnMethod",
      "VariableShadowing"
    ),
    homepage                      := Some(url("https://github.com/BlueBrain/nexus-commons")),
    licenses                      := Seq("Apache-2.0" -> url("http://www.apache.org/licenses/LICENSE-2.0.txt")),
    scmInfo                       := Some(ScmInfo(url("https://github.com/BlueBrain/nexus-commons"), "scm:git:git@github.com:BlueBrain/nexus-commons.git")),
    developers                    := List(
      Developer("bogdanromanx", "Bogdan Roman", "noreply@epfl.ch", url("https://bluebrain.epfl.ch/")),
      Developer("umbreak", "Didac Montero Mendez", "noreply@epfl.ch", url("https://bluebrain.epfl.ch/")),
      Developer("wwajerowicz", "Wojtek Wajerowicz", "noreply@epfl.ch", url("https://bluebrain.epfl.ch/")),
      Developer("imsdu", "Simon Dumas", "noreply@epfl.ch", url("https://bluebrain.epfl.ch/"))
    ),
    // These are the sbt-release-early settings to configure
    releaseEarlyWith              := BintrayPublisher,
    releaseEarlyNoGpg             := true,
    releaseEarlyEnableSyncToMaven := false
  )
)

Global / excludeLintKeys += packageDoc / publishArtifact
Global / excludeLintKeys += tests / composeFile
Global / excludeLintKeys += docs / paradoxRoots
Global / excludeLintKeys += docs / Paradox / paradoxNavigationDepth

addCommandAlias("review", ";clean;scalafmtCheck;test:scalafmtCheck;scalafmtSbtCheck;coverage;scapegoat;test;coverageReport;coverageAggregate")
addCommandAlias(
  "deltaReview",
  ";delta/clean;delta/scalafmtCheck;delta/test:scalafmtCheck;scalafmtSbtCheck;coverage;delta/scapegoat;delta/test;delta/coverageReport;delta/coverageAggregate"
)
addCommandAlias("build-docs", ";docs/clean;docs/makeSite")
addCommandAlias("preview-docs", ";docs/clean;docs/previewSite")
addCommandAlias("build-product-page", ";productPage/clean;productPage/makeSite")
addCommandAlias("preview-product-page", ";productPage/clean;productPage/previewSite")<|MERGE_RESOLUTION|>--- conflicted
+++ resolved
@@ -43,18 +43,11 @@
 val kindProjectorVersion            = "0.11.1"
 val kryoVersion                     = "1.1.5"
 val logbackVersion                  = "1.2.3"
-<<<<<<< HEAD
+val magnoliaVersion                 = "0.17.0"
 val mockitoVersion                  = "1.16.3"
 val monixVersion                    = "3.3.0"
 val monixBioVersion                 = "1.1.0"
 val nimbusJoseJwtVersion            = "9.1.3"
-=======
-val magnoliaVersion                 = "0.17.0"
-val mockitoVersion                  = "1.16.0"
-val monixVersion                    = "3.2.2"
-val monixBioVersion                 = "1.0.0"
-val nimbusJoseJwtVersion            = "9.1.2"
->>>>>>> 17ce285e
 val pureconfigVersion               = "0.14.0"
 val scalaLoggingVersion             = "3.9.2"
 val scalateVersion                  = "1.9.6"
