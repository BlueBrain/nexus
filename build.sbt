/*
scalafmt: {
  style = defaultWithAlign
  maxColumn = 150
  align.preset = most
  align.tokens.add = [
    { code = ":=", owner = "Term.ApplyInfix" }
    { code = "+=", owner = "Term.ApplyInfix" }
    { code = "++=", owner = "Term.ApplyInfix" }
    { code = "~=", owner = "Term.ApplyInfix" }
  ]
  version = 2.5.3
}
 */

val scalacScapegoatVersion = "1.4.5"
val scalaCompilerVersion   = "2.13.3"

val akkaHttpVersion                 = "10.2.0"
val akkaHttpCirceVersion            = "1.33.0"
val akkaCorsVersion                 = "1.1.0"
val akkaPersistenceCassandraVersion = "1.0.1"
val akkaPersistenceJdbcVersion      = "4.0.0"
val akkaVersion                     = "2.6.10"
val alpakkaVersion                  = "2.0.2"
val apacheCompressVersion           = "1.20"
val awsSdkVersion                   = "2.10.23"
val byteBuddyAgentVersion           = "1.10.15"
val catsEffectVersion               = "2.1.3"
val catsRetryVersion                = "0.3.2"
val catsVersion                     = "2.2.0"
val circeVersion                    = "0.13.0"
val classgraphVersion               = "4.8.90"
val declineVersion                  = "1.3.0"
val distageVersion                  = "0.10.19"
val dockerTestKitVersion            = "0.9.9"
val doobieVersion                   = "0.9.2"
val flywayVersion                   = "6.5.2"
val fs2Version                      = "2.4.4"
val http4sVersion                   = "0.21.7"
val h2Version                       = "1.4.200"
val jenaVersion                     = "3.15.0"
val jsonldjavaVersion               = "0.13.2"
val kamonVersion                    = "2.1.6"
val kanelaAgentVersion              = "1.0.6"
val kindProjectorVersion            = "0.11.0"
val kryoVersion                     = "1.1.5"
val logbackVersion                  = "1.2.3"
val mockitoVersion                  = "1.15.0"
val monixVersion                    = "3.2.2"
val monixBioVersion                 = "1.0.0"
val nimbusJoseJwtVersion            = "8.19"
val postgresqlVersion               = "42.2.17"
val pureconfigVersion               = "0.14.0"
val scalaLoggingVersion             = "3.9.2"
val scalateVersion                  = "1.9.6"
val scalaTestVersion                = "3.2.2"
val slickVersion                    = "3.3.2"
val streamzVersion                  = "0.12"
val uuidGeneratorVersion            = "3.2.0"

lazy val akkaActorTyped           = "com.typesafe.akka" %% "akka-actor-typed"            % akkaVersion
lazy val akkaClusterTyped         = "com.typesafe.akka" %% "akka-cluster-typed"          % akkaVersion
lazy val akkaClusterShardingTyped = "com.typesafe.akka" %% "akka-cluster-sharding-typed" % akkaVersion
lazy val akkaDistributedData      = "com.typesafe.akka" %% "akka-distributed-data"       % akkaVersion

lazy val akkaHttp        = "com.typesafe.akka" %% "akka-http"         % akkaHttpVersion
lazy val akkaHttpCirce   = "de.heikoseeberger" %% "akka-http-circe"   % akkaHttpCirceVersion
lazy val akkaHttpCors    = "ch.megard"         %% "akka-http-cors"    % akkaCorsVersion
lazy val akkaHttpTestKit = "com.typesafe.akka" %% "akka-http-testkit" % akkaHttpVersion

lazy val akkaPersistenceTyped   = "com.typesafe.akka" %% "akka-persistence-typed"   % akkaVersion
lazy val akkaPersistenceTestKit = "com.typesafe.akka" %% "akka-persistence-testkit" % akkaVersion

lazy val akkaPersistenceCassandra = "com.typesafe.akka" %% "akka-persistence-cassandra" % akkaPersistenceCassandraVersion

lazy val akkaPersistenceJdbc = Seq(
  "com.lightbend.akka" %% "akka-persistence-jdbc" % akkaPersistenceJdbcVersion,
  "com.typesafe.slick" %% "slick"                 % slickVersion,
  "com.typesafe.slick" %% "slick-hikaricp"        % slickVersion
)

lazy val akkaPersistenceQuery = "com.typesafe.akka"     %% "akka-persistence-query"    % akkaVersion
lazy val akkaSlf4j            = "com.typesafe.akka"     %% "akka-slf4j"                % akkaVersion
lazy val akkaStream           = "com.typesafe.akka"     %% "akka-stream"               % akkaVersion
lazy val akkaTestKit          = "com.typesafe.akka"     %% "akka-testkit"              % akkaVersion
lazy val akkaTestKitTyped     = "com.typesafe.akka"     %% "akka-actor-testkit-typed"  % akkaVersion
lazy val alpakkaFiles         = "com.lightbend.akka"    %% "akka-stream-alpakka-file"  % alpakkaVersion
lazy val alpakkaSse           = "com.lightbend.akka"    %% "akka-stream-alpakka-sse"   % alpakkaVersion
lazy val apacheCompress       = "org.apache.commons"     % "commons-compress"          % apacheCompressVersion
lazy val awsSdk               = "software.amazon.awssdk" % "s3"                        % awsSdkVersion
lazy val byteBuddyAgent       = "net.bytebuddy"          % "byte-buddy-agent"          % byteBuddyAgentVersion
lazy val catsCore             = "org.typelevel"         %% "cats-core"                 % catsVersion
lazy val catsEffect           = "org.typelevel"         %% "cats-effect"               % catsEffectVersion
lazy val catsEffectRetry      = "com.github.cb372"      %% "cats-retry-cats-effect"    % catsRetryVersion
lazy val catsRetry            = "com.github.cb372"      %% "cats-retry-core"           % catsRetryVersion
lazy val circeCore            = "io.circe"              %% "circe-core"                % circeVersion
lazy val circeGeneric         = "io.circe"              %% "circe-generic"             % circeVersion
lazy val circeGenericExtras   = "io.circe"              %% "circe-generic-extras"      % circeVersion
lazy val circeLiteral         = "io.circe"              %% "circe-literal"             % circeVersion
lazy val circeOptics          = "io.circe"              %% "circe-optics"              % circeVersion
lazy val circeParser          = "io.circe"              %% "circe-parser"              % circeVersion
lazy val classgraph           = "io.github.classgraph"   % "classgraph"                % classgraphVersion
lazy val decline              = "com.monovore"          %% "decline"                   % declineVersion
lazy val distageCore          = "io.7mind.izumi"        %% "distage-core"              % distageVersion
lazy val distageDocker        = "io.7mind.izumi"        %% "distage-framework-docker"  % distageVersion
lazy val distageTestkit       = "io.7mind.izumi"        %% "distage-testkit-scalatest" % distageVersion
lazy val doobiePostgres       = "org.tpolecat"          %% "doobie-postgres"           % doobieVersion

lazy val dockerTestKit = Seq(
  "com.whisk" %% "docker-testkit-scalatest"    % dockerTestKitVersion,
  "com.whisk" %% "docker-testkit-impl-spotify" % dockerTestKitVersion
)

lazy val fs2           = "co.fs2"                     %% "fs2-core"                % fs2Version
lazy val flyway        = "org.flywaydb"                % "flyway-core"             % flywayVersion
lazy val h2            = "com.h2database"              % "h2"                      % h2Version
lazy val http4sCirce   = "org.http4s"                 %% "http4s-circe"            % http4sVersion
lazy val http4sClient  = "org.http4s"                 %% "http4s-blaze-client"     % http4sVersion
lazy val http4sDsl     = "org.http4s"                 %% "http4s-dsl"              % http4sVersion
lazy val jenaArq       = "org.apache.jena"             % "jena-arq"                % jenaVersion
lazy val jsonldjava    = "com.github.jsonld-java"      % "jsonld-java"             % jsonldjavaVersion
lazy val kanelaAgent   = "io.kamon"                    % "kanela-agent"            % kanelaAgentVersion
lazy val kindProjector = "org.typelevel"              %% "kind-projector"          % kindProjectorVersion cross CrossVersion.full
lazy val kryo          = "io.altoo"                   %% "akka-kryo-serialization" % kryoVersion
lazy val logback       = "ch.qos.logback"              % "logback-classic"         % logbackVersion
lazy val mockito       = "org.mockito"                %% "mockito-scala"           % mockitoVersion
lazy val monixBio      = "io.monix"                   %% "monix-bio"               % monixBioVersion
lazy val monixEval     = "io.monix"                   %% "monix-eval"              % monixVersion
lazy val nimbusJoseJwt = "com.nimbusds"                % "nimbus-jose-jwt"         % nimbusJoseJwtVersion
lazy val postgresql    = "org.postgresql"              % "postgresql"              % postgresqlVersion
lazy val pureconfig    = "com.github.pureconfig"      %% "pureconfig"              % pureconfigVersion
lazy val scalaLogging  = "com.typesafe.scala-logging" %% "scala-logging"           % scalaLoggingVersion
lazy val scalate       = "org.scalatra.scalate"       %% "scalate-core"            % scalateVersion
lazy val scalaTest     = "org.scalatest"              %% "scalatest"               % scalaTestVersion
lazy val streamz       = "com.github.krasserm"        %% "streamz-converter"       % streamzVersion
lazy val uuidGenerator = "com.fasterxml.uuid"          % "java-uuid-generator"     % uuidGeneratorVersion

val javaSpecificationVersion = SettingKey[String](
  "java-specification-version",
  "The java specification version to be used for source and target compatibility."
)

lazy val checkJavaVersion = taskKey[Unit]("Verifies the current Java version is compatible with the code java version")

lazy val makeProductPage = taskKey[Unit]("Crete product page")

lazy val productPage = project
  .in(file("product-page"))
  .enablePlugins(GhpagesPlugin)
  .settings(shared, compilation)
  .settings(
    name                              := "product-page",
    moduleName                        := "product-page",
    // gh pages settings
    git.remoteRepo                    := "git@github.com:BlueBrain/nexus.git",
    ghpagesNoJekyll                   := true,
    ghpagesBranch                     := "gh-pages",
    makeProductPage                   := {
      import scala.sys.process._
      import java.nio.file.Files
      val log     = streams.value.log
      if (!Files.exists(siteSourceDirectory.value.toPath)) Files.createDirectory(siteSourceDirectory.value.toPath)
      val install = Process(Seq("make", "install"), baseDirectory.value / "src")
      val build   = Process(Seq("make", "build"), baseDirectory.value / "src")
      if ((install #&& build !) == 0) {
        log.success("Product page built.")
      } else {
        log.error("Product page built failed.")
        throw new RuntimeException
      }
    },
    includeFilter in makeSite         := "*.*",
    makeSite                          := makeSite.dependsOn(makeProductPage).value,
    previewFixedPort                  := Some(4000),
    excludeFilter in ghpagesCleanSite := docsFilesFilter(ghpagesRepository.value),
    cleanFiles                       ++= Seq(
      baseDirectory.value / "src" / ".cache",
      siteSourceDirectory.value
    )
  )

lazy val docs = project
  .in(file("docs"))
  .enablePlugins(ParadoxPlugin, ParadoxMaterialThemePlugin, ParadoxSitePlugin, GhpagesPlugin)
  .disablePlugins(ScapegoatSbtPlugin)
  .settings(shared, compilation, assertJavaVersion)
  .settings(ParadoxMaterialThemePlugin.paradoxMaterialThemeSettings(Paradox))
  .settings(
    name                              := "docs",
    moduleName                        := "docs",
    // paradox settings
    paradoxValidationIgnorePaths     ++= List(
      "http://www.w3.org/2001/XMLSchema.*".r,
      "https://movies.com/movieId/1".r,
      "https://sandbox.bluebrainnexus.io.*".r
    ),
    sourceDirectory in Paradox        := sourceDirectory.value / "main" / "paradox",
    paradoxMaterialTheme in Paradox   := {
      ParadoxMaterialTheme()
        .withColor("light-blue", "cyan")
        .withFavicon("./assets/img/favicon-32x32.png")
        .withLogo("./assets/img/logo.png")
        .withCustomStylesheet("./assets/css/docs.css")
        .withRepository(uri("https://github.com/BlueBrain/nexus"))
        .withSocial(
          uri("https://github.com/BlueBrain"),
          uri("https://gitter.im/BlueBrain/nexus")
        )
        .withCustomJavaScript("./public/js/gtm.js")
        .withCopyright("""Nexus is Open Source and available under the Apache 2 License.<br/>
                         |© 2017-2020 <a href="https://epfl.ch/">EPFL</a> | <a href="https://bluebrain.epfl.ch/">The Blue Brain Project</a>
                         |""".stripMargin)
    },
    paradoxNavigationDepth in Paradox := 4,
    paradoxProperties in Paradox      += ("github.base_url" -> "https://github.com/BlueBrain/nexus/tree/master"),
    paradoxRoots                      := List("docs/index.html"),
    previewPath                       := "docs/index.html",
    previewFixedPort                  := Some(4001),
    // gh pages settings
    includeFilter in ghpagesCleanSite := docsFilesFilter(ghpagesRepository.value),
    git.remoteRepo                    := "git@github.com:BlueBrain/nexus.git",
    ghpagesNoJekyll                   := true,
    ghpagesBranch                     := "gh-pages"
  )

lazy val testkit = project
  .in(file("delta/testkit"))
  .settings(name := "delta-testkit", moduleName := "delta-testkit")
  .settings(shared, compilation, coverage, release)
  .settings(
    libraryDependencies ++= Seq(
      catsEffectRetry,
      doobiePostgres,
      distageDocker,
      distageTestkit,
      monixBio,
      scalate,
      scalaTest
    ) ++ dockerTestKit,
    addCompilerPlugin(kindProjector)
  )

lazy val cli = project
  .in(file("cli"))
  .dependsOn(testkit % "test->compile")
  .enablePlugins(UniversalPlugin, JavaAppPackaging, DockerPlugin)
  .settings(shared, compilation, assertJavaVersion, coverage, release, servicePackaging)
  .settings(
    name                 := "cli",
    moduleName           := "cli",
    Docker / packageName := "nexus-cli",
    coverageMinimum      := 70d,
    run / fork           := true,
    libraryDependencies ++= Seq(
      catsCore,
      catsEffect,
      catsEffectRetry,
      catsRetry,
      circeGeneric,
      circeParser,
      decline,
      distageCore,
      doobiePostgres,
      http4sCirce,
      http4sClient,
      fs2,
      monixEval,
      pureconfig,
      circeLiteral % Test,
      http4sDsl    % Test,
      jenaArq      % Test
    )
  )

lazy val sourcing = project
  .in(file("delta/sourcing"))
  .dependsOn(testkit % "test->compile")
  .settings(
    name       := "delta-sourcing",
    moduleName := "delta-sourcing"
  )
  .settings(shared, compilation, assertJavaVersion, coverage, release)
  .settings(
    coverageMinimum      := 70,
    libraryDependencies ++= Seq(
      akkaActorTyped,
      akkaClusterTyped,
      akkaClusterShardingTyped,
      akkaPersistenceTyped,
      akkaPersistenceCassandra,
      akkaPersistenceQuery,
      catsCore,
      catsEffectRetry,
      catsEffect,
      circeCore,
      circeGenericExtras,
      circeParser,
      distageCore,
      doobiePostgres,
      fs2,
      flyway,
      kryo,
      monixBio,
      scalaLogging,
      streamz,
      akkaActorTyped         % Test,
      akkaPersistenceTestKit % Test,
      akkaSlf4j              % Test,
      logback                % Test
    ) ++ akkaPersistenceJdbc,
    Test / fork          := true
  )

lazy val testPlugin = project
  .in(file("delta/test-plugin"))
  .dependsOn(sdk % "provided", testkit % "provided")
  .settings(shared, compilation, noPublish)
  .settings(
    name       := "delta-test-plugin",
    moduleName := "delta-test-plugin"
  )
  .settings(
    assemblyOutputPath in assembly := target.value / "delta-test-plugin.jar",
    Test / fork                    := true
  )

lazy val rdf = project
  .in(file("delta/rdf"))
  .dependsOn(testkit % "test->compile")
  .settings(shared, compilation, assertJavaVersion, coverage, release)
  .settings(
    name       := "delta-rdf",
    moduleName := "delta-rdf"
  )
  .settings(
    libraryDependencies ++= Seq(
      catsCore,
      circeParser,
      circeGeneric,
      jenaArq,
      monixBio,
      akkaSlf4j   % Test,
      akkaTestKit % Test,
      logback     % Test,
      scalaTest   % Test
    ),
    Test / fork          := true
  )

lazy val sdk = project
  .in(file("delta/sdk"))
  .settings(
    name       := "delta-sdk",
    moduleName := "delta-sdk"
  )
  .dependsOn(rdf % "compile->compile;test->test", testkit % "test->compile")
  .settings(shared, compilation, assertJavaVersion, coverage, release)
  .settings(
    coverageFailOnMinimum := false,
    libraryDependencies  ++= Seq(
      akkaActorTyped,       // Needed to create Uri
      akkaHttp,
      akkaPersistenceQuery, // To have access to the Offset type
      circeGenericExtras,
      distageCore,
      fs2,
      monixBio,
      akkaHttpTestKit % Test,
      scalaTest       % Test
    ),
    addCompilerPlugin(kindProjector)
  )

lazy val sdkTestkit = project
  .in(file("delta/sdk-testkit"))
  .settings(
    name       := "delta-sdk-testkit",
    moduleName := "delta-sdk-testkit"
  )
  .settings(shared, compilation, assertJavaVersion, coverage, release)
  .dependsOn(rdf, sdk % "compile->compile;test->test", testkit)
  .settings(
    libraryDependencies ++= Seq(
      scalaTest % Test
    )
  )

lazy val service = project
  .in(file("delta/service"))
  .settings(
    name       := "delta-service",
    moduleName := "delta-service"
  )
  .settings(shared, compilation, assertJavaVersion, coverage, release)
  .dependsOn(sourcing, rdf, sdk, sdkTestkit % "test->compile;test->test", testkit % "test->compile")
  .settings(compile in Test := (compile in Test).dependsOn(assembly in testPlugin).value)
  .settings(
    libraryDependencies ++= Seq(
      classgraph,
      nimbusJoseJwt,
      akkaSlf4j        % Test,
      akkaTestKitTyped % Test,
      akkaHttpTestKit  % Test,
      h2               % Test,
      logback          % Test,
      scalaTest        % Test
    ),
    Test / fork          := true
  )

lazy val app = project
  .in(file("delta/app"))
  .settings(
    name       := "delta-app",
    moduleName := "delta-app"
  )
  .enablePlugins(UniversalPlugin, JavaAppPackaging, DockerPlugin, BuildInfoPlugin)
  .settings(shared, compilation, assertJavaVersion, kamonSettings, coverage, release)
  .dependsOn(sourcing, rdf, sdk, service, testkit % "test->compile", sdkTestkit % "test->compile")
  .settings(
    libraryDependencies ++= Seq(
<<<<<<< HEAD
      akkaDistributedData,
      akkaHttpCors,
      akkaSlf4j,
      logback,
      postgresql,
      pureconfig,
=======
      logback,
>>>>>>> 4be927f8
      akkaHttpTestKit % Test,
      akkaTestKit     % Test,
      scalaTest       % Test
    ),
    run / fork           := true,
    buildInfoKeys        := Seq[BuildInfoKey](version),
    buildInfoPackage     := "ch.epfl.bluebrain.nexus.delta.config",
    Docker / packageName := "nexus-delta"
  )

lazy val cargo = taskKey[(File, String)]("Run Cargo to build 'nexus-fixer'")

lazy val docsFiles =
  Set("_template/", "assets/", "contexts/", "docs/", "lib/", "CNAME", "paradox.json", "partials/", "public/", "schemas/", "search/", "project/")

def docsFilesFilter(repo: File) =
  new FileFilter {
    def accept(repoFile: File) = docsFiles.exists(file => repoFile.getCanonicalPath.startsWith((repo / file).getCanonicalPath))
  }

lazy val storage = project
  .in(file("storage"))
  .enablePlugins(UniversalPlugin, JavaAppPackaging, DockerPlugin, BuildInfoPlugin)
  .settings(shared, compilation, assertJavaVersion, kamonSettings, storageAssemblySettings, coverage, release, servicePackaging)
  .dependsOn(rdf)
  .settings(cargo := {
    import scala.sys.process._

    val log = streams.value.log
    val cmd = Process(Seq("cargo", "build", "--release"), baseDirectory.value / "permissions-fixer")
    if ((cmd !) == 0) {
      log.success("Cargo build successful.")
      (baseDirectory.value / "permissions-fixer" / "target" / "release" / "nexus-fixer") -> "bin/nexus-fixer"
    } else {
      log.error("Cargo build failed.")
      throw new RuntimeException
    }
  })
  .settings(
    name                     := "storage",
    moduleName               := "storage",
    buildInfoKeys            := Seq[BuildInfoKey](version),
    buildInfoPackage         := "ch.epfl.bluebrain.nexus.storage.config",
    Docker / packageName     := "nexus-storage",
    javaSpecificationVersion := "1.8",
    libraryDependencies     ++= Seq(
      apacheCompress,
      akkaHttp,
      akkaHttpCirce,
      akkaStream,
      akkaSlf4j,
      alpakkaFiles,
      catsCore,
      catsEffect,
      circeCore,
      circeGenericExtras,
      logback,
      monixEval,
      pureconfig,
      scalaLogging,
      akkaHttpTestKit % Test,
      akkaTestKit     % Test,
      mockito         % Test,
      scalaTest       % Test
    ),
    cleanFiles              ++= Seq(
      baseDirectory.value / "permissions-fixer" / "target" / "**",
      baseDirectory.value / "nexus-storage.jar"
    ),
    Test / testOptions       += Tests.Argument(TestFrameworks.ScalaTest, "-o", "-u", "target/test-reports"),
    Test / parallelExecution := false,
    mappings in Universal    := {
      (mappings in Universal).value :+ cargo.value
    }
  )

lazy val dockerCompose = Seq(
  composeFile := "tests/docker/docker-compose-cassandra.yml"
)

lazy val tests = project
  .in(file("tests"))
  .dependsOn(testkit)
  .enablePlugins(DockerComposePlugin)
  .settings(noPublish ++ dockerCompose)
  .settings(shared, compilation, coverage, release)
  .settings(
    name                      := "tests",
    moduleName                := "tests",
    coverageFailOnMinimum     := false,
    libraryDependencies      ++= Seq(
      akkaHttp,
      akkaStream,
      circeOptics,
      fs2,
      logback,
      monixBio,
      pureconfig,
      scalaLogging,
      akkaTestKit     % Test,
      akkaHttpTestKit % Test,
      awsSdk          % Test,
      scalaTest       % Test,
      akkaSlf4j       % Test,
      alpakkaSse      % Test,
      uuidGenerator   % Test
    ),
    parallelExecution in Test := false,
    Test / testOptions        += Tests.Argument(TestFrameworks.ScalaTest, "-o", "-u", "target/test-reports")
  )

lazy val root = project
  .in(file("."))
  .settings(name := "nexus", moduleName := "nexus")
  .settings(noPublish)
  .aggregate(docs, cli, testkit, storage, sourcing, rdf, sdk, sdkTestkit, service, app)

lazy val noPublish = Seq(publishLocal := {}, publish := {}, publishArtifact := false)

lazy val assertJavaVersion =
  Seq(
    checkJavaVersion   := {
      val current  = VersionNumber(sys.props("java.specification.version"))
      val required = VersionNumber(javaSpecificationVersion.value)
      assert(CompatibleJavaVersion(current, required), s"Java '$required' or above required; current '$current'")
    },
    compile in Compile := (compile in Compile).dependsOn(checkJavaVersion).value
  )

lazy val shared = Seq(
  organization := "ch.epfl.bluebrain.nexus",
  resolvers   ++= Seq(
    Resolver.bintrayRepo("bbp", "nexus-releases"),
    Resolver.bintrayRepo("bbp", "nexus-snapshots"),
    Resolver.bintrayRepo("streamz", "maven")
  )
)

lazy val kamonSettings = Seq(
  libraryDependencies ++= Seq(
    byteBuddyAgent,
    kanelaAgent,
    "io.kamon" %% "kamon-status-page"            % kamonVersion,
    "io.kamon" %% "kamon-instrumentation-common" % kamonVersion,
    "io.kamon" %% "kamon-executors"              % kamonVersion,
    "io.kamon" %% "kamon-scala-future"           % kamonVersion,
    "io.kamon" %% "kamon-akka"                   % kamonVersion,
    "io.kamon" %% "kamon-logback"                % kamonVersion,
    "io.kamon" %% "kamon-system-metrics"         % kamonVersion,
    "io.kamon" %% "kamon-core"                   % kamonVersion,
    "io.kamon" %% "kamon-akka-http"              % kamonVersion,
    "io.kamon" %% "kamon-prometheus"             % kamonVersion,
    "io.kamon" %% "kamon-jaeger"                 % kamonVersion
  )
)

lazy val storageAssemblySettings = Seq(
  test in assembly                  := {},
  assemblyOutputPath in assembly    := baseDirectory.value / "nexus-storage.jar",
  assemblyMergeStrategy in assembly := {
    case PathList("org", "apache", "commons", "logging", xs @ _*)        => MergeStrategy.last
    case PathList("akka", "remote", "kamon", xs @ _*)                    => MergeStrategy.last
    case PathList("kamon", "instrumentation", "akka", "remote", xs @ _*) => MergeStrategy.last
    case x if x.endsWith("module-info.class")                            => MergeStrategy.discard
    case x                                                               =>
      val oldStrategy = (assemblyMergeStrategy in assembly).value
      oldStrategy(x)
  }
)

lazy val compilation = {
  import sbt.Keys._
  import sbt._

  Seq(
    scalaVersion                     := scalaCompilerVersion,
    scalacOptions                    ~= { options: Seq[String] => options.filterNot(Set("-Wself-implicit")) },
    javaSpecificationVersion         := "11",
    javacOptions                    ++= Seq(
      "-source",
      javaSpecificationVersion.value,
      "-target",
      javaSpecificationVersion.value,
      "-Xlint"
    ),
    scalacOptions in (Compile, doc) ++= Seq("-no-link-warnings"),
    javacOptions in (Compile, doc)   := Seq("-source", javaSpecificationVersion.value),
    autoAPIMappings                  := true,
    apiMappings                      += {
      val scalaDocUrl = s"http://scala-lang.org/api/${scalaVersion.value}/"
      ApiMappings.apiMappingFor((fullClasspath in Compile).value)("scala-library", scalaDocUrl)
    }
  )
}

lazy val coverage = Seq(
  coverageMinimum       := 80,
  coverageFailOnMinimum := true
)

lazy val release = Seq(
  bintrayOrganization                      := Some("bbp"),
  bintrayRepository                        := {
    import ch.epfl.scala.sbt.release.ReleaseEarly.Defaults
    if (Defaults.isSnapshot.value) "nexus-snapshots"
    else "nexus-releases"
  },
  sources in (Compile, doc)                := Seq.empty,
  publishArtifact in packageDoc            := false,
  publishArtifact in (Compile, packageSrc) := true,
  publishArtifact in (Compile, packageDoc) := false,
  publishArtifact in (Test, packageBin)    := false,
  publishArtifact in (Test, packageDoc)    := false,
  publishArtifact in (Test, packageSrc)    := false,
  publishMavenStyle                        := true,
  pomIncludeRepository                     := Function.const(false),
  // removes compile time only dependencies from the resulting pom
  pomPostProcess                           := { node =>
    XmlTransformer.transformer(moduleFilter("org.scoverage") | moduleFilter("com.sksamuel.scapegoat")).transform(node).head
  }
)

lazy val servicePackaging = {
  import com.typesafe.sbt.packager.Keys._
  import com.typesafe.sbt.packager.docker.DockerPlugin.autoImport.{dockerChmodType, Docker}
  import com.typesafe.sbt.packager.docker.{DockerChmodType, DockerVersion}
  import com.typesafe.sbt.packager.universal.UniversalPlugin.autoImport.Universal
  Seq(
    // package the kanela agent as a fixed name jar
    mappings in Universal := {
      val universalMappings = (mappings in Universal).value
      universalMappings.foldLeft(Vector.empty[(File, String)]) {
        case (acc, (file, filename)) if filename.contains("kanela-agent") =>
          acc :+ (file -> "lib/instrumentation-agent.jar")
        case (acc, other)                                                 =>
          acc :+ other
      } :+ (WaitForIt.download(target.value) -> "bin/wait-for-it.sh")
    },
    // docker publishing settings
    Docker / maintainer   := "Nexus Team <noreply@epfl.ch>",
    Docker / version      := {
      import ch.epfl.scala.sbt.release.ReleaseEarly.Defaults
      if (Defaults.isSnapshot.value) "latest"
      else version.value
    },
    Docker / daemonUser   := "nexus",
    dockerBaseImage       := "adoptopenjdk:11-jre-hotspot",
    dockerExposedPorts    := Seq(8080, 2552),
    dockerUsername        := Some("bluebrain"),
    dockerUpdateLatest    := false,
    dockerChmodType       := DockerChmodType.UserGroupWriteExecute,
    dockerVersion         := Some(
      DockerVersion(19, 3, 5, Some("ce"))
    ) // forces the version because gh-actions version is 3.0.x which is not recognized to support multistage
  )
}

inThisBuild(
  Seq(
    scapegoatVersion              := scalacScapegoatVersion,
    scapegoatMaxWarnings          := 0,
    scapegoatMaxErrors            := 0,
    scapegoatMaxInfos             := 0,
    scapegoatDisabledInspections  := Seq(
      "AsInstanceOf",
      "ClassNames",
      "IncorrectlyNamedExceptions",
      "ObjectNames",
      "RedundantFinalModifierOnCaseClass",
      "RedundantFinalModifierOnMethod",
      "VariableShadowing"
    ),
    homepage                      := Some(url("https://github.com/BlueBrain/nexus-commons")),
    licenses                      := Seq("Apache-2.0" -> url("http://www.apache.org/licenses/LICENSE-2.0.txt")),
    scmInfo                       := Some(ScmInfo(url("https://github.com/BlueBrain/nexus-commons"), "scm:git:git@github.com:BlueBrain/nexus-commons.git")),
    developers                    := List(
      Developer("bogdanromanx", "Bogdan Roman", "noreply@epfl.ch", url("https://bluebrain.epfl.ch/")),
      Developer("umbreak", "Didac Montero Mendez", "noreply@epfl.ch", url("https://bluebrain.epfl.ch/")),
      Developer("wwajerowicz", "Wojtek Wajerowicz", "noreply@epfl.ch", url("https://bluebrain.epfl.ch/")),
      Developer("imsdu", "Simon Dumas", "noreply@epfl.ch", url("https://bluebrain.epfl.ch/"))
    ),
    // These are the sbt-release-early settings to configure
    releaseEarlyWith              := BintrayPublisher,
    releaseEarlyNoGpg             := true,
    releaseEarlyEnableSyncToMaven := false
  )
)

addCommandAlias("review", ";clean;scalafmtCheck;test:scalafmtCheck;scalafmtSbtCheck;coverage;scapegoat;test;coverageReport;coverageAggregate")
addCommandAlias("build-docs", ";docs/clean;docs/makeSite")
addCommandAlias("preview-docs", ";docs/clean;docs/previewSite")
addCommandAlias("build-product-page", ";productPage/clean;productPage/makeSite")
addCommandAlias("preview-product-page", ";productPage/clean;productPage/previewSite")<|MERGE_RESOLUTION|>--- conflicted
+++ resolved
@@ -420,16 +420,12 @@
   .dependsOn(sourcing, rdf, sdk, service, testkit % "test->compile", sdkTestkit % "test->compile")
   .settings(
     libraryDependencies ++= Seq(
-<<<<<<< HEAD
       akkaDistributedData,
       akkaHttpCors,
       akkaSlf4j,
       logback,
       postgresql,
       pureconfig,
-=======
-      logback,
->>>>>>> 4be927f8
       akkaHttpTestKit % Test,
       akkaTestKit     % Test,
       scalaTest       % Test
