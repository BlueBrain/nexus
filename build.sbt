--- conflicted
+++ resolved
@@ -314,10 +314,6 @@
     Test / fork          := true
   )
 
-<<<<<<< HEAD
-lazy val rdf = project
-  .in(file("delta/rdf"))
-=======
 lazy val sourcingNew = project
   .in(file("delta/sourcing"))
   .dependsOn(testkit % "test->compile")
@@ -353,9 +349,8 @@
     Test / fork          := true
   )
 
-lazy val rdf      = project
-  .in(file("rdf"))
->>>>>>> a6761961
+lazy val rdf = project
+  .in(file("delta/rdf"))
   .settings(shared, compilation, coverage, release)
   .settings(
     name       := "rdf",
