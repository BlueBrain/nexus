/*
scalafmt: {
  maxColumn = 150
  align.tokens.add = [
    { code = ":=", owner = "Term.ApplyInfix" }
    { code = "+=", owner = "Term.ApplyInfix" }
    { code = "++=", owner = "Term.ApplyInfix" }
    { code = "~=", owner = "Term.ApplyInfix" }
  ]
}
 */

val scalacScapegoatVersion = "1.4.6"
val scalaCompilerVersion   = "2.13.3"

val akkaHttpVersion                 = "10.2.1"
val akkaHttpCirceVersion            = "1.35.2"
val akkaCorsVersion                 = "1.1.0"
val akkaPersistenceCassandraVersion = "1.0.3"
val akkaPersistenceJdbcVersion      = "4.0.0"
val akkaVersion                     = "2.6.10"
val alpakkaVersion                  = "2.0.2"
val apacheCompressVersion           = "1.20"
val awsSdkVersion                   = "2.15.20"
val byteBuddyAgentVersion           = "1.10.17"
val catsEffectVersion               = "2.2.0"
val catsRetryVersion                = "0.3.2"
val catsVersion                     = "2.2.0"
val circeVersion                    = "0.13.0"
val classgraphVersion               = "4.8.90"
val declineVersion                  = "1.3.0"
val distageVersion                  = "0.10.19"
val dockerTestKitVersion            = "0.9.9"
val doobieVersion                   = "0.9.2"
val fs2Version                      = "2.4.4"
val http4sVersion                   = "0.21.8"
val h2Version                       = "1.4.200"
val jenaVersion                     = "3.16.0"
val jsonldjavaVersion               = "0.13.2"
val kamonVersion                    = "2.1.8"
val kanelaAgentVersion              = "1.0.7"
val kindProjectorVersion            = "0.11.0"
val kryoVersion                     = "1.1.5"
val logbackVersion                  = "1.2.3"
val mockitoVersion                  = "1.16.0"
val monixVersion                    = "3.2.2"
val monixBioVersion                 = "1.0.0"
val nimbusJoseJwtVersion            = "9.1.2"
val pureconfigVersion               = "0.14.0"
val scalaLoggingVersion             = "3.9.2"
val scalateVersion                  = "1.9.6"
val scalaTestVersion                = "3.2.2"
val slickVersion                    = "3.3.3"
val streamzVersion                  = "0.12"
<<<<<<< HEAD
val uuidGeneratorVersion            = "4.0.1"
=======
val topBraidVersion                 = "1.3.2"
val uuidGeneratorVersion            = "3.2.0"
>>>>>>> a0a1028d

lazy val akkaActorTyped           = "com.typesafe.akka" %% "akka-actor-typed"            % akkaVersion
lazy val akkaClusterTyped         = "com.typesafe.akka" %% "akka-cluster-typed"          % akkaVersion
lazy val akkaClusterShardingTyped = "com.typesafe.akka" %% "akka-cluster-sharding-typed" % akkaVersion
lazy val akkaDistributedData      = "com.typesafe.akka" %% "akka-distributed-data"       % akkaVersion

lazy val akkaHttp        = "com.typesafe.akka" %% "akka-http"         % akkaHttpVersion
lazy val akkaHttpCirce   = "de.heikoseeberger" %% "akka-http-circe"   % akkaHttpCirceVersion
lazy val akkaHttpCors    = "ch.megard"         %% "akka-http-cors"    % akkaCorsVersion
lazy val akkaHttpTestKit = "com.typesafe.akka" %% "akka-http-testkit" % akkaHttpVersion

lazy val akkaPersistenceTyped   = "com.typesafe.akka" %% "akka-persistence-typed"   % akkaVersion
lazy val akkaPersistenceTestKit = "com.typesafe.akka" %% "akka-persistence-testkit" % akkaVersion

lazy val akkaPersistenceCassandra = "com.typesafe.akka" %% "akka-persistence-cassandra" % akkaPersistenceCassandraVersion

lazy val akkaPersistenceJdbc = Seq(
  "com.lightbend.akka" %% "akka-persistence-jdbc" % akkaPersistenceJdbcVersion,
  "com.typesafe.slick" %% "slick"                 % slickVersion,
  "com.typesafe.slick" %% "slick-hikaricp"        % slickVersion
)

lazy val akkaPersistenceQuery = "com.typesafe.akka"     %% "akka-persistence-query"    % akkaVersion
lazy val akkaSlf4j            = "com.typesafe.akka"     %% "akka-slf4j"                % akkaVersion
lazy val akkaStream           = "com.typesafe.akka"     %% "akka-stream"               % akkaVersion
lazy val akkaTestKit          = "com.typesafe.akka"     %% "akka-testkit"              % akkaVersion
lazy val akkaTestKitTyped     = "com.typesafe.akka"     %% "akka-actor-testkit-typed"  % akkaVersion
lazy val alpakkaFiles         = "com.lightbend.akka"    %% "akka-stream-alpakka-file"  % alpakkaVersion
lazy val alpakkaSse           = "com.lightbend.akka"    %% "akka-stream-alpakka-sse"   % alpakkaVersion
lazy val apacheCompress       = "org.apache.commons"     % "commons-compress"          % apacheCompressVersion
lazy val awsSdk               = "software.amazon.awssdk" % "s3"                        % awsSdkVersion
lazy val byteBuddyAgent       = "net.bytebuddy"          % "byte-buddy-agent"          % byteBuddyAgentVersion
lazy val catsCore             = "org.typelevel"         %% "cats-core"                 % catsVersion
lazy val catsEffect           = "org.typelevel"         %% "cats-effect"               % catsEffectVersion
lazy val catsEffectRetry      = "com.github.cb372"      %% "cats-retry-cats-effect"    % catsRetryVersion
lazy val catsRetry            = "com.github.cb372"      %% "cats-retry-core"           % catsRetryVersion
lazy val circeCore            = "io.circe"              %% "circe-core"                % circeVersion
lazy val circeGeneric         = "io.circe"              %% "circe-generic"             % circeVersion
lazy val circeGenericExtras   = "io.circe"              %% "circe-generic-extras"      % circeVersion
lazy val circeLiteral         = "io.circe"              %% "circe-literal"             % circeVersion
lazy val circeOptics          = "io.circe"              %% "circe-optics"              % circeVersion
lazy val circeParser          = "io.circe"              %% "circe-parser"              % circeVersion
lazy val classgraph           = "io.github.classgraph"   % "classgraph"                % classgraphVersion
lazy val decline              = "com.monovore"          %% "decline"                   % declineVersion
lazy val distageCore          = "io.7mind.izumi"        %% "distage-core"              % distageVersion
lazy val distageDocker        = "io.7mind.izumi"        %% "distage-framework-docker"  % distageVersion
lazy val distageTestkit       = "io.7mind.izumi"        %% "distage-testkit-scalatest" % distageVersion
lazy val doobiePostgres       = "org.tpolecat"          %% "doobie-postgres"           % doobieVersion

lazy val dockerTestKit = Seq(
  "com.whisk" %% "docker-testkit-scalatest"    % dockerTestKitVersion,
  "com.whisk" %% "docker-testkit-impl-spotify" % dockerTestKitVersion
)

lazy val fs2           = "co.fs2"                     %% "fs2-core"                % fs2Version
lazy val h2            = "com.h2database"              % "h2"                      % h2Version
lazy val http4sCirce   = "org.http4s"                 %% "http4s-circe"            % http4sVersion
lazy val http4sClient  = "org.http4s"                 %% "http4s-blaze-client"     % http4sVersion
lazy val http4sDsl     = "org.http4s"                 %% "http4s-dsl"              % http4sVersion
lazy val jenaArq       = "org.apache.jena"             % "jena-arq"                % jenaVersion
lazy val jsonldjava    = "com.github.jsonld-java"      % "jsonld-java"             % jsonldjavaVersion
lazy val kamonCore     = "io.kamon"                   %% "kamon-core"              % kamonVersion
lazy val kanelaAgent   = "io.kamon"                    % "kanela-agent"            % kanelaAgentVersion
lazy val kindProjector = "org.typelevel"              %% "kind-projector"          % kindProjectorVersion cross CrossVersion.full
lazy val kryo          = "io.altoo"                   %% "akka-kryo-serialization" % kryoVersion
lazy val logback       = "ch.qos.logback"              % "logback-classic"         % logbackVersion
lazy val mockito       = "org.mockito"                %% "mockito-scala"           % mockitoVersion
lazy val monixBio      = "io.monix"                   %% "monix-bio"               % monixBioVersion
lazy val monixEval     = "io.monix"                   %% "monix-eval"              % monixVersion
lazy val nimbusJoseJwt = "com.nimbusds"                % "nimbus-jose-jwt"         % nimbusJoseJwtVersion
lazy val pureconfig    = "com.github.pureconfig"      %% "pureconfig"              % pureconfigVersion
lazy val scalaLogging  = "com.typesafe.scala-logging" %% "scala-logging"           % scalaLoggingVersion
lazy val scalate       = "org.scalatra.scalate"       %% "scalate-core"            % scalateVersion
lazy val scalaTest     = "org.scalatest"              %% "scalatest"               % scalaTestVersion
lazy val streamz       = "com.github.krasserm"        %% "streamz-converter"       % streamzVersion
lazy val topBraidShacl = "org.topbraid"                % "shacl"                   % topBraidVersion
lazy val uuidGenerator = "com.fasterxml.uuid"          % "java-uuid-generator"     % uuidGeneratorVersion

val javaSpecificationVersion = SettingKey[String](
  "java-specification-version",
  "The java specification version to be used for source and target compatibility."
)

lazy val checkJavaVersion = taskKey[Unit]("Verifies the current Java version is compatible with the code java version")

lazy val makeProductPage = taskKey[Unit]("Crete product page")

lazy val productPage = project
  .in(file("product-page"))
  .enablePlugins(GhpagesPlugin)
  .settings(shared, compilation)
  .settings(
    name                              := "product-page",
    moduleName                        := "product-page",
    // gh pages settings
    git.remoteRepo                    := "git@github.com:BlueBrain/nexus.git",
    ghpagesNoJekyll                   := true,
    ghpagesBranch                     := "gh-pages",
    makeProductPage                   := {
      import scala.sys.process._
      import java.nio.file.Files
      val log     = streams.value.log
      if (!Files.exists(siteSourceDirectory.value.toPath)) Files.createDirectory(siteSourceDirectory.value.toPath)
      val install = Process(Seq("make", "install"), baseDirectory.value / "src")
      val build   = Process(Seq("make", "build"), baseDirectory.value / "src")
      if ((install #&& build !) == 0) {
        log.success("Product page built.")
      } else {
        log.error("Product page built failed.")
        throw new RuntimeException
      }
    },
    includeFilter in makeSite         := "*.*",
    makeSite                          := makeSite.dependsOn(makeProductPage).value,
    previewFixedPort                  := Some(4000),
    excludeFilter in ghpagesCleanSite := docsFilesFilter(ghpagesRepository.value),
    cleanFiles                       ++= Seq(
      baseDirectory.value / "src" / ".cache",
      siteSourceDirectory.value
    )
  )

lazy val docs = project
  .in(file("docs"))
  .enablePlugins(ParadoxPlugin, ParadoxMaterialThemePlugin, ParadoxSitePlugin, GhpagesPlugin)
  .disablePlugins(ScapegoatSbtPlugin)
  .settings(shared, compilation, assertJavaVersion)
  .settings(ParadoxMaterialThemePlugin.paradoxMaterialThemeSettings(Paradox))
  .settings(
    name                              := "docs",
    moduleName                        := "docs",
    // paradox settings
    paradoxValidationIgnorePaths     ++= List(
      "http://www.w3.org/2001/XMLSchema.*".r,
      "https://movies.com/movieId/1".r,
      "https://sandbox.bluebrainnexus.io.*".r
    ),
    sourceDirectory in Paradox        := sourceDirectory.value / "main" / "paradox",
    paradoxMaterialTheme in Paradox   := {
      ParadoxMaterialTheme()
        .withColor("light-blue", "cyan")
        .withFavicon("./assets/img/favicon-32x32.png")
        .withLogo("./assets/img/logo.png")
        .withCustomStylesheet("./assets/css/docs.css")
        .withRepository(uri("https://github.com/BlueBrain/nexus"))
        .withSocial(
          uri("https://github.com/BlueBrain"),
          uri("https://gitter.im/BlueBrain/nexus")
        )
        .withCustomJavaScript("./public/js/gtm.js")
        .withCopyright("""Nexus is Open Source and available under the Apache 2 License.<br/>
                         |© 2017-2020 <a href="https://epfl.ch/">EPFL</a> | <a href="https://bluebrain.epfl.ch/">The Blue Brain Project</a>
                         |""".stripMargin)
    },
    paradoxNavigationDepth in Paradox := 4,
    paradoxProperties in Paradox      += ("github.base_url" -> "https://github.com/BlueBrain/nexus/tree/master"),
    paradoxRoots                      := List("docs/index.html"),
    previewPath                       := "docs/index.html",
    previewFixedPort                  := Some(4001),
    // gh pages settings
    includeFilter in ghpagesCleanSite := docsFilesFilter(ghpagesRepository.value),
    git.remoteRepo                    := "git@github.com:BlueBrain/nexus.git",
    ghpagesNoJekyll                   := true,
    ghpagesBranch                     := "gh-pages"
  )

lazy val kernel = project
  .in(file("delta/kernel"))
  .settings(name := "delta-kernel", moduleName := "delta-kernel")
  .settings(shared, compilation, coverage, release)
  .settings(
    libraryDependencies  ++= Seq(
      circeParser,
      monixBio,
      kamonCore,
      scalate,
      scalaTest % Test
    ),
    coverageFailOnMinimum := false
  )

lazy val testkit = project
  .dependsOn(kernel)
  .in(file("delta/testkit"))
  .settings(name := "delta-testkit", moduleName := "delta-testkit")
  .settings(shared, compilation, coverage, release)
  .settings(
    libraryDependencies ++= Seq(
      catsEffectRetry,
      doobiePostgres,
      distageDocker,
      distageTestkit,
      monixBio,
      scalate,
      scalaTest
    ) ++ dockerTestKit,
    addCompilerPlugin(kindProjector)
  )

lazy val cli = project
  .in(file("cli"))
  .dependsOn(testkit % "test->compile")
  .enablePlugins(UniversalPlugin, JavaAppPackaging, DockerPlugin)
  .settings(shared, compilation, assertJavaVersion, coverage, release, servicePackaging)
  .settings(
    name                 := "cli",
    moduleName           := "cli",
    Docker / packageName := "nexus-cli",
    coverageMinimum      := 70d,
    run / fork           := true,
    libraryDependencies ++= Seq(
      catsCore,
      catsEffect,
      catsEffectRetry,
      catsRetry,
      circeGeneric,
      circeParser,
      decline,
      distageCore,
      doobiePostgres,
      http4sCirce,
      http4sClient,
      fs2,
      monixEval,
      pureconfig,
      circeLiteral % Test,
      http4sDsl    % Test,
      jenaArq      % Test
    )
  )

lazy val sourcing = project
  .in(file("delta/sourcing"))
  .dependsOn(kernel, testkit % "test->compile")
  .settings(
    name       := "delta-sourcing",
    moduleName := "delta-sourcing"
  )
  .settings(shared, compilation, assertJavaVersion, coverage, release)
  .settings(
    coverageMinimum      := 65,
    libraryDependencies ++= Seq(
      akkaActorTyped,
      akkaClusterTyped,
      akkaClusterShardingTyped,
      akkaPersistenceTyped,
      akkaPersistenceCassandra,
      akkaPersistenceQuery,
      catsCore,
      catsEffectRetry,
      catsEffect,
      circeCore,
      circeGenericExtras,
      circeParser,
      distageCore,
      doobiePostgres,
      fs2,
      kryo,
      monixBio,
      scalaLogging,
      streamz,
      akkaActorTyped         % Test,
      akkaPersistenceTestKit % Test,
      akkaSlf4j              % Test,
      logback                % Test
    ) ++ akkaPersistenceJdbc,
    Test / fork          := true
  )

lazy val testPlugin = project
  .in(file("delta/test-plugin"))
  .disablePlugins(ScapegoatSbtPlugin)
  .dependsOn(sdk % "provided", testkit % "provided")
  .settings(shared, compilation, noPublish)
  .settings(
    name       := "delta-test-plugin",
    moduleName := "delta-test-plugin"
  )
  .settings(
    assemblyOutputPath in assembly := target.value / "delta-test-plugin.jar",
    Test / fork                    := true
  )

lazy val rdf = project
  .in(file("delta/rdf"))
  .dependsOn(kernel, testkit % "test->compile")
  .settings(shared, compilation, assertJavaVersion, coverage, release)
  .settings(
    name       := "delta-rdf",
    moduleName := "delta-rdf"
  )
  .settings(
    libraryDependencies ++= Seq(
      catsCore,
      circeParser,
      circeGeneric,
      jenaArq,
      monixBio,
      topBraidShacl,
      akkaSlf4j   % Test,
      akkaTestKit % Test,
      logback     % Test,
      scalaTest   % Test
    ),
    Test / fork          := true
  )

lazy val sdk = project
  .in(file("delta/sdk"))
  .settings(
    name       := "delta-sdk",
    moduleName := "delta-sdk"
  )
  .dependsOn(kernel, rdf % "compile->compile;test->test", testkit % "test->compile")
  .settings(shared, compilation, assertJavaVersion, coverage, release)
  .settings(
    coverageFailOnMinimum := false,
    libraryDependencies  ++= Seq(
      akkaActorTyped,       // Needed to create Uri
      akkaHttp,
      akkaPersistenceQuery, // To have access to the Offset type
      circeGenericExtras,
      distageCore,
      fs2,
      monixBio,
      akkaHttpTestKit % Test,
      scalaTest       % Test
    ),
    addCompilerPlugin(kindProjector)
  )

lazy val sdkTestkit = project
  .in(file("delta/sdk-testkit"))
  .settings(
    name       := "delta-sdk-testkit",
    moduleName := "delta-sdk-testkit"
  )
  .settings(shared, compilation, assertJavaVersion, coverage, release)
  .dependsOn(rdf, sdk % "compile->compile;test->test", testkit)
  .settings(
    libraryDependencies ++= Seq(
      scalaTest % Test
    )
  )

lazy val service = project
  .in(file("delta/service"))
  .settings(
    name       := "delta-service",
    moduleName := "delta-service"
  )
  .settings(shared, compilation, assertJavaVersion, coverage, release)
  .dependsOn(sourcing, rdf, sdk, sdkTestkit % "test->compile;test->test", testkit % "test->compile")
  .settings(compile in Test := (compile in Test).dependsOn(assembly in testPlugin).value)
  .settings(
    libraryDependencies ++= Seq(
      classgraph,
      nimbusJoseJwt,
      akkaSlf4j        % Test,
      akkaTestKitTyped % Test,
      akkaHttpTestKit  % Test,
      h2               % Test,
      logback          % Test,
      scalaTest        % Test
    ),
    Test / fork          := true
  )

lazy val app = project
  .in(file("delta/app"))
  .settings(
    name       := "delta-app",
    moduleName := "delta-app"
  )
  .enablePlugins(UniversalPlugin, JavaAppPackaging, JavaAgent, DockerPlugin, BuildInfoPlugin)
  .settings(shared, compilation, servicePackaging, assertJavaVersion, kamonSettings, coverage, release)
  .dependsOn(service, testkit % "test->compile", sdkTestkit % "test->compile;test->test")
  .settings(
    libraryDependencies ++= Seq(
      akkaDistributedData,
      akkaHttpCors,
      akkaSlf4j,
      logback,
      pureconfig,
      akkaHttpTestKit % Test,
      akkaTestKit     % Test,
      scalaTest       % Test
    ),
    run / fork           := true,
    buildInfoKeys        := Seq[BuildInfoKey](version),
    buildInfoPackage     := "ch.epfl.bluebrain.nexus.delta.config",
    Docker / packageName := "nexus-delta"
  )

lazy val delta = project
  .in(file("delta"))
  .settings(noPublish)
  .aggregate(kernel, testkit, sourcing, rdf, sdk, sdkTestkit, service, app)

lazy val cargo = taskKey[(File, String)]("Run Cargo to build 'nexus-fixer'")

lazy val docsFiles =
  Set("_template/", "assets/", "contexts/", "docs/", "lib/", "CNAME", "paradox.json", "partials/", "public/", "schemas/", "search/", "project/")

def docsFilesFilter(repo: File) =
  new FileFilter {
    def accept(repoFile: File) = docsFiles.exists(file => repoFile.getCanonicalPath.startsWith((repo / file).getCanonicalPath))
  }

lazy val storage = project
  .in(file("storage"))
  .enablePlugins(UniversalPlugin, JavaAppPackaging, JavaAgent, DockerPlugin, BuildInfoPlugin)
  .settings(shared, compilation, assertJavaVersion, kamonSettings, storageAssemblySettings, coverage, release, servicePackaging)
  .dependsOn(rdf)
  .settings(cargo := {
    import scala.sys.process._

    val log = streams.value.log
    val cmd = Process(Seq("cargo", "build", "--release"), baseDirectory.value / "permissions-fixer")
    if ((cmd !) == 0) {
      log.success("Cargo build successful.")
      (baseDirectory.value / "permissions-fixer" / "target" / "release" / "nexus-fixer") -> "bin/nexus-fixer"
    } else {
      log.error("Cargo build failed.")
      throw new RuntimeException
    }
  })
  .settings(
    name                     := "storage",
    moduleName               := "storage",
    buildInfoKeys            := Seq[BuildInfoKey](version),
    buildInfoPackage         := "ch.epfl.bluebrain.nexus.storage.config",
    Docker / packageName     := "nexus-storage",
    javaSpecificationVersion := "1.8",
    libraryDependencies     ++= Seq(
      apacheCompress,
      akkaHttp,
      akkaHttpCirce,
      akkaStream,
      akkaSlf4j,
      alpakkaFiles,
      catsCore,
      catsEffect,
      circeCore,
      circeGenericExtras,
      logback,
      monixEval,
      pureconfig,
      scalaLogging,
      akkaHttpTestKit % Test,
      akkaTestKit     % Test,
      mockito         % Test,
      scalaTest       % Test
    ),
    cleanFiles              ++= Seq(
      baseDirectory.value / "permissions-fixer" / "target" / "**",
      baseDirectory.value / "nexus-storage.jar"
    ),
    Test / testOptions       += Tests.Argument(TestFrameworks.ScalaTest, "-o", "-u", "target/test-reports"),
    Test / parallelExecution := false,
    mappings in Universal    := {
      (mappings in Universal).value :+ cargo.value
    }
  )

lazy val dockerCompose = Seq(
  composeFile := "tests/docker/docker-compose-cassandra.yml"
)

lazy val tests = project
  .in(file("tests"))
  .dependsOn(testkit)
  .enablePlugins(DockerComposePlugin)
  .settings(noPublish ++ dockerCompose)
  .settings(shared, compilation, coverage, release)
  .settings(
    name                      := "tests",
    moduleName                := "tests",
    coverageFailOnMinimum     := false,
    libraryDependencies      ++= Seq(
      akkaHttp,
      akkaStream,
      circeOptics,
      fs2,
      logback,
      monixBio,
      pureconfig,
      scalaLogging,
      akkaTestKit     % Test,
      akkaHttpTestKit % Test,
      awsSdk          % Test,
      scalaTest       % Test,
      akkaSlf4j       % Test,
      alpakkaSse      % Test,
      uuidGenerator   % Test
    ),
    parallelExecution in Test := false,
    Test / testOptions        += Tests.Argument(TestFrameworks.ScalaTest, "-o", "-u", "target/test-reports")
  )

lazy val root = project
  .in(file("."))
  .settings(name := "nexus", moduleName := "nexus")
  .settings(noPublish)
  .aggregate(docs, cli, delta, storage, tests)

lazy val noPublish = Seq(publishLocal := {}, publish := {}, publishArtifact := false)

lazy val assertJavaVersion =
  Seq(
    checkJavaVersion   := {
      val current  = VersionNumber(sys.props("java.specification.version"))
      val required = VersionNumber(javaSpecificationVersion.value)
      assert(CompatibleJavaVersion(current, required), s"Java '$required' or above required; current '$current'")
    },
    compile in Compile := (compile in Compile).dependsOn(checkJavaVersion).value
  )

lazy val shared = Seq(
  organization := "ch.epfl.bluebrain.nexus",
  resolvers   ++= Seq(
    Resolver.bintrayRepo("bbp", "nexus-releases"),
    Resolver.bintrayRepo("bbp", "nexus-snapshots"),
    Resolver.bintrayRepo("streamz", "maven")
  )
)

lazy val kamonSettings = Seq(
  libraryDependencies ++= Seq(
    "io.kamon" %% "kamon-akka"           % kamonVersion,
    "io.kamon" %% "kamon-akka-http"      % kamonVersion,
    // "io.kamon" %% "kamon-cassandra"      % kamonVersion, // does not support v4.x of the cassandra driver
    "io.kamon" %% "kamon-core"           % kamonVersion,
    "io.kamon" %% "kamon-executors"      % kamonVersion,
    "io.kamon" %% "kamon-jaeger"         % kamonVersion,
    "io.kamon" %% "kamon-jdbc"           % kamonVersion,
    "io.kamon" %% "kamon-logback"        % kamonVersion,
    "io.kamon" %% "kamon-prometheus"     % kamonVersion,
    "io.kamon" %% "kamon-scala-future"   % kamonVersion,
    "io.kamon" %% "kamon-status-page"    % kamonVersion,
    "io.kamon" %% "kamon-system-metrics" % kamonVersion
  ),
  javaAgents           += kanelaAgent
)

lazy val storageAssemblySettings = Seq(
  test in assembly                  := {},
  assemblyOutputPath in assembly    := baseDirectory.value / "nexus-storage.jar",
  assemblyMergeStrategy in assembly := {
    case PathList("org", "apache", "commons", "logging", xs @ _*)        => MergeStrategy.last
    case PathList("akka", "remote", "kamon", xs @ _*)                    => MergeStrategy.last
    case PathList("kamon", "instrumentation", "akka", "remote", xs @ _*) => MergeStrategy.last
    case x if x.endsWith("module-info.class")                            => MergeStrategy.discard
    case x                                                               =>
      val oldStrategy = (assemblyMergeStrategy in assembly).value
      oldStrategy(x)
  }
)

lazy val compilation = {
  import sbt.Keys._
  import sbt._

  Seq(
    scalaVersion                     := scalaCompilerVersion,
    scalacOptions                    ~= { options: Seq[String] => options.filterNot(Set("-Wself-implicit")) },
    javaSpecificationVersion         := "11",
    javacOptions                    ++= Seq(
      "-source",
      javaSpecificationVersion.value,
      "-target",
      javaSpecificationVersion.value,
      "-Xlint"
    ),
    scalacOptions in (Compile, doc) ++= Seq("-no-link-warnings"),
    javacOptions in (Compile, doc)   := Seq("-source", javaSpecificationVersion.value),
    autoAPIMappings                  := true,
    apiMappings                      += {
      val scalaDocUrl = s"http://scala-lang.org/api/${scalaVersion.value}/"
      ApiMappings.apiMappingFor((fullClasspath in Compile).value)("scala-library", scalaDocUrl)
    }
  )
}

lazy val coverage = Seq(
  coverageMinimum       := 80,
  coverageFailOnMinimum := true
)

lazy val release = Seq(
  bintrayOrganization                      := Some("bbp"),
  bintrayRepository                        := {
    import ch.epfl.scala.sbt.release.ReleaseEarly.Defaults
    if (Defaults.isSnapshot.value) "nexus-snapshots"
    else "nexus-releases"
  },
  sources in (Compile, doc)                := Seq.empty,
  publishArtifact in packageDoc            := false,
  publishArtifact in (Compile, packageSrc) := true,
  publishArtifact in (Compile, packageDoc) := false,
  publishArtifact in (Test, packageBin)    := false,
  publishArtifact in (Test, packageDoc)    := false,
  publishArtifact in (Test, packageSrc)    := false,
  publishMavenStyle                        := true,
  pomIncludeRepository                     := Function.const(false),
  // removes compile time only dependencies from the resulting pom
  pomPostProcess                           := { node =>
    XmlTransformer.transformer(moduleFilter("org.scoverage") | moduleFilter("com.sksamuel.scapegoat")).transform(node).head
  }
)

lazy val servicePackaging = {
  import com.typesafe.sbt.packager.Keys._
  import com.typesafe.sbt.packager.docker.DockerPlugin.autoImport.{dockerChmodType, Docker}
  import com.typesafe.sbt.packager.docker.{DockerChmodType, DockerVersion}
  import com.typesafe.sbt.packager.universal.UniversalPlugin.autoImport.Universal
  Seq(
    mappings in Universal += (WaitForIt.download(target.value) -> "bin/wait-for-it.sh"),
    // docker publishing settings
    Docker / maintainer   := "Nexus Team <noreply@epfl.ch>",
    Docker / version      := {
      import ch.epfl.scala.sbt.release.ReleaseEarly.Defaults
      if (Defaults.isSnapshot.value) "latest"
      else version.value
    },
    Docker / daemonUser   := "nexus",
    dockerBaseImage       := "adoptopenjdk:11-jre-hotspot",
    dockerExposedPorts    := Seq(8080, 2552),
    dockerUsername        := Some("bluebrain"),
    dockerUpdateLatest    := false,
    dockerChmodType       := DockerChmodType.UserGroupWriteExecute,
    dockerVersion         := Some(
      DockerVersion(19, 3, 5, Some("ce"))
    ) // forces the version because gh-actions version is 3.0.x which is not recognized to support multistage
  )
}

inThisBuild(
  Seq(
    scapegoatVersion              := scalacScapegoatVersion,
    scapegoatDisabledInspections  := Seq(
      "AsInstanceOf",
      "ClassNames",
      "IncorrectlyNamedExceptions",
      "ObjectNames",
      "RedundantFinalModifierOnCaseClass",
      "RedundantFinalModifierOnMethod",
      "VariableShadowing"
    ),
    homepage                      := Some(url("https://github.com/BlueBrain/nexus-commons")),
    licenses                      := Seq("Apache-2.0" -> url("http://www.apache.org/licenses/LICENSE-2.0.txt")),
    scmInfo                       := Some(ScmInfo(url("https://github.com/BlueBrain/nexus-commons"), "scm:git:git@github.com:BlueBrain/nexus-commons.git")),
    developers                    := List(
      Developer("bogdanromanx", "Bogdan Roman", "noreply@epfl.ch", url("https://bluebrain.epfl.ch/")),
      Developer("umbreak", "Didac Montero Mendez", "noreply@epfl.ch", url("https://bluebrain.epfl.ch/")),
      Developer("wwajerowicz", "Wojtek Wajerowicz", "noreply@epfl.ch", url("https://bluebrain.epfl.ch/")),
      Developer("imsdu", "Simon Dumas", "noreply@epfl.ch", url("https://bluebrain.epfl.ch/"))
    ),
    // These are the sbt-release-early settings to configure
    releaseEarlyWith              := BintrayPublisher,
    releaseEarlyNoGpg             := true,
    releaseEarlyEnableSyncToMaven := false
  )
)

Global / excludeLintKeys += packageDoc / publishArtifact
Global / excludeLintKeys += tests / composeFile
Global / excludeLintKeys += docs / paradoxRoots
Global / excludeLintKeys += docs / Paradox / paradoxNavigationDepth

addCommandAlias("review", ";clean;scalafmtCheck;test:scalafmtCheck;scalafmtSbtCheck;coverage;scapegoat;test;coverageReport;coverageAggregate")
addCommandAlias(
  "deltaReview",
  ";delta/clean;delta/scalafmtCheck;delta/test:scalafmtCheck;scalafmtSbtCheck;coverage;delta/scapegoat;delta/test;delta/coverageReport;delta/coverageAggregate"
)
addCommandAlias("build-docs", ";docs/clean;docs/makeSite")
addCommandAlias("preview-docs", ";docs/clean;docs/previewSite")
addCommandAlias("build-product-page", ";productPage/clean;productPage/makeSite")
addCommandAlias("preview-product-page", ";productPage/clean;productPage/previewSite")<|MERGE_RESOLUTION|>--- conflicted
+++ resolved
@@ -52,12 +52,8 @@
 val scalaTestVersion                = "3.2.2"
 val slickVersion                    = "3.3.3"
 val streamzVersion                  = "0.12"
-<<<<<<< HEAD
+val topBraidVersion                 = "1.3.2"
 val uuidGeneratorVersion            = "4.0.1"
-=======
-val topBraidVersion                 = "1.3.2"
-val uuidGeneratorVersion            = "3.2.0"
->>>>>>> a0a1028d
 
 lazy val akkaActorTyped           = "com.typesafe.akka" %% "akka-actor-typed"            % akkaVersion
 lazy val akkaClusterTyped         = "com.typesafe.akka" %% "akka-cluster-typed"          % akkaVersion
