import scala.io.Source

/*
scalafmt: {
  maxColumn = 150
  align.tokens."+" = [
    { code = ":=", owner = "Term.ApplyInfix" }
    { code = "+=", owner = "Term.ApplyInfix" }
    { code = "++=", owner = "Term.ApplyInfix" }
    { code = "~=", owner = "Term.ApplyInfix" }
  ]
}
 */

val scalacScapegoatVersion = "2.1.5"
val scalaCompilerVersion   = "2.13.13"

val akkaHttpVersion            = "10.2.10"
val akkaHttpCirceVersion       = "1.39.2"
val akkaCorsVersion            = "1.2.0"
val akkaVersion                = "2.6.21"
val alpakkaVersion             = "3.0.4"
val apacheCompressVersion      = "1.26.1"
val apacheIOVersion            = "2.15.1"
val awsSdkVersion              = "2.17.184"
val byteBuddyAgentVersion      = "1.10.17"
val betterMonadicForVersion    = "0.3.1"
val caffeineVersion            = "3.1.8"
val catsEffectVersion          = "3.5.4"
val catsRetryVersion           = "3.1.3"
val catsVersion                = "2.10.0"
val circeVersion               = "0.14.6"
val circeOpticsVersion         = "0.15.0"
val circeExtrasVersions        = "0.14.3"
val classgraphVersion          = "4.8.168"
val declineVersion             = "2.4.1"
val distageVersion             = "1.2.7"
val doobieVersion              = "1.0.0-RC5"
<<<<<<< HEAD
val fs2Version                 = "3.9.4"
val fs2AwsVersion              = "6.1.1"
=======
val fs2Version                 = "3.10.1"
>>>>>>> 644cd9ce
val googleAuthClientVersion    = "1.35.0"
val handleBarsVersion          = "4.4.0"
val hikariVersion              = "5.1.0"
val jenaVersion                = "4.2.0"
val jsonldjavaVersion          = "0.13.6"
val kamonVersion               = "2.7.1"
val kanelaAgentVersion         = "1.0.18"
val kindProjectorVersion       = "0.13.3"
val log4catsVersion            = "2.6.0"
val logbackVersion             = "1.5.3"
val magnoliaVersion            = "1.1.8"
val mockitoVersion             = "1.17.30"
val munitVersion               = "1.0.0-M11"
val munitCatsEffectVersion     = "2.0.0-M4"
val nimbusJoseJwtVersion       = "9.37.3"
val postgresJdbcVersion        = "42.7.3"
val pureconfigVersion          = "0.17.6"
val scalaTestVersion           = "3.2.18"
val scalaXmlVersion            = "2.2.0"
val topBraidVersion            = "1.3.2" // 1.4.1 fails to validate some test schemas
val testContainersVersion      = "1.19.7"
val testContainersScalaVersion = "0.41.3"

lazy val akkaActorTyped = "com.typesafe.akka" %% "akka-actor-typed" % akkaVersion

lazy val akkaHttp        = "com.typesafe.akka" %% "akka-http"         % akkaHttpVersion
lazy val akkaHttpCore    = "com.typesafe.akka" %% "akka-http-core"    % akkaHttpVersion
lazy val akkaHttpCirce   = "de.heikoseeberger" %% "akka-http-circe"   % akkaHttpCirceVersion
lazy val akkaHttpCors    = "ch.megard"         %% "akka-http-cors"    % akkaCorsVersion
lazy val akkaHttpTestKit = "com.typesafe.akka" %% "akka-http-testkit" % akkaHttpVersion
lazy val akkaHttpXml     = "com.typesafe.akka" %% "akka-http-xml"     % akkaHttpVersion

lazy val akkaSlf4j                     = "com.typesafe.akka"            %% "akka-slf4j"                         % akkaVersion
lazy val akkaStream                    = "com.typesafe.akka"            %% "akka-stream"                        % akkaVersion
lazy val akkaTestKit                   = "com.typesafe.akka"            %% "akka-testkit"                       % akkaVersion
lazy val akkaTestKitTyped              = "com.typesafe.akka"            %% "akka-actor-testkit-typed"           % akkaVersion
lazy val alpakkaFile                   = "com.lightbend.akka"           %% "akka-stream-alpakka-file"           % alpakkaVersion
lazy val alpakkaSse                    = "com.lightbend.akka"           %% "akka-stream-alpakka-sse"            % alpakkaVersion
lazy val alpakkaS3                     = "com.lightbend.akka"           %% "akka-stream-alpakka-s3"             % alpakkaVersion
lazy val apacheCompress                = "org.apache.commons"            % "commons-compress"                   % apacheCompressVersion
lazy val apacheIO                      = "commons-io"                    % "commons-io"                         % apacheIOVersion
lazy val awsSdk                        = "software.amazon.awssdk"        % "s3"                                 % awsSdkVersion
lazy val betterMonadicFor              = "com.olegpy"                   %% "better-monadic-for"                 % betterMonadicForVersion
lazy val byteBuddyAgent                = "net.bytebuddy"                 % "byte-buddy-agent"                   % byteBuddyAgentVersion
lazy val caffeine                      = "com.github.ben-manes.caffeine" % "caffeine"                           % caffeineVersion
lazy val catsCore                      = "org.typelevel"                %% "cats-core"                          % catsVersion
lazy val catsEffect                    = "org.typelevel"                %% "cats-effect"                        % catsEffectVersion
lazy val catsEffectLaws                = "org.typelevel"                %% "cats-effect-laws"                   % catsEffectVersion
lazy val catsRetry                     = "com.github.cb372"             %% "cats-retry"                         % catsRetryVersion
lazy val circeCore                     = "io.circe"                     %% "circe-core"                         % circeVersion
lazy val circeGeneric                  = "io.circe"                     %% "circe-generic"                      % circeVersion
lazy val circeGenericExtras            = "io.circe"                     %% "circe-generic-extras"               % circeExtrasVersions
lazy val circeLiteral                  = "io.circe"                     %% "circe-literal"                      % circeVersion
lazy val circeOptics                   = "io.circe"                     %% "circe-optics"                       % circeOpticsVersion
lazy val circeParser                   = "io.circe"                     %% "circe-parser"                       % circeVersion
lazy val classgraph                    = "io.github.classgraph"          % "classgraph"                         % classgraphVersion
lazy val distageCore                   = "io.7mind.izumi"               %% "distage-core"                       % distageVersion
lazy val declineEffect                 = "com.monovore"                 %% "decline-effect"                     % declineVersion
lazy val doobiePostgres                = "org.tpolecat"                 %% "doobie-postgres"                    % doobieVersion
lazy val doobie                        = Seq(
  doobiePostgres,
  "org.tpolecat"  %% "doobie-hikari" % doobieVersion,
  "com.zaxxer"     % "HikariCP"      % hikariVersion exclude ("org.slf4j", "slf4j-api"),
  "org.postgresql" % "postgresql"    % postgresJdbcVersion
)
lazy val fs2                           = "co.fs2"                       %% "fs2-core"                           % fs2Version
lazy val fs2io                         = "co.fs2"                       %% "fs2-io"                             % fs2Version
lazy val fs2Aws                        = "io.laserdisc"                 %% "fs2-aws-core"                       % fs2AwsVersion
lazy val fs2AwsS3                      = "io.laserdisc"                 %% "fs2-aws-s3"                         % fs2AwsVersion
lazy val googleAuthClient              = "com.google.oauth-client"       % "google-oauth-client"                % googleAuthClientVersion
lazy val handleBars                    = "com.github.jknack"             % "handlebars"                         % handleBarsVersion
lazy val jenaArq                       = "org.apache.jena"               % "jena-arq"                           % jenaVersion
lazy val jsonldjava                    = "com.github.jsonld-java"        % "jsonld-java"                        % jsonldjavaVersion
lazy val kamonAkkaHttp                 = "io.kamon"                     %% "kamon-akka-http"                    % kamonVersion
lazy val kamonCore                     = "io.kamon"                     %% "kamon-core"                         % kamonVersion
lazy val kanelaAgent                   = "io.kamon"                      % "kanela-agent"                       % kanelaAgentVersion
lazy val kindProjector                 = "org.typelevel"                %% "kind-projector"                     % kindProjectorVersion cross CrossVersion.full
lazy val log4cats                      = "org.typelevel"                %% "log4cats-slf4j"                     % log4catsVersion
lazy val logback                       = "ch.qos.logback"                % "logback-classic"                    % logbackVersion
lazy val magnolia                      = "com.softwaremill.magnolia1_2" %% "magnolia"                           % magnoliaVersion
lazy val mockito                       = "org.mockito"                  %% "mockito-scala"                      % mockitoVersion
lazy val munit                         = "org.scalameta"                %% "munit"                              % munitVersion
lazy val munitCatsEffect               = "org.typelevel"                %% "munit-cats-effect"                  % munitCatsEffectVersion
lazy val nimbusJoseJwt                 = "com.nimbusds"                  % "nimbus-jose-jwt"                    % nimbusJoseJwtVersion
lazy val pureconfig                    = "com.github.pureconfig"        %% "pureconfig"                         % pureconfigVersion
lazy val pureconfigCats                = "com.github.pureconfig"        %% "pureconfig-cats"                    % pureconfigVersion
lazy val scalaReflect                  = "org.scala-lang"                % "scala-reflect"                      % scalaCompilerVersion
lazy val scalaTest                     = "org.scalatest"                %% "scalatest"                          % scalaTestVersion
lazy val scalaXml                      = "org.scala-lang.modules"       %% "scala-xml"                          % scalaXmlVersion
lazy val topBraidShacl                 = "org.topbraid"                  % "shacl"                              % topBraidVersion
lazy val testContainers                = "org.testcontainers"            % "testcontainers"                     % testContainersVersion
lazy val testContainersScala           = "com.dimafeng"                 %% "testcontainers-scala-munit"         % testContainersScalaVersion
lazy val testContainersScalaLocalStack = "com.dimafeng"                 %% "testcontainers-scala-localstack-v2" % testContainersScalaVersion

val javaSpecificationVersion = SettingKey[String](
  "java-specification-version",
  "The java specification version to be used for source and target compatibility."
)

lazy val checkJavaVersion = taskKey[Unit]("Verifies the current Java version is compatible with the code java version")

lazy val copyPlugins = taskKey[Unit]("Assembles and copies the plugin files plugins directory")

lazy val docs = project
  .in(file("docs"))
  .enablePlugins(ParadoxMaterialThemePlugin, SitePreviewPlugin, ParadoxSitePlugin)
  .disablePlugins(ScapegoatSbtPlugin)
  .settings(shared, compilation, assertJavaVersion, noPublish)
  .settings(ParadoxMaterialThemePlugin.paradoxMaterialThemeSettings(Compile))
  .settings(
    name                             := "docs",
    moduleName                       := "docs",
    // paradox settings
    paradoxValidationIgnorePaths    ++= {
      val source      = Source.fromFile(file("docs/ignore-paths.txt"))
      val ignorePaths = source.getLines().map(_.r).toList
      source.close()
      ignorePaths
    },
    Compile / paradoxMaterialTheme   := {
      ParadoxMaterialTheme()
        .withColor("light-blue", "cyan")
        .withFavicon("./assets/img/favicon-32x32.png")
        .withLogo("./assets/img/logo.png")
        .withCustomStylesheet("./assets/css/docs.css")
        .withRepository(uri("https://github.com/BlueBrain/nexus"))
        .withSocial(
          uri("https://github.com/BlueBrain"),
          uri("https://github.com/BlueBrain/nexus/discussions")
        )
        .withCustomJavaScript("./public/js/gtm.js")
        .withCopyright(s"""Nexus is Open Source and available under the Apache 2 License.<br/>
                         |© 2017-${java.time.LocalDate.now.getYear()} <a href="https://epfl.ch/">EPFL</a>
                         | <a href="https://bluebrain.epfl.ch/">The Blue Brain Project</a>
                         |""".stripMargin)
    },
    Compile / paradoxNavigationDepth := 4,
    Compile / paradoxProperties     ++=
      Map(
        "github.base_url"       -> "https://github.com/BlueBrain/nexus/tree/master",
        "project.version.short" -> "Snapshot",
        "current.url"           -> "https://bluebrainnexus.io/docs/",
        "version.snapshot"      -> "true",
        "git.branch"            -> "master"
      ),
    paradoxRoots                     := List("docs/index.html"),
    previewPath                      := "docs/index.html",
    previewFixedPort                 := Some(4001),
    // copy contexts
    makeSite / mappings             ++= {
      def fileSources(base: File): Seq[File] = (base * "*.json").get
      val contextDirs                        = Seq(
        (rdf / Compile / resourceDirectory).value / "contexts",
        (sdk / Compile / resourceDirectory).value / "contexts",
        (archivePlugin / Compile / resourceDirectory).value / "contexts",
        (blazegraphPlugin / Compile / resourceDirectory).value / "contexts",
        (graphAnalyticsPlugin / Compile / resourceDirectory).value / "contexts",
        (compositeViewsPlugin / Compile / resourceDirectory).value / "contexts",
        (searchPlugin / Compile / resourceDirectory).value / "contexts",
        (elasticsearchPlugin / Compile / resourceDirectory).value / "contexts",
        (storagePlugin / Compile / resourceDirectory).value / "contexts"
      )
      contextDirs.flatMap { dir =>
        fileSources(dir).map(file => file -> s"contexts/${file.getName}")
      }
    }
  )

lazy val kernel = project
  .in(file("delta/kernel"))
  .settings(name := "delta-kernel", moduleName := "delta-kernel")
  .settings(shared, compilation, coverage, release, assertJavaVersion)
  .settings(
    libraryDependencies  ++= Seq(
      akkaActorTyped, // Needed to create content type
      akkaHttpCore,
      caffeine,
      catsCore,
      catsRetry,
      catsEffect,
      fs2,
      fs2io,
      circeCore,
      circeParser,
      handleBars,
      nimbusJoseJwt,
      kamonCore,
      log4cats,
      pureconfig,
      pureconfigCats,
      munit           % Test,
      munitCatsEffect % Test,
      scalaTest       % Test
    ),
    addCompilerPlugin(kindProjector),
    addCompilerPlugin(betterMonadicFor),
    coverageFailOnMinimum := false
  )

lazy val testkit = project
  .dependsOn(kernel)
  .in(file("delta/testkit"))
  .settings(name := "delta-testkit", moduleName := "delta-testkit")
  .settings(shared, compilation, coverage, release, assertJavaVersion)
  .settings(
    coverageMinimumStmtTotal := 0,
    libraryDependencies     ++= Seq(
      akkaActorTyped, // Needed to create Uri
      akkaHttpCore,
      akkaStream,
      alpakkaFile excludeAll (
        ExclusionRule(organization = "com.typesafe.akka", name = "akka-stream_2.13")
      ),
      catsRetry,
      doobiePostgres,
      fs2Aws,
      fs2AwsS3,
      munit,
      munitCatsEffect,
      scalaTest,
      testContainers,
      testContainersScala,
      testContainersScalaLocalStack
    ) ++ doobie,
    addCompilerPlugin(kindProjector)
  )

lazy val sourcingPsql = project
  .in(file("delta/sourcing-psql"))
  .dependsOn(rdf, testkit % "test->compile")
  .settings(
    name       := "delta-sourcing-psql",
    moduleName := "delta-sourcing-psql"
  )
  .settings(shared, compilation, assertJavaVersion, coverage, release)
  .settings(
    libraryDependencies ++= Seq(
      circeCore,
      circeGenericExtras,
      circeParser,
      classgraph,
      distageCore,
      munit           % Test,
      munitCatsEffect % Test,
      catsEffectLaws  % Test,
      logback         % Test
    ) ++ doobie,
    Test / fork          := true,
    addCompilerPlugin(kindProjector)
  )

lazy val rdf = project
  .in(file("delta/rdf"))
  .dependsOn(kernel, testkit % "test->compile")
  .settings(shared, compilation, assertJavaVersion, coverage, release)
  .settings(
    name       := "delta-rdf",
    moduleName := "delta-rdf"
  )
  .settings(
    libraryDependencies ++= Seq(
      akkaActorTyped, // Needed to create Uri
      akkaHttpCore,
      catsCore,
      circeParser,
      circeGeneric,
      circeGenericExtras,
      jenaArq,
      jsonldjava,
      magnolia,
      scalaReflect,
      topBraidShacl,
      akkaSlf4j   % Test,
      akkaTestKit % Test,
      logback     % Test,
      scalaTest   % Test
    ),
    Test / fork          := true,
    addCompilerPlugin(betterMonadicFor)
  )

lazy val sdk = project
  .in(file("delta/sdk"))
  .settings(
    name       := "delta-sdk",
    moduleName := "delta-sdk"
  )
  .dependsOn(kernel, sourcingPsql % "compile->compile;test->test", rdf % "compile->compile;test->test", testkit % "test->compile")
  .settings(shared, compilation, assertJavaVersion, coverage, release)
  .settings(
    coverageFailOnMinimum := false,
    libraryDependencies  ++= Seq(
      akkaStream,
      akkaHttp,
      akkaHttpXml exclude ("org.scala-lang.modules", "scala-xml_2.13"),
      scalaXml,
      circeLiteral,
      circeGenericExtras,
      distageCore,
      akkaTestKitTyped % Test,
      akkaHttpTestKit  % Test,
      munit            % Test,
      munitCatsEffect  % Test,
      scalaTest        % Test
    ),
    addCompilerPlugin(kindProjector),
    addCompilerPlugin(betterMonadicFor)
  )

lazy val app = project
  .in(file("delta/app"))
  .settings(
    name       := "delta-app",
    moduleName := "delta-app"
  )
  .enablePlugins(UniversalPlugin, JavaAppPackaging, JavaAgent, DockerPlugin, BuildInfoPlugin)
  .settings(shared, compilation, servicePackaging, assertJavaVersion, kamonSettings, coverage, release)
  .dependsOn(sdk % "compile->compile;test->test", testkit % "test->compile")
  .settings(Test / compile := (Test / compile).dependsOn(testPlugin / assembly).value)
  .settings(
    libraryDependencies  ++= Seq(
      akkaHttpCors,
      akkaSlf4j,
      classgraph,
      logback,
      akkaHttpTestKit % Test,
      scalaTest       % Test
    ),
    addCompilerPlugin(betterMonadicFor),
    run / fork            := true,
    buildInfoKeys         := Seq[BuildInfoKey](version),
    buildInfoPackage      := "ch.epfl.bluebrain.nexus.delta.config",
    Docker / packageName  := "nexus-delta",
    copyPlugins           := {
      val esFile              = (elasticsearchPlugin / assembly).value
      val bgFile              = (blazegraphPlugin / assembly).value
      val graphAnalyticsFile  = (graphAnalyticsPlugin / assembly).value
      val storageFile         = (storagePlugin / assembly).value
      val archiveFile         = (archivePlugin / assembly).value
      val compositeViewsFile  = (compositeViewsPlugin / assembly).value
      val searchFile          = (searchPlugin / assembly).value
      val projectDeletionFile = (projectDeletionPlugin / assembly).value
      val jiraFile            = (jiraPlugin / assembly).value
      val pluginsTarget       = target.value / "plugins"
      IO.createDirectory(pluginsTarget)
      IO.copy(
        Set(
          esFile              -> (pluginsTarget / esFile.getName),
          bgFile              -> (pluginsTarget / bgFile.getName),
          graphAnalyticsFile  -> (pluginsTarget / graphAnalyticsFile.getName),
          storageFile         -> (pluginsTarget / storageFile.getName),
          archiveFile         -> (pluginsTarget / archiveFile.getName),
          compositeViewsFile  -> (pluginsTarget / compositeViewsFile.getName),
          searchFile          -> (pluginsTarget / searchFile.getName),
          projectDeletionFile -> (pluginsTarget / projectDeletionFile.getName),
          jiraFile            -> (pluginsTarget / jiraFile.getName)
        )
      )
    },
    Test / fork           := true,
    Test / test           := {
      val _ = copyPlugins.value
      (Test / test).value
    },
    Test / testOnly       := {
      val _ = copyPlugins.value
      (Test / testOnly).evaluated
    },
    Test / testQuick      := {
      val _ = copyPlugins.value
      (Test / testQuick).evaluated
    },
    Universal / mappings ++= {
      val esFile              = (elasticsearchPlugin / assembly).value
      val bgFile              = (blazegraphPlugin / assembly).value
      val graphAnalytics      = (graphAnalyticsPlugin / assembly).value
      val storageFile         = (storagePlugin / assembly).value
      val archiveFile         = (archivePlugin / assembly).value
      val compositeViewsFile  = (compositeViewsPlugin / assembly).value
      val searchFile          = (searchPlugin / assembly).value
      val projectDeletionFile = (projectDeletionPlugin / assembly).value
      val jiraFile            = (jiraPlugin / assembly).value
      Seq(
        (esFile, "plugins/" + esFile.getName),
        (bgFile, "plugins/" + bgFile.getName),
        (graphAnalytics, "plugins/" + graphAnalytics.getName),
        (storageFile, "plugins/" + storageFile.getName),
        (archiveFile, "plugins/" + archiveFile.getName),
        (compositeViewsFile, "plugins/" + compositeViewsFile.getName),
        (searchFile, "plugins/" + searchFile.getName),
        (jiraFile, "plugins/" + jiraFile.getName),
        (projectDeletionFile, "plugins/disabled/" + projectDeletionFile.getName)
      )
    }
  )

lazy val testPlugin = project
  .in(file("delta/plugins/test-plugin"))
  .dependsOn(sdk % Provided, testkit % Provided)
  .settings(shared, compilation, noPublish)
  .settings(
    name                          := "delta-test-plugin",
    moduleName                    := "delta-test-plugin",
    assembly / assemblyOutputPath := target.value / "delta-test-plugin.jar",
    assembly / assemblyOption     := (assembly / assemblyOption).value.withIncludeScala(false),
    Test / fork                   := true
  )

lazy val elasticsearchPlugin = project
  .in(file("delta/plugins/elasticsearch"))
  .enablePlugins(BuildInfoPlugin)
  .settings(shared, compilation, assertJavaVersion, discardModuleInfoAssemblySettings, coverage, release)
  .dependsOn(
    sdk % "provided;test->test"
  )
  .settings(
    name                       := "delta-elasticsearch-plugin",
    moduleName                 := "delta-elasticsearch-plugin",
    assembly / assemblyJarName := "elasticsearch.jar",
    assembly / assemblyOption  := (assembly / assemblyOption).value.withIncludeScala(false),
    libraryDependencies       ++= Seq(
      kamonAkkaHttp    % Provided,
      akkaTestKitTyped % Test,
      akkaSlf4j        % Test,
      logback          % Test,
      scalaTest        % Test
    ),
    buildInfoKeys              := Seq[BuildInfoKey](version),
    buildInfoPackage           := "ch.epfl.bluebrain.nexus.delta.plugins.elasticsearch",
    addCompilerPlugin(betterMonadicFor),
    assembly / assemblyOption  := (assembly / assemblyOption).value.withIncludeScala(false),
    assembly / test            := {},
    addArtifact(Artifact("delta-elasticsearch-plugin", "plugin"), assembly),
    Test / fork                := true
  )

lazy val blazegraphPlugin = project
  .in(file("delta/plugins/blazegraph"))
  .enablePlugins(BuildInfoPlugin)
  .settings(shared, compilation, assertJavaVersion, discardModuleInfoAssemblySettings, coverage, release)
  .dependsOn(
    sdk % "provided;test->test"
  )
  .settings(
    name                       := "delta-blazegraph-plugin",
    moduleName                 := "delta-blazegraph-plugin",
    libraryDependencies       ++= Seq(
      kamonAkkaHttp % Provided,
      akkaSlf4j     % Test,
      logback       % Test,
      scalaTest     % Test
    ),
    buildInfoKeys              := Seq[BuildInfoKey](version),
    buildInfoPackage           := "ch.epfl.bluebrain.nexus.delta.plugins.blazegraph",
    addCompilerPlugin(betterMonadicFor),
    assembly / assemblyJarName := "blazegraph.jar",
    assembly / assemblyOption  := (assembly / assemblyOption).value.withIncludeScala(false),
    assembly / test            := {},
    addArtifact(Artifact("delta-blazegraph-plugin", "plugin"), assembly),
    Test / fork                := true
  )

lazy val compositeViewsPlugin = project
  .in(file("delta/plugins/composite-views"))
  .enablePlugins(BuildInfoPlugin)
  .settings(shared, compilation, assertJavaVersion, discardModuleInfoAssemblySettings, coverage, release)
  .dependsOn(
    sdk                 % "provided;test->test",
    elasticsearchPlugin % "provided;test->test",
    blazegraphPlugin    % "provided;test->test"
  )
  .settings(
    name                       := "delta-composite-views-plugin",
    moduleName                 := "delta-composite-views-plugin",
    libraryDependencies       ++= Seq(
      alpakkaSse excludeAll (
        ExclusionRule(organization = "com.typesafe.akka", name = "akka-stream_2.13"),
        ExclusionRule(organization = "com.typesafe.akka", name = "akka-http_2.13")
      ),
      kamonAkkaHttp % Provided,
      akkaSlf4j     % Test,
      logback       % Test,
      scalaTest     % Test
    ),
    buildInfoKeys              := Seq[BuildInfoKey](version),
    buildInfoPackage           := "ch.epfl.bluebrain.nexus.delta.plugins.compositeviews",
    addCompilerPlugin(betterMonadicFor),
    coverageFailOnMinimum      := false, // TODO: Remove this line when coverage increases
    assembly / assemblyJarName := "composite-views.jar",
    assembly / assemblyOption  := (assembly / assemblyOption).value.withIncludeScala(false),
    assembly / test            := {},
    addArtifact(Artifact("delta-composite-views-plugin", "plugin"), assembly),
    Test / fork                := true
  )

lazy val searchPlugin = project
  .in(file("delta/plugins/search"))
  .enablePlugins(BuildInfoPlugin)
  .settings(shared, compilation, assertJavaVersion, discardModuleInfoAssemblySettings, coverage, release)
  .dependsOn(
    sdk                  % "provided;test->test",
    blazegraphPlugin     % "provided;test->compile;test->test",
    elasticsearchPlugin  % "provided;test->compile;test->test",
    compositeViewsPlugin % "provided;test->compile;test->test"
  )
  .settings(
    name                       := "delta-search-plugin",
    moduleName                 := "delta-search-plugin",
    libraryDependencies       ++= Seq(
      kamonAkkaHttp % Provided,
      akkaSlf4j     % Test,
      logback       % Test,
      scalaTest     % Test
    ),
    buildInfoKeys              := Seq[BuildInfoKey](version),
    buildInfoPackage           := "ch.epfl.bluebrain.nexus.delta.plugins.search",
    addCompilerPlugin(betterMonadicFor),
    coverageFailOnMinimum      := false, // TODO: Remove this line when coverage increases
    assembly / assemblyJarName := "search.jar",
    assembly / assemblyOption  := (assembly / assemblyOption).value.withIncludeScala(false),
    assembly / test            := {},
    addArtifact(Artifact("delta-search-plugin", "plugin"), assembly),
    Test / fork                := true
  )

lazy val storagePlugin = project
  .enablePlugins(BuildInfoPlugin)
  .in(file("delta/plugins/storage"))
  .settings(shared, compilation, assertJavaVersion, discardModuleInfoAssemblySettings, coverage, release)
  .dependsOn(
    sdk                 % "provided;test->test",
    elasticsearchPlugin % "provided;test->compile;test->test",
    testkit             % "test->compile"
  )
  .settings(
    name                       := "delta-storage-plugin",
    moduleName                 := "delta-storage-plugin",
    libraryDependencies       ++= Seq(
      alpakkaS3 excludeAll (
        ExclusionRule(organization = "com.typesafe.akka", name = "akka-stream_2.13"),
        ExclusionRule(organization = "com.typesafe.akka", name = "akka-http_2.13"),
        ExclusionRule(organization = "com.typesafe.akka", name = "akka-http-xml_2.13"),
        ExclusionRule(organization = "org.slf4j", name = "slf4j-api")
      ),
      kamonAkkaHttp    % Provided,
      akkaSlf4j        % Test,
      akkaTestKitTyped % Test,
      akkaHttpTestKit  % Test,
      logback          % Test
    ) ++ Seq(
      fs2Aws,
      fs2AwsS3
    ).map {
      _ excludeAll (
        ExclusionRule(organization = "org.typelevel", name = "cats-effect_2.13"),
        ExclusionRule(organization = "com.chuusai", name = "shapeless_2.13"),
        ExclusionRule(organization = "co.fs2", name = "fs2-core_2.13")
      )
    },
    buildInfoKeys              := Seq[BuildInfoKey](version),
    buildInfoPackage           := "ch.epfl.bluebrain.nexus.delta.plugins.storage",
    addCompilerPlugin(betterMonadicFor),
    addCompilerPlugin(kindProjector),
    coverageFailOnMinimum      := false, // TODO: Remove this line when coverage increases
    assembly / assemblyJarName := "storage.jar",
    assembly / assemblyOption  := (assembly / assemblyOption).value.withIncludeScala(false),
    assembly / test            := {},
    addArtifact(Artifact("delta-storage-plugin", "plugin"), assembly),
    Test / fork                := true
  )

lazy val archivePlugin = project
  .in(file("delta/plugins/archive"))
  .enablePlugins(BuildInfoPlugin)
  .settings(shared, compilation, assertJavaVersion, discardModuleInfoAssemblySettings, coverage, release)
  .dependsOn(
    sdk           % Provided,
    storagePlugin % "provided;test->test"
  )
  .settings(
    name                       := "delta-archive-plugin",
    moduleName                 := "delta-archive-plugin",
    libraryDependencies       ++= Seq(
      kamonAkkaHttp % Provided,
      alpakkaFile excludeAll (
        ExclusionRule(organization = "com.typesafe.akka", name = "akka-stream_2.13")
      ),
      akkaSlf4j     % Test,
      logback       % Test,
      scalaTest     % Test
    ),
    addCompilerPlugin(betterMonadicFor),
    buildInfoKeys              := Seq[BuildInfoKey](version),
    buildInfoPackage           := "ch.epfl.bluebrain.nexus.delta.plugins.archive",
    assembly / assemblyJarName := "archive.jar",
    assembly / assemblyOption  := (assembly / assemblyOption).value.withIncludeScala(false),
    assembly / test            := {},
    addArtifact(Artifact("delta-archive-plugin", "plugin"), assembly),
    Test / fork                := true
  )

lazy val projectDeletionPlugin = project
  .in(file("delta/plugins/project-deletion"))
  .enablePlugins(BuildInfoPlugin)
  .settings(shared, compilation, assertJavaVersion, discardModuleInfoAssemblySettings, coverage, release)
  .dependsOn(
    sdk % "provided;test->test"
  )
  .settings(
    name                       := "delta-project-deletion-plugin",
    moduleName                 := "delta-project-deletion-plugin",
    libraryDependencies       ++= Seq(
      kamonAkkaHttp % Provided,
      scalaTest     % Test
    ),
    buildInfoKeys              := Seq[BuildInfoKey](version),
    buildInfoPackage           := "ch.epfl.bluebrain.nexus.delta.plugins.projectdeletion",
    addCompilerPlugin(betterMonadicFor),
    assembly / assemblyJarName := "project-deletion.jar",
    assembly / assemblyOption  := (assembly / assemblyOption).value.withIncludeScala(false),
    assembly / test            := {},
    addArtifact(Artifact("delta-project-deletion-plugin", "plugin"), assembly),
    Test / fork                := true,
    coverageFailOnMinimum      := false
  )

lazy val graphAnalyticsPlugin = project
  .in(file("delta/plugins/graph-analytics"))
  .enablePlugins(BuildInfoPlugin)
  .settings(shared, compilation, assertJavaVersion, discardModuleInfoAssemblySettings, coverage, release)
  .dependsOn(
    sdk                 % Provided,
    storagePlugin       % "provided;test->test",
    elasticsearchPlugin % "provided;test->test"
  )
  .settings(
    name                       := "delta-graph-analytics-plugin",
    moduleName                 := "delta-graph-analytics-plugin",
    libraryDependencies       ++= Seq(
      kamonAkkaHttp % Provided,
      akkaSlf4j     % Test,
      logback       % Test,
      scalaTest     % Test
    ),
    addCompilerPlugin(betterMonadicFor),
    buildInfoKeys              := Seq[BuildInfoKey](version),
    buildInfoPackage           := "ch.epfl.bluebrain.nexus.delta.plugins.graph.analytics",
    assembly / assemblyJarName := "graph-analytics.jar",
    assembly / assemblyOption  := (assembly / assemblyOption).value.withIncludeScala(false),
    assembly / test            := {},
    addArtifact(Artifact("delta-graph-analytics-plugin", "plugin"), assembly),
    Test / fork                := true,
    coverageFailOnMinimum      := false
  )

lazy val jiraPlugin = project
  .in(file("delta/plugins/jira"))
  .enablePlugins(BuildInfoPlugin)
  .settings(shared, compilation, assertJavaVersion, discardModuleInfoAssemblySettings, coverage, release)
  .dependsOn(
    sdk % "provided;test->test"
  )
  .settings(
    name                       := "delta-jira-plugin",
    moduleName                 := "delta-jira-plugin",
    libraryDependencies       ++= Seq(
      googleAuthClient,
      kamonAkkaHttp % Provided,
      scalaTest     % Test
    ),
    buildInfoKeys              := Seq[BuildInfoKey](version),
    buildInfoPackage           := "ch.epfl.bluebrain.nexus.delta.plugins.jira",
    addCompilerPlugin(betterMonadicFor),
    assembly / assemblyJarName := "jira.jar",
    assembly / assemblyOption  := (assembly / assemblyOption).value.withIncludeScala(false),
    assembly / test            := {},
    addArtifact(Artifact("jira", "plugin"), assembly),
    Test / fork                := true,
    coverageFailOnMinimum      := false
  )

lazy val plugins = project
  .in(file("delta/plugins"))
  .settings(shared, compilation, noPublish)
  .aggregate(
    elasticsearchPlugin,
    blazegraphPlugin,
    compositeViewsPlugin,
    searchPlugin,
    storagePlugin,
    archivePlugin,
    projectDeletionPlugin,
    testPlugin,
    graphAnalyticsPlugin,
    jiraPlugin
  )

lazy val delta = project
  .in(file("delta"))
  .settings(shared, compilation, noPublish)
  .aggregate(kernel, testkit, sourcingPsql, rdf, sdk, app, plugins)

lazy val ship = project
  .in(file("ship"))
  .settings(
    name       := "nexus-ship",
    moduleName := "nexus-ship"
  )
  .enablePlugins(UniversalPlugin, JavaAppPackaging, JavaAgent, DockerPlugin, BuildInfoPlugin)
  .settings(shared, compilation, servicePackaging, assertJavaVersion, kamonSettings, coverage, release)
  .dependsOn(
    sdk                 % "compile->compile;test->test",
    blazegraphPlugin    % "compile->compile",
    elasticsearchPlugin % "compile->compile",
    tests               % "test->compile;test->test"
  )
  .settings(
    libraryDependencies ++= Seq(declineEffect),
    addCompilerPlugin(betterMonadicFor),
    run / fork           := true,
    buildInfoKeys        := Seq[BuildInfoKey](version),
    buildInfoPackage     := "ch.epfl.bluebrain.nexus.delta.ship",
    Docker / packageName := "nexus-ship"
  )

lazy val cargo = taskKey[(File, String)]("Run Cargo to build 'nexus-fixer'")

lazy val storage = project
  .in(file("storage"))
  .enablePlugins(UniversalPlugin, UniversalDeployPlugin, JavaAppPackaging, JavaAgent, DockerPlugin, BuildInfoPlugin)
  .settings(
    shared,
    compilation,
    assertJavaVersion,
    kamonSettings,
    storageAssemblySettings,
    coverage,
    release,
    servicePackaging,
    addArtifact(Artifact("delta-storage-app", "application"), assembly),
    coverageMinimumStmtTotal := 75
  )
  .dependsOn(kernel, testkit % "test->compile")
  .settings(cargo := {
    import scala.sys.process._

    val log = streams.value.log
    val cmd = Process(Seq("cargo", "build", "--release"), baseDirectory.value / "permissions-fixer")
    if (cmd.! == 0) {
      log.success("Cargo build successful.")
      (baseDirectory.value / "permissions-fixer" / "target" / "release" / "nexus-fixer") -> "bin/nexus-fixer"
    } else {
      log.error("Cargo build failed.")
      throw new RuntimeException
    }
  })
  .settings(
    name                               := "storage",
    moduleName                         := "storage",
    buildInfoKeys                      := Seq[BuildInfoKey](version),
    buildInfoPackage                   := "ch.epfl.bluebrain.nexus.storage.config",
    Docker / packageName               := "nexus-storage",
    libraryDependencies               ++= Seq(
      apacheCompress,
      apacheIO,
      akkaHttp,
      akkaHttpCirce,
      akkaStream,
      akkaSlf4j,
      alpakkaFile,
      catsCore,
      catsEffect,
      circeCore,
      circeGenericExtras,
      fs2io,
      logback,
      pureconfig,
      akkaHttpTestKit % Test,
      akkaTestKit     % Test,
      mockito         % Test,
      munit           % Test,
      munitCatsEffect % Test,
      scalaTest       % Test
    ),
    addCompilerPlugin(betterMonadicFor),
    cleanFiles                        ++= Seq(
      baseDirectory.value / "permissions-fixer" / "target" / "**",
      baseDirectory.value / "nexus-storage.jar"
    ),
    Test / testOptions                 += Tests.Argument(TestFrameworks.ScalaTest, "-o", "-u", "target/test-reports"),
    Test / parallelExecution           := false,
    Test / classLoaderLayeringStrategy := ClassLoaderLayeringStrategy.ScalaLibrary,
    Universal / mappings               := {
      (Universal / mappings).value :+ cargo.value
    }
  )

lazy val tests = project
  .in(file("tests"))
  .dependsOn(testkit)
  .settings(noPublish)
  .settings(shared, compilation, coverage, release)
  .settings(
    name                               := "tests",
    moduleName                         := "tests",
    coverageFailOnMinimum              := false,
    libraryDependencies               ++= Seq(
      akkaHttp,
      akkaStream,
      circeOptics,
      circeGenericExtras,
      logback,
      akkaTestKit     % Test,
      akkaHttpTestKit % Test,
      awsSdk          % Test,
      scalaTest       % Test,
      akkaSlf4j       % Test,
      alpakkaSse      % Test
    ),
    scalacOptions                      ~= { options: Seq[String] => options.filterNot(Set("-Wunused:imports")) },
    Test / parallelExecution           := false,
    Test / testOptions                 += Tests.Argument(TestFrameworks.ScalaTest, "-o", "-u", "target/test-reports"),
    // Scalate gets errors with layering with this project so we disable it
    Test / classLoaderLayeringStrategy := ClassLoaderLayeringStrategy.Flat,
    Test / fork                        := true
  )

lazy val root = project
  .in(file("."))
  .settings(name := "nexus", moduleName := "nexus")
  .settings(compilation, shared, noPublish)
  .aggregate(docs, delta, ship, storage, tests)

lazy val noPublish = Seq(
  publish / skip                         := true,
  Test / publish / skip                  := true,
  publishLocal                           := {},
  publish                                := {},
  publishArtifact                        := false,
  packageDoc / publishArtifact           := false,
  Compile / packageSrc / publishArtifact := false,
  Compile / packageDoc / publishArtifact := false,
  Test / packageBin / publishArtifact    := false,
  Test / packageDoc / publishArtifact    := false,
  Test / packageSrc / publishArtifact    := false,
  sonatypeCredentialHost                 := "s01.oss.sonatype.org",
  sonatypeRepository                     := "https://s01.oss.sonatype.org/service/local",
  versionScheme                          := Some("strict")
)

lazy val assertJavaVersion =
  Seq(
    checkJavaVersion  := {
      val current  = VersionNumber(sys.props("java.specification.version"))
      val required = VersionNumber(javaSpecificationVersion.value)
      assert(CompatibleJavaVersion(current, required), s"Java '$required' or above required; current '$current'")
    },
    Compile / compile := (Compile / compile).dependsOn(checkJavaVersion).value
  )

lazy val shared = Seq(
  organization := "ch.epfl.bluebrain.nexus"
)

lazy val kamonSettings = Seq(
  libraryDependencies ++= Seq(
    kamonAkkaHttp,
    "io.kamon" %% "kamon-akka"           % kamonVersion,
    "io.kamon" %% "kamon-core"           % kamonVersion,
    "io.kamon" %% "kamon-executors"      % kamonVersion,
    "io.kamon" %% "kamon-jaeger"         % kamonVersion,
    "io.kamon" %% "kamon-jdbc"           % kamonVersion,
    "io.kamon" %% "kamon-logback"        % kamonVersion,
    "io.kamon" %% "kamon-prometheus"     % kamonVersion,
    "io.kamon" %% "kamon-scala-future"   % kamonVersion,
    "io.kamon" %% "kamon-status-page"    % kamonVersion,
    "io.kamon" %% "kamon-system-metrics" % kamonVersion
  ),
  javaAgents           += kanelaAgent
)

lazy val storageAssemblySettings = Seq(
  assembly / assemblyJarName       := "nexus-storage.jar",
  assembly / test                  := {},
  assembly / assemblyMergeStrategy := {
    case PathList("org", "apache", "commons", "logging", xs @ _*)        => MergeStrategy.last
    case PathList("org", "apache", "commons", "codec", xs @ _*)          => MergeStrategy.last
    case PathList("akka", "remote", "kamon", xs @ _*)                    => MergeStrategy.last
    case PathList("kamon", "instrumentation", "akka", "remote", xs @ _*) => MergeStrategy.last
    case PathList("javax", "annotation", xs @ _*)                        => MergeStrategy.first
    case PathList("META-INF", "okio.kotlin_module")                      => MergeStrategy.first
    case x if x.endsWith("module-info.class")                            => MergeStrategy.discard
    case x                                                               =>
      val oldStrategy = (assembly / assemblyMergeStrategy).value
      oldStrategy(x)
  }
)

lazy val discardModuleInfoAssemblySettings = Seq(
  assembly / assemblyMergeStrategy := {
    case x if x.contains("io.netty.versions.properties") => MergeStrategy.discard
    case "module-info.class"                             => MergeStrategy.discard
    case x                                               =>
      val oldStrategy = (assembly / assemblyMergeStrategy).value
      oldStrategy(x)
  }
)

lazy val compilation = {
  import sbt.Keys._
  import sbt._

  Seq(
    scalaVersion                           := scalaCompilerVersion,
    scalacOptions                          ~= { options: Seq[String] => options.filterNot(Set("-Wself-implicit", "-Xlint:infer-any", "-Wnonunit-statement")) },
    javaSpecificationVersion               := "21",
    javacOptions                          ++= Seq(
      "-source",
      javaSpecificationVersion.value,
      "-target",
      javaSpecificationVersion.value,
      "-Xlint"
    ),
    excludeDependencies                   ++= Seq(
      ExclusionRule("log4j", "log4j"),
      ExclusionRule("org.apache.logging.log4j ", "log4j-api"),
      ExclusionRule("org.apache.logging.log4j ", "log4j-core")
    ),
    Compile / packageSrc / publishArtifact := !isSnapshot.value,
    Compile / packageDoc / publishArtifact := !isSnapshot.value,
    Compile / doc / scalacOptions         ++= Seq("-no-link-warnings"),
    Compile / doc / javacOptions           := Seq("-source", javaSpecificationVersion.value),
    autoAPIMappings                        := true,
    apiMappings                            += {
      val scalaDocUrl = s"http://scala-lang.org/api/${scalaVersion.value}/"
      ApiMappings.apiMappingFor((Compile / fullClasspath).value)("scala-library", scalaDocUrl)
    },
    Scapegoat / dependencyClasspath        := (Compile / dependencyClasspath).value
  )
}

lazy val coverage = Seq(
  coverageMinimumStmtTotal := 80,
  coverageFailOnMinimum    := true
)

lazy val release = Seq(
  Test / publish / skip               := true,
  Test / packageBin / publishArtifact := false,
  Test / packageDoc / publishArtifact := false,
  Test / packageSrc / publishArtifact := false,
  // removes compile time only dependencies from the resulting pom
  pomPostProcess                      := { node =>
    XmlTransformer.transformer(moduleFilter("org.scoverage") | moduleFilter("com.sksamuel.scapegoat")).transform(node).head
  },
  sonatypeCredentialHost              := "s01.oss.sonatype.org",
  sonatypeRepository                  := "https://s01.oss.sonatype.org/service/local",
  versionScheme                       := Some("strict")
)

lazy val servicePackaging = {
  import com.typesafe.sbt.packager.Keys._
  import com.typesafe.sbt.packager.docker.DockerPlugin.autoImport.{Docker, dockerChmodType}
  import com.typesafe.sbt.packager.docker.{DockerChmodType, DockerVersion}
  import com.typesafe.sbt.packager.universal.UniversalPlugin.autoImport.Universal
  Seq(
    // Docker publishing settings
    Docker / maintainer   := "Nexus Team <noreply@epfl.ch>",
    Docker / version      := {
      if (isSnapshot.value) "latest"
      else version.value
    },
    Docker / daemonUser   := "nexus",
    dockerBaseImage       := "eclipse-temurin:21-jre",
    dockerBuildxPlatforms := Seq("linux/arm64/v8", "linux/amd64"),
    dockerExposedPorts    := Seq(8080),
    dockerUsername        := Some("bluebrain"),
    dockerUpdateLatest    := false,
    dockerChmodType       := DockerChmodType.UserGroupWriteExecute
  )
}

ThisBuild / scapegoatVersion := scalacScapegoatVersion
ThisBuild / scapegoatDisabledInspections := Seq(
  "AsInstanceOf",
  "ClassNames",
  "IncorrectlyNamedExceptions",
  "ObjectNames",
  "RedundantFinalModifierOnCaseClass",
  "RedundantFinalModifierOnMethod",
  "VariableShadowing"
)
ThisBuild / homepage                     := Some(url("https://bluebrainnexus.io"))
ThisBuild / licenses                     := Seq("Apache-2.0" -> url("http://www.apache.org/licenses/LICENSE-2.0.txt"))
ThisBuild / scmInfo                      := Some(ScmInfo(url("https://github.com/BlueBrain/nexus"), "scm:git:git@github.com:BlueBrain/nexus.git"))
ThisBuild / developers                   := List(
  Developer("imsdu", "Simon Dumas", "noreply@epfl.ch", url("https://bluebrain.epfl.ch/")),
  Developer("olivergrabinski ", "Oliver Grabinski", "noreply@epfl.ch", url("https://bluebrain.epfl.ch/")),
  Developer("shinyhappydan", "Daniel Bell", "noreply@epfl.ch", url("https://bluebrain.epfl.ch/")),
  Developer("dantb", "Daniel Tattan-Birch", "noreply@epfl.ch", url("https://bluebrain.epfl.ch/"))
)
ThisBuild / sonatypeCredentialHost       := "s01.oss.sonatype.org"
ThisBuild / sonatypeRepository           := "https://s01.oss.sonatype.org/service/local"

Global / excludeLintKeys        += packageDoc / publishArtifact
Global / excludeLintKeys        += docs / paradoxRoots
Global / excludeLintKeys        += docs / Paradox / paradoxNavigationDepth
Global / concurrentRestrictions += Tags.limit(Tags.Test, 1)

addCommandAlias(
  "review",
  s"""
     |;clean
     |;scalafmtCheck
     |;test:scalafmtCheck
     |;scalafmtSbtCheck
     |;coverage
     |;scapegoat
     |;test
     |;coverageReport
     |;coverageAggregate
     |""".stripMargin
)
addCommandAlias(
  "deltaReview",
  """
     |;delta/clean
     |;delta/scalafmtCheck
     |;delta/test:scalafmtCheck
     |;scalafmtSbtCheck;coverage
     |;delta/scapegoat
     |;delta/test
     |;delta/coverageReport
     |;delta/coverageAggregate
     |""".stripMargin
)
addCommandAlias("build-docs", ";docs/clean;docs/makeSite")
addCommandAlias("preview-docs", ";docs/clean;docs/previewSite")

val coreModules = List("kernel", "rdf", "sdk", "sourcingPsql", "testkit")

val staticAnalysis =
  s"""
    |scalafmtSbtCheck ;
    |project delta ;
    |scalafmtCheck ;
    |Test/scalafmtCheck ;
    |scapegoat ;
    |doc
    |""".stripMargin

addCommandAlias("static-analysis", staticAnalysis)

def runTestsWithCoverageCommandsForModules(modules: List[String]) = {
  ";coverage" +
    modules.map(module => s";$module/test").mkString +
    modules.map(module => s";$module/coverageReport").mkString
}
def runTestsCommandsForModules(modules: List[String]) = {
  modules.map(module => s";$module/test").mkString
}

addCommandAlias("core-unit-tests", runTestsCommandsForModules(coreModules))
addCommandAlias("core-unit-tests-with-coverage", runTestsWithCoverageCommandsForModules(coreModules))
addCommandAlias("app-unit-tests", runTestsCommandsForModules(List("app")))
addCommandAlias("app-unit-tests-with-coverage", runTestsWithCoverageCommandsForModules(List("app")))
addCommandAlias("plugins-unit-tests", runTestsCommandsForModules(List("plugins")))
addCommandAlias("plugins-unit-tests-with-coverage", runTestsWithCoverageCommandsForModules(List("plugins")))
addCommandAlias("ship-unit-tests", runTestsCommandsForModules(List("ship")))
addCommandAlias("ship-unit-tests-with-coverage", runTestsWithCoverageCommandsForModules(List("ship")))
addCommandAlias("integration-tests", runTestsCommandsForModules(List("tests")))<|MERGE_RESOLUTION|>--- conflicted
+++ resolved
@@ -36,12 +36,8 @@
 val declineVersion             = "2.4.1"
 val distageVersion             = "1.2.7"
 val doobieVersion              = "1.0.0-RC5"
-<<<<<<< HEAD
-val fs2Version                 = "3.9.4"
+val fs2Version                 = "3.10.1"
 val fs2AwsVersion              = "6.1.1"
-=======
-val fs2Version                 = "3.10.1"
->>>>>>> 644cd9ce
 val googleAuthClientVersion    = "1.35.0"
 val handleBarsVersion          = "4.4.0"
 val hikariVersion              = "5.1.0"
