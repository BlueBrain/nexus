/*
scalafmt: {
  style = defaultWithAlign
  maxColumn = 150
  align.preset = most
  align.tokens.add = [
    { code = ":=", owner = "Term.ApplyInfix" }
    { code = "+=", owner = "Term.ApplyInfix" }
    { code = "++=", owner = "Term.ApplyInfix" }
    { code = "~=", owner = "Term.ApplyInfix" }
  ]
  version = 2.5.3
}
 */

val scalacScapegoatVersion = "1.4.5"
val scalaCompilerVersion   = "2.13.3"

val akkaHttpVersion                 = "10.2.0"
val akkaHttpCirceVersion            = "1.33.0"
val akkaPersistenceCassandraVersion = "1.0.1"
val akkaPersistenceJdbcVersion      = "4.0.0"
val akkaVersion                     = "2.6.9"
val alpakkaVersion                  = "2.0.2"
val apacheCompressVersion           = "1.20"
val awsSdkVersion                   = "2.10.23"
val byteBuddyAgentVersion           = "1.10.15"
val catsEffectVersion               = "2.1.3"
val catsRetryVersion                = "0.3.2"
val catsVersion                     = "2.2.0"
val circeVersion                    = "0.13.0"
val classgraphVersion               = "4.8.90"
val declineVersion                  = "1.3.0"
val distageVersion                  = "0.10.19"
val dockerTestKitVersion            = "0.9.9"
val doobieVersion                   = "0.9.2"
val flywayVersion                   = "6.5.2"
val fs2Version                      = "2.4.4"
val http4sVersion                   = "0.21.7"
val h2Version                       = "1.4.200"
val jenaVersion                     = "3.15.0"
val jsonldjavaVersion               = "0.13.2"
val kamonVersion                    = "2.1.6"
val kanelaAgentVersion              = "1.0.6"
val kindProjectorVersion            = "0.11.0"
val kryoVersion                     = "1.1.5"
val logbackVersion                  = "1.2.3"
val mockitoVersion                  = "1.15.0"
val monixVersion                    = "3.2.2"
val monixBioVersion                 = "1.0.0"
val nimbusJoseJwtVersion            = "8.19"
val pureconfigVersion               = "0.14.0"
val scalaLoggingVersion             = "3.9.2"
val scalateVersion                  = "1.9.6"
val scalaTestVersion                = "3.2.2"
val slickVersion                    = "3.3.2"
val streamzVersion                  = "0.12"
val uuidGeneratorVersion            = "3.2.0"

lazy val akkaActorTyped           = "com.typesafe.akka" %% "akka-actor-typed"            % akkaVersion
lazy val akkaClusterTyped         = "com.typesafe.akka" %% "akka-cluster-typed"          % akkaVersion
lazy val akkaClusterShardingTyped = "com.typesafe.akka" %% "akka-cluster-sharding-typed" % akkaVersion

lazy val akkaHttp        = "com.typesafe.akka" %% "akka-http"         % akkaHttpVersion
lazy val akkaHttpCirce   = "de.heikoseeberger" %% "akka-http-circe"   % akkaHttpCirceVersion
lazy val akkaHttpTestKit = "com.typesafe.akka" %% "akka-http-testkit" % akkaHttpVersion

lazy val akkaPersistenceTyped   = "com.typesafe.akka" %% "akka-persistence-typed"   % akkaVersion
lazy val akkaPersistenceTestKit = "com.typesafe.akka" %% "akka-persistence-testkit" % akkaVersion

lazy val akkaPersistenceCassandra = "com.typesafe.akka" %% "akka-persistence-cassandra" % akkaPersistenceCassandraVersion

lazy val akkaPersistenceJdbc = Seq(
  "com.lightbend.akka" %% "akka-persistence-jdbc" % akkaPersistenceJdbcVersion,
  "com.typesafe.slick" %% "slick"                 % slickVersion,
  "com.typesafe.slick" %% "slick-hikaricp"        % slickVersion
)

<<<<<<< HEAD
lazy val akkaPersistenceLauncher = "com.typesafe.akka"     %% "akka-persistence-cassandra-launcher" % akkaPersistenceCassandraVersion
lazy val akkaPersistenceQuery    = "com.typesafe.akka"     %% "akka-persistence-query"              % akkaVersion
lazy val akkaSlf4j               = "com.typesafe.akka"     %% "akka-slf4j"                          % akkaVersion
lazy val akkaStream              = "com.typesafe.akka"     %% "akka-stream"                         % akkaVersion
lazy val akkaTestKit             = "com.typesafe.akka"     %% "akka-testkit"                        % akkaVersion
lazy val akkaTestKitTyped        = "com.typesafe.akka"     %% "akka-actor-testkit-typed"            % akkaVersion
lazy val alleycatsCore           = "org.typelevel"         %% "alleycats-core"                      % catsVersion
lazy val alpakkaFiles            = "com.lightbend.akka"    %% "akka-stream-alpakka-file"            % alpakkaVersion
lazy val alpakkaSse              = "com.lightbend.akka"    %% "akka-stream-alpakka-sse"             % alpakkaVersion
lazy val alpakkaS3               = "com.lightbend.akka"    %% "akka-stream-alpakka-s3"              % alpakkaVersion
lazy val apacheCompress          = "org.apache.commons"     % "commons-compress"                    % apacheCompressVersion
lazy val asm                     = "org.ow2.asm"            % "asm"                                 % asmVersion
lazy val awsSdk                  = "software.amazon.awssdk" % "s3"                                  % awsSdkVersion
lazy val byteBuddyAgent          = "net.bytebuddy"          % "byte-buddy-agent"                    % byteBuddyAgentVersion
lazy val catsCore                = "org.typelevel"         %% "cats-core"                           % catsVersion
lazy val catsEffect              = "org.typelevel"         %% "cats-effect"                         % catsEffectVersion
lazy val catsEffectRetry         = "com.github.cb372"      %% "cats-retry-cats-effect"              % catsRetryVersion
lazy val catsRetry               = "com.github.cb372"      %% "cats-retry-core"                     % catsRetryVersion
lazy val circeCore               = "io.circe"              %% "circe-core"                          % circeVersion
lazy val circeGeneric            = "io.circe"              %% "circe-generic"                       % circeVersion
lazy val circeGenericExtras      = "io.circe"              %% "circe-generic-extras"                % circeVersion
lazy val circeLiteral            = "io.circe"              %% "circe-literal"                       % circeVersion
lazy val circeOptics             = "io.circe"              %% "circe-optics"                        % circeVersion
lazy val circeParser             = "io.circe"              %% "circe-parser"                        % circeVersion
lazy val classgraph              = "io.github.classgraph"   % "classgraph"                          % classgraphVersion
lazy val decline                 = "com.monovore"          %% "decline"                             % declineVersion
lazy val distageCore             = "io.7mind.izumi"        %% "distage-core"                        % distageVersion
lazy val distageDocker           = "io.7mind.izumi"        %% "distage-framework-docker"            % distageVersion
lazy val distageTestkit          = "io.7mind.izumi"        %% "distage-testkit-scalatest"           % distageVersion
lazy val doobiePostgres          = "org.tpolecat"          %% "doobie-postgres"                     % doobieVersion
=======
lazy val akkaPersistenceQuery = "com.typesafe.akka"     %% "akka-persistence-query"    % akkaVersion
lazy val akkaSlf4j            = "com.typesafe.akka"     %% "akka-slf4j"                % akkaVersion
lazy val akkaStream           = "com.typesafe.akka"     %% "akka-stream"               % akkaVersion
lazy val akkaTestKit          = "com.typesafe.akka"     %% "akka-testkit"              % akkaVersion
lazy val akkaTestKitTyped     = "com.typesafe.akka"     %% "akka-actor-testkit-typed"  % akkaVersion
lazy val alpakkaFiles         = "com.lightbend.akka"    %% "akka-stream-alpakka-file"  % alpakkaVersion
lazy val alpakkaSse           = "com.lightbend.akka"    %% "akka-stream-alpakka-sse"   % alpakkaVersion
lazy val apacheCompress       = "org.apache.commons"     % "commons-compress"          % apacheCompressVersion
lazy val awsSdk               = "software.amazon.awssdk" % "s3"                        % awsSdkVersion
lazy val byteBuddyAgent       = "net.bytebuddy"          % "byte-buddy-agent"          % byteBuddyAgentVersion
lazy val catsCore             = "org.typelevel"         %% "cats-core"                 % catsVersion
lazy val catsEffect           = "org.typelevel"         %% "cats-effect"               % catsEffectVersion
lazy val catsEffectRetry      = "com.github.cb372"      %% "cats-retry-cats-effect"    % catsRetryVersion
lazy val catsRetry            = "com.github.cb372"      %% "cats-retry-core"           % catsRetryVersion
lazy val circeCore            = "io.circe"              %% "circe-core"                % circeVersion
lazy val circeGeneric         = "io.circe"              %% "circe-generic"             % circeVersion
lazy val circeGenericExtras   = "io.circe"              %% "circe-generic-extras"      % circeVersion
lazy val circeLiteral         = "io.circe"              %% "circe-literal"             % circeVersion
lazy val circeOptics          = "io.circe"              %% "circe-optics"              % circeVersion
lazy val circeParser          = "io.circe"              %% "circe-parser"              % circeVersion
lazy val classgraph           = "io.github.classgraph"   % "classgraph"                % classgraphVersion
lazy val decline              = "com.monovore"          %% "decline"                   % declineVersion
lazy val distageCore          = "io.7mind.izumi"        %% "distage-core"              % distageVersion
lazy val distageDocker        = "io.7mind.izumi"        %% "distage-framework-docker"  % distageVersion
lazy val distageTestkit       = "io.7mind.izumi"        %% "distage-testkit-scalatest" % distageVersion
lazy val doobiePostgres       = "org.tpolecat"          %% "doobie-postgres"           % doobieVersion
>>>>>>> f253deb5

lazy val dockerTestKit = Seq(
  "com.whisk" %% "docker-testkit-scalatest"    % dockerTestKitVersion,
  "com.whisk" %% "docker-testkit-impl-spotify" % dockerTestKitVersion
)

lazy val fs2           = "co.fs2"                     %% "fs2-core"                % fs2Version
lazy val flyway        = "org.flywaydb"                % "flyway-core"             % flywayVersion
lazy val h2            = "com.h2database"              % "h2"                      % h2Version
lazy val http4sCirce   = "org.http4s"                 %% "http4s-circe"            % http4sVersion
lazy val http4sClient  = "org.http4s"                 %% "http4s-blaze-client"     % http4sVersion
lazy val http4sDsl     = "org.http4s"                 %% "http4s-dsl"              % http4sVersion
lazy val jenaArq       = "org.apache.jena"             % "jena-arq"                % jenaVersion
lazy val jsonldjava    = "com.github.jsonld-java"      % "jsonld-java"             % jsonldjavaVersion
lazy val kanelaAgent   = "io.kamon"                    % "kanela-agent"            % kanelaAgentVersion
lazy val kindProjector = "org.typelevel"              %% "kind-projector"          % kindProjectorVersion cross CrossVersion.full
lazy val kryo          = "io.altoo"                   %% "akka-kryo-serialization" % kryoVersion
lazy val logback       = "ch.qos.logback"              % "logback-classic"         % logbackVersion
lazy val mockito       = "org.mockito"                %% "mockito-scala"           % mockitoVersion
lazy val monixBio      = "io.monix"                   %% "monix-bio"               % monixBioVersion
lazy val monixEval     = "io.monix"                   %% "monix-eval"              % monixVersion
lazy val nimbusJoseJwt = "com.nimbusds"                % "nimbus-jose-jwt"         % nimbusJoseJwtVersion
lazy val pureconfig    = "com.github.pureconfig"      %% "pureconfig"              % pureconfigVersion
lazy val scalaLogging  = "com.typesafe.scala-logging" %% "scala-logging"           % scalaLoggingVersion
lazy val scalate       = "org.scalatra.scalate"       %% "scalate-core"            % scalateVersion
lazy val scalaTest     = "org.scalatest"              %% "scalatest"               % scalaTestVersion
lazy val streamz       = "com.github.krasserm"        %% "streamz-converter"       % streamzVersion
lazy val uuidGenerator = "com.fasterxml.uuid"          % "java-uuid-generator"     % uuidGeneratorVersion

val javaSpecificationVersion = SettingKey[String](
  "java-specification-version",
  "The java specification version to be used for source and target compatibility."
)

lazy val checkJavaVersion = taskKey[Unit]("Verifies the current Java version is compatible with the code java version")

lazy val makeProductPage = taskKey[Unit]("Crete product page")

lazy val productPage = project
  .in(file("product-page"))
  .enablePlugins(GhpagesPlugin)
  .settings(shared, compilation)
  .settings(
    name                              := "product-page",
    moduleName                        := "product-page",
    // gh pages settings
    git.remoteRepo                    := "git@github.com:BlueBrain/nexus.git",
    ghpagesNoJekyll                   := true,
    ghpagesBranch                     := "gh-pages",
    makeProductPage                   := {
      import scala.sys.process._
      import java.nio.file.Files
      val log     = streams.value.log
      if (!Files.exists(siteSourceDirectory.value.toPath)) Files.createDirectory(siteSourceDirectory.value.toPath)
      val install = Process(Seq("make", "install"), baseDirectory.value / "src")
      val build   = Process(Seq("make", "build"), baseDirectory.value / "src")
      if ((install #&& build !) == 0) {
        log.success("Product page built.")
      } else {
        log.error("Product page built failed.")
        throw new RuntimeException
      }
    },
    includeFilter in makeSite         := "*.*",
    makeSite                          := makeSite.dependsOn(makeProductPage).value,
    previewFixedPort                  := Some(4000),
    excludeFilter in ghpagesCleanSite := docsFilesFilter(ghpagesRepository.value),
    cleanFiles                       ++= Seq(
      baseDirectory.value / "src" / ".cache",
      siteSourceDirectory.value
    )
  )

lazy val docs = project
  .in(file("docs"))
  .enablePlugins(ParadoxPlugin, ParadoxMaterialThemePlugin, ParadoxSitePlugin, GhpagesPlugin)
  .disablePlugins(ScapegoatSbtPlugin)
  .settings(shared, compilation, assertJavaVersion)
  .settings(ParadoxMaterialThemePlugin.paradoxMaterialThemeSettings(Paradox))
  .settings(
    name                              := "docs",
    moduleName                        := "docs",
    // paradox settings
    paradoxValidationIgnorePaths     ++= List(
      "http://www.w3.org/2001/XMLSchema.*".r,
      "https://movies.com/movieId/1".r,
      "https://sandbox.bluebrainnexus.io.*".r
    ),
    sourceDirectory in Paradox        := sourceDirectory.value / "main" / "paradox",
    paradoxMaterialTheme in Paradox   := {
      ParadoxMaterialTheme()
        .withColor("light-blue", "cyan")
        .withFavicon("./assets/img/favicon-32x32.png")
        .withLogo("./assets/img/logo.png")
        .withCustomStylesheet("./assets/css/docs.css")
        .withRepository(uri("https://github.com/BlueBrain/nexus"))
        .withSocial(
          uri("https://github.com/BlueBrain"),
          uri("https://gitter.im/BlueBrain/nexus")
        )
        .withCustomJavaScript("./public/js/gtm.js")
        .withCopyright("""Nexus is Open Source and available under the Apache 2 License.<br/>
                         |© 2017-2020 <a href="https://epfl.ch/">EPFL</a> | <a href="https://bluebrain.epfl.ch/">The Blue Brain Project</a>
                         |""".stripMargin)
    },
    paradoxNavigationDepth in Paradox := 4,
    paradoxProperties in Paradox      += ("github.base_url" -> "https://github.com/BlueBrain/nexus/tree/master"),
    paradoxRoots                      := List("docs/index.html"),
    previewPath                       := "docs/index.html",
    previewFixedPort                  := Some(4001),
    // gh pages settings
    includeFilter in ghpagesCleanSite := docsFilesFilter(ghpagesRepository.value),
    git.remoteRepo                    := "git@github.com:BlueBrain/nexus.git",
    ghpagesNoJekyll                   := true,
    ghpagesBranch                     := "gh-pages"
  )

lazy val testkit = project
  .in(file("delta/testkit"))
  .settings(name := "delta-testkit", moduleName := "delta-testkit")
  .settings(shared, compilation, coverage, release)
  .settings(
    libraryDependencies ++= Seq(
      catsEffectRetry,
      doobiePostgres,
      distageDocker,
      distageTestkit,
      monixBio,
      scalate,
      scalaTest
    ) ++ dockerTestKit,
    addCompilerPlugin(kindProjector)
  )

lazy val cli = project
  .in(file("cli"))
  .dependsOn(testkit % "test->compile")
  .enablePlugins(UniversalPlugin, JavaAppPackaging, DockerPlugin)
  .settings(shared, compilation, assertJavaVersion, coverage, release, servicePackaging)
  .settings(
    name                 := "cli",
    moduleName           := "cli",
    Docker / packageName := "nexus-cli",
    coverageMinimum      := 70d,
    run / fork           := true,
    libraryDependencies ++= Seq(
      catsCore,
      catsEffect,
      catsEffectRetry,
      catsRetry,
      circeGeneric,
      circeParser,
      decline,
      distageCore,
      doobiePostgres,
      http4sCirce,
      http4sClient,
      fs2,
      monixEval,
      pureconfig,
      circeLiteral % Test,
      http4sDsl    % Test,
      jenaArq      % Test
    )
  )

lazy val sourcing = project
  .in(file("delta/sourcing"))
  .dependsOn(testkit % "test->compile")
  .settings(
    name       := "delta-sourcing",
    moduleName := "delta-sourcing"
  )
  .settings(shared, compilation, assertJavaVersion, coverage, release)
  .settings(
    coverageMinimum      := 70,
    libraryDependencies ++= Seq(
      akkaActorTyped,
      akkaClusterTyped,
      akkaClusterShardingTyped,
      akkaPersistenceTyped,
      akkaPersistenceCassandra,
      akkaPersistenceQuery,
      catsCore,
      catsEffectRetry,
      catsEffect,
      circeCore,
      circeGenericExtras,
      circeParser,
      distageCore,
      doobiePostgres,
      fs2,
      flyway,
      kryo,
      monixBio,
      scalaLogging,
      streamz,
      akkaActorTyped         % Test,
      akkaPersistenceTestKit % Test,
      akkaSlf4j              % Test,
      logback                % Test
    ) ++ akkaPersistenceJdbc,
    Test / fork          := true
  )

lazy val testPlugin = project
  .in(file("delta/test-plugin"))
  .dependsOn(sdk % "provided", testkit % "provided")
  .settings(shared, compilation, noPublish)
  .settings(
    name       := "delta-test-plugin",
    moduleName := "delta-test-plugin"
  )
  .settings(
    assemblyOutputPath in assembly := target.value / "delta-test-plugin.jar",
    Test / fork                    := true
  )

lazy val rdf = project
  .in(file("delta/rdf"))
  .dependsOn(testkit % "test->compile")
  .settings(shared, compilation, assertJavaVersion, coverage, release)
  .settings(
    name       := "delta-rdf",
    moduleName := "delta-rdf"
  )
  .settings(
    libraryDependencies ++= Seq(
      catsCore,
      circeParser,
      circeGeneric,
      jenaArq,
      monixBio,
      akkaSlf4j   % Test,
      akkaTestKit % Test,
      logback     % Test,
      scalaTest   % Test
    ),
    Test / fork          := true
  )

lazy val sdk = project
  .in(file("delta/sdk"))
  .settings(
    name       := "delta-sdk",
    moduleName := "delta-sdk"
  )
  .dependsOn(rdf % "compile->compile;test->test", testkit % "test->compile")
  .settings(shared, compilation, assertJavaVersion, coverage, release)
  .settings(
    coverageFailOnMinimum := false,
    libraryDependencies  ++= Seq(
<<<<<<< HEAD
      akkaActor,            // Needed to create Uri
=======
      distageCore,
      monixBio,
      akkaActorTyped, // Needed to create Uri
>>>>>>> f253deb5
      akkaHttp,
      akkaPersistenceQuery, // To have access to the Offset type
      distageCore,
      fs2,
      monixBio,
      scalaTest % Test
    ),
    addCompilerPlugin(kindProjector)
  )

lazy val sdkTestkit = project
  .in(file("delta/sdk-testkit"))
  .settings(
    name       := "delta-sdk-testkit",
    moduleName := "delta-sdk-testkit"
  )
  .settings(shared, compilation, assertJavaVersion, coverage, release)
  .dependsOn(rdf, sdk % "compile->compile;test->test", testkit)
  .settings(
    libraryDependencies ++= Seq(
      scalaTest % Test
    )
  )

lazy val service = project
  .in(file("delta/service"))
  .settings(
    name       := "delta-service",
    moduleName := "delta-service"
  )
  .settings(shared, compilation, assertJavaVersion, coverage, release)
  .dependsOn(sourcing, rdf, sdk, sdkTestkit % "test->compile;test->test", testkit % "test->compile")
  .settings(compile in Test := (compile in Test).dependsOn(assembly in testPlugin).value)
  .settings(
    libraryDependencies ++= Seq(
      classgraph,
      nimbusJoseJwt,
      akkaSlf4j        % Test,
      akkaTestKitTyped % Test,
      akkaHttpTestKit  % Test,
      h2               % Test,
      logback          % Test,
      scalaTest        % Test
    ),
    Test / fork          := true
  )

lazy val app = project
  .in(file("delta/app"))
  .settings(
    name       := "delta-app",
    moduleName := "delta-app"
  )
  .settings(shared, compilation, assertJavaVersion, kamonSettings, coverage, release)
  .dependsOn(sourcing, rdf, sdk, sdkTestkit, service, testkit % "test->compile", sdkTestkit % "test->compile")
  .settings(
    libraryDependencies ++= Seq(
      akkaHttpTestKit % Test,
      akkaTestKit     % Test,
      scalaTest       % Test
    )
  )

lazy val cargo = taskKey[(File, String)]("Run Cargo to build 'nexus-fixer'")

lazy val docsFiles =
  Set("_template/", "assets/", "contexts/", "docs/", "lib/", "CNAME", "paradox.json", "partials/", "public/", "schemas/", "search/", "project/")

def docsFilesFilter(repo: File) =
  new FileFilter {
    def accept(repoFile: File) = docsFiles.exists(file => repoFile.getCanonicalPath.startsWith((repo / file).getCanonicalPath))
  }

lazy val storage = project
  .in(file("storage"))
  .enablePlugins(UniversalPlugin, JavaAppPackaging, DockerPlugin, BuildInfoPlugin)
  .settings(shared, compilation, assertJavaVersion, kamonSettings, storageAssemblySettings, coverage, release, servicePackaging)
  .dependsOn(rdf)
  .settings(cargo := {
    import scala.sys.process._

    val log = streams.value.log
    val cmd = Process(Seq("cargo", "build", "--release"), baseDirectory.value / "permissions-fixer")
    if ((cmd !) == 0) {
      log.success("Cargo build successful.")
      (baseDirectory.value / "permissions-fixer" / "target" / "release" / "nexus-fixer") -> "bin/nexus-fixer"
    } else {
      log.error("Cargo build failed.")
      throw new RuntimeException
    }
  })
  .settings(
    name                     := "storage",
    moduleName               := "storage",
    buildInfoKeys            := Seq[BuildInfoKey](version),
    buildInfoPackage         := "ch.epfl.bluebrain.nexus.storage.config",
    Docker / packageName     := "nexus-storage",
    javaSpecificationVersion := "1.8",
    libraryDependencies     ++= Seq(
      apacheCompress,
      akkaHttp,
      akkaHttpCirce,
      akkaStream,
      akkaSlf4j,
      alpakkaFiles,
      catsCore,
      catsEffect,
      circeCore,
      circeGenericExtras,
      logback,
      monixEval,
      pureconfig,
      scalaLogging,
      akkaHttpTestKit % Test,
      akkaTestKit     % Test,
      mockito         % Test,
      scalaTest       % Test
    ),
    cleanFiles              ++= Seq(
      baseDirectory.value / "permissions-fixer" / "target" / "**",
      baseDirectory.value / "nexus-storage.jar"
    ),
    Test / testOptions       += Tests.Argument(TestFrameworks.ScalaTest, "-o", "-u", "target/test-reports"),
    Test / parallelExecution := false,
    mappings in Universal    := {
      (mappings in Universal).value :+ cargo.value
    }
  )

lazy val dockerCompose = Seq(
  composeFile := "tests/docker/docker-compose-cassandra.yml"
)

lazy val tests = project
  .in(file("tests"))
  .dependsOn(testkit)
  .enablePlugins(DockerComposePlugin)
  .settings(noPublish ++ dockerCompose)
  .settings(shared, compilation, coverage, release)
  .settings(
    name                      := "tests",
    moduleName                := "tests",
    coverageFailOnMinimum     := false,
    libraryDependencies      ++= Seq(
      akkaHttp,
      akkaStream,
      circeOptics,
      fs2,
      logback,
      monixBio,
      pureconfig,
      scalaLogging,
      akkaTestKit     % Test,
      akkaHttpTestKit % Test,
      awsSdk          % Test,
      scalaTest       % Test,
      akkaSlf4j       % Test,
      alpakkaSse      % Test,
      uuidGenerator   % Test
    ),
    parallelExecution in Test := false,
    Test / testOptions        += Tests.Argument(TestFrameworks.ScalaTest, "-o", "-u", "target/test-reports")
  )

lazy val root = project
  .in(file("."))
  .settings(name := "nexus", moduleName := "nexus")
  .settings(noPublish)
  .aggregate(docs, cli, testkit, storage, sourcing, rdf, sdk, sdkTestkit, service, app)

lazy val noPublish = Seq(publishLocal := {}, publish := {}, publishArtifact := false)

lazy val assertJavaVersion =
  Seq(
    checkJavaVersion   := {
      val current  = VersionNumber(sys.props("java.specification.version"))
      val required = VersionNumber(javaSpecificationVersion.value)
      assert(CompatibleJavaVersion(current, required), s"Java '$required' or above required; current '$current'")
    },
    compile in Compile := (compile in Compile).dependsOn(checkJavaVersion).value
  )

lazy val shared = Seq(
  organization := "ch.epfl.bluebrain.nexus",
  resolvers   ++= Seq(
    Resolver.bintrayRepo("bbp", "nexus-releases"),
    Resolver.bintrayRepo("bbp", "nexus-snapshots"),
    Resolver.bintrayRepo("streamz", "maven")
  )
)

lazy val kamonSettings = Seq(
  libraryDependencies ++= Seq(
    byteBuddyAgent,
    kanelaAgent,
    "io.kamon" %% "kamon-status-page"            % kamonVersion,
    "io.kamon" %% "kamon-instrumentation-common" % kamonVersion,
    "io.kamon" %% "kamon-executors"              % kamonVersion,
    "io.kamon" %% "kamon-scala-future"           % kamonVersion,
    "io.kamon" %% "kamon-akka"                   % kamonVersion,
    "io.kamon" %% "kamon-logback"                % kamonVersion,
    "io.kamon" %% "kamon-system-metrics"         % kamonVersion,
    "io.kamon" %% "kamon-core"                   % kamonVersion,
    "io.kamon" %% "kamon-akka-http"              % kamonVersion,
    "io.kamon" %% "kamon-prometheus"             % kamonVersion,
    "io.kamon" %% "kamon-jaeger"                 % kamonVersion
  )
)

lazy val storageAssemblySettings = Seq(
  test in assembly                  := {},
  assemblyOutputPath in assembly    := baseDirectory.value / "nexus-storage.jar",
  assemblyMergeStrategy in assembly := {
    case PathList("org", "apache", "commons", "logging", xs @ _*)        => MergeStrategy.last
    case PathList("akka", "remote", "kamon", xs @ _*)                    => MergeStrategy.last
    case PathList("kamon", "instrumentation", "akka", "remote", xs @ _*) => MergeStrategy.last
    case x if x.endsWith("module-info.class")                            => MergeStrategy.discard
    case x                                                               =>
      val oldStrategy = (assemblyMergeStrategy in assembly).value
      oldStrategy(x)
  }
)

lazy val compilation = {
  import sbt.Keys._
  import sbt._

  Seq(
    scalaVersion                     := scalaCompilerVersion,
    scalacOptions                    ~= { options: Seq[String] => options.filterNot(Set("-Wself-implicit")) },
    javaSpecificationVersion         := "11",
    javacOptions                    ++= Seq(
      "-source",
      javaSpecificationVersion.value,
      "-target",
      javaSpecificationVersion.value,
      "-Xlint"
    ),
    scalacOptions in (Compile, doc) ++= Seq("-no-link-warnings"),
    javacOptions in (Compile, doc)   := Seq("-source", javaSpecificationVersion.value),
    autoAPIMappings                  := true,
    apiMappings                      += {
      val scalaDocUrl = s"http://scala-lang.org/api/${scalaVersion.value}/"
      ApiMappings.apiMappingFor((fullClasspath in Compile).value)("scala-library", scalaDocUrl)
    }
  )
}

lazy val coverage = Seq(
  coverageMinimum       := 80,
  coverageFailOnMinimum := true
)

lazy val release = Seq(
  bintrayOrganization                      := Some("bbp"),
  bintrayRepository                        := {
    import ch.epfl.scala.sbt.release.ReleaseEarly.Defaults
    if (Defaults.isSnapshot.value) "nexus-snapshots"
    else "nexus-releases"
  },
  sources in (Compile, doc)                := Seq.empty,
  publishArtifact in packageDoc            := false,
  publishArtifact in (Compile, packageSrc) := true,
  publishArtifact in (Compile, packageDoc) := false,
  publishArtifact in (Test, packageBin)    := false,
  publishArtifact in (Test, packageDoc)    := false,
  publishArtifact in (Test, packageSrc)    := false,
  publishMavenStyle                        := true,
  pomIncludeRepository                     := Function.const(false),
  // removes compile time only dependencies from the resulting pom
  pomPostProcess                           := { node =>
    XmlTransformer.transformer(moduleFilter("org.scoverage") | moduleFilter("com.sksamuel.scapegoat")).transform(node).head
  }
)

lazy val servicePackaging = {
  import com.typesafe.sbt.packager.Keys._
  import com.typesafe.sbt.packager.docker.DockerPlugin.autoImport.{dockerChmodType, Docker}
  import com.typesafe.sbt.packager.docker.{DockerChmodType, DockerVersion}
  import com.typesafe.sbt.packager.universal.UniversalPlugin.autoImport.Universal
  Seq(
    // package the kanela agent as a fixed name jar
    mappings in Universal := {
      val universalMappings = (mappings in Universal).value
      universalMappings.foldLeft(Vector.empty[(File, String)]) {
        case (acc, (file, filename)) if filename.contains("kanela-agent") =>
          acc :+ (file -> "lib/instrumentation-agent.jar")
        case (acc, other)                                                 =>
          acc :+ other
      } :+ (WaitForIt.download(target.value) -> "bin/wait-for-it.sh")
    },
    // docker publishing settings
    Docker / maintainer   := "Nexus Team <noreply@epfl.ch>",
    Docker / version      := {
      import ch.epfl.scala.sbt.release.ReleaseEarly.Defaults
      if (Defaults.isSnapshot.value) "latest"
      else version.value
    },
    Docker / daemonUser   := "nexus",
    dockerBaseImage       := "adoptopenjdk:11-jre-hotspot",
    dockerExposedPorts    := Seq(8080, 2552),
    dockerUsername        := Some("bluebrain"),
    dockerUpdateLatest    := false,
    dockerChmodType       := DockerChmodType.UserGroupWriteExecute,
    dockerVersion         := Some(
      DockerVersion(19, 3, 5, Some("ce"))
    ) // forces the version because gh-actions version is 3.0.x which is not recognized to support multistage
  )
}

inThisBuild(
  Seq(
    scapegoatVersion              := scalacScapegoatVersion,
    scapegoatMaxWarnings          := 0,
    scapegoatMaxErrors            := 0,
    scapegoatMaxInfos             := 0,
    scapegoatDisabledInspections  := Seq(
      "AsInstanceOf",
      "ClassNames",
      "IncorrectlyNamedExceptions",
      "ObjectNames",
      "RedundantFinalModifierOnCaseClass",
      "RedundantFinalModifierOnMethod",
      "VariableShadowing"
    ),
    homepage                      := Some(url("https://github.com/BlueBrain/nexus-commons")),
    licenses                      := Seq("Apache-2.0" -> url("http://www.apache.org/licenses/LICENSE-2.0.txt")),
    scmInfo                       := Some(ScmInfo(url("https://github.com/BlueBrain/nexus-commons"), "scm:git:git@github.com:BlueBrain/nexus-commons.git")),
    developers                    := List(
      Developer("bogdanromanx", "Bogdan Roman", "noreply@epfl.ch", url("https://bluebrain.epfl.ch/")),
      Developer("umbreak", "Didac Montero Mendez", "noreply@epfl.ch", url("https://bluebrain.epfl.ch/")),
      Developer("wwajerowicz", "Wojtek Wajerowicz", "noreply@epfl.ch", url("https://bluebrain.epfl.ch/")),
      Developer("imsdu", "Simon Dumas", "noreply@epfl.ch", url("https://bluebrain.epfl.ch/"))
    ),
    // These are the sbt-release-early settings to configure
    releaseEarlyWith              := BintrayPublisher,
    releaseEarlyNoGpg             := true,
    releaseEarlyEnableSyncToMaven := false
  )
)

addCommandAlias("review", ";clean;scalafmtCheck;test:scalafmtCheck;scalafmtSbtCheck;coverage;scapegoat;test;coverageReport;coverageAggregate")
addCommandAlias("build-docs", ";docs/clean;docs/makeSite")
addCommandAlias("preview-docs", ";docs/clean;docs/previewSite")
addCommandAlias("build-product-page", ";productPage/clean;productPage/makeSite")
addCommandAlias("preview-product-page", ";productPage/clean;productPage/previewSite")<|MERGE_RESOLUTION|>--- conflicted
+++ resolved
@@ -76,38 +76,6 @@
   "com.typesafe.slick" %% "slick-hikaricp"        % slickVersion
 )
 
-<<<<<<< HEAD
-lazy val akkaPersistenceLauncher = "com.typesafe.akka"     %% "akka-persistence-cassandra-launcher" % akkaPersistenceCassandraVersion
-lazy val akkaPersistenceQuery    = "com.typesafe.akka"     %% "akka-persistence-query"              % akkaVersion
-lazy val akkaSlf4j               = "com.typesafe.akka"     %% "akka-slf4j"                          % akkaVersion
-lazy val akkaStream              = "com.typesafe.akka"     %% "akka-stream"                         % akkaVersion
-lazy val akkaTestKit             = "com.typesafe.akka"     %% "akka-testkit"                        % akkaVersion
-lazy val akkaTestKitTyped        = "com.typesafe.akka"     %% "akka-actor-testkit-typed"            % akkaVersion
-lazy val alleycatsCore           = "org.typelevel"         %% "alleycats-core"                      % catsVersion
-lazy val alpakkaFiles            = "com.lightbend.akka"    %% "akka-stream-alpakka-file"            % alpakkaVersion
-lazy val alpakkaSse              = "com.lightbend.akka"    %% "akka-stream-alpakka-sse"             % alpakkaVersion
-lazy val alpakkaS3               = "com.lightbend.akka"    %% "akka-stream-alpakka-s3"              % alpakkaVersion
-lazy val apacheCompress          = "org.apache.commons"     % "commons-compress"                    % apacheCompressVersion
-lazy val asm                     = "org.ow2.asm"            % "asm"                                 % asmVersion
-lazy val awsSdk                  = "software.amazon.awssdk" % "s3"                                  % awsSdkVersion
-lazy val byteBuddyAgent          = "net.bytebuddy"          % "byte-buddy-agent"                    % byteBuddyAgentVersion
-lazy val catsCore                = "org.typelevel"         %% "cats-core"                           % catsVersion
-lazy val catsEffect              = "org.typelevel"         %% "cats-effect"                         % catsEffectVersion
-lazy val catsEffectRetry         = "com.github.cb372"      %% "cats-retry-cats-effect"              % catsRetryVersion
-lazy val catsRetry               = "com.github.cb372"      %% "cats-retry-core"                     % catsRetryVersion
-lazy val circeCore               = "io.circe"              %% "circe-core"                          % circeVersion
-lazy val circeGeneric            = "io.circe"              %% "circe-generic"                       % circeVersion
-lazy val circeGenericExtras      = "io.circe"              %% "circe-generic-extras"                % circeVersion
-lazy val circeLiteral            = "io.circe"              %% "circe-literal"                       % circeVersion
-lazy val circeOptics             = "io.circe"              %% "circe-optics"                        % circeVersion
-lazy val circeParser             = "io.circe"              %% "circe-parser"                        % circeVersion
-lazy val classgraph              = "io.github.classgraph"   % "classgraph"                          % classgraphVersion
-lazy val decline                 = "com.monovore"          %% "decline"                             % declineVersion
-lazy val distageCore             = "io.7mind.izumi"        %% "distage-core"                        % distageVersion
-lazy val distageDocker           = "io.7mind.izumi"        %% "distage-framework-docker"            % distageVersion
-lazy val distageTestkit          = "io.7mind.izumi"        %% "distage-testkit-scalatest"           % distageVersion
-lazy val doobiePostgres          = "org.tpolecat"          %% "doobie-postgres"                     % doobieVersion
-=======
 lazy val akkaPersistenceQuery = "com.typesafe.akka"     %% "akka-persistence-query"    % akkaVersion
 lazy val akkaSlf4j            = "com.typesafe.akka"     %% "akka-slf4j"                % akkaVersion
 lazy val akkaStream           = "com.typesafe.akka"     %% "akka-stream"               % akkaVersion
@@ -134,7 +102,6 @@
 lazy val distageDocker        = "io.7mind.izumi"        %% "distage-framework-docker"  % distageVersion
 lazy val distageTestkit       = "io.7mind.izumi"        %% "distage-testkit-scalatest" % distageVersion
 lazy val doobiePostgres       = "org.tpolecat"          %% "doobie-postgres"           % doobieVersion
->>>>>>> f253deb5
 
 lazy val dockerTestKit = Seq(
   "com.whisk" %% "docker-testkit-scalatest"    % dockerTestKitVersion,
@@ -387,13 +354,7 @@
   .settings(
     coverageFailOnMinimum := false,
     libraryDependencies  ++= Seq(
-<<<<<<< HEAD
-      akkaActor,            // Needed to create Uri
-=======
-      distageCore,
-      monixBio,
-      akkaActorTyped, // Needed to create Uri
->>>>>>> f253deb5
+      akkaActorTyped,       // Needed to create Uri
       akkaHttp,
       akkaPersistenceQuery, // To have access to the Offset type
       distageCore,
