--- conflicted
+++ resolved
@@ -471,26 +471,6 @@
     buildInfoPackage      := "ch.epfl.bluebrain.nexus.delta.config",
     Docker / packageName  := "nexus-delta",
     copyPlugins           := {
-<<<<<<< HEAD
-      val esFile              = (elasticsearchPlugin / assembly).value
-      val bgFile              = (blazegraphPlugin / assembly).value
-      val storageFile         = (storagePlugin / assembly).value
-      val archiveFile         = (archivePlugin / assembly).value
-      val compositeViewsFile  = (compositeViewsPlugin / assembly).value
-      val searchFile          = (searchPlugin / assembly).value
-      val projectDeletionFile = (projectDeletionPlugin / assembly).value
-      val pluginsTarget       = target.value / "plugins"
-      IO.createDirectory(pluginsTarget)
-      IO.copy(
-        Set(
-          esFile              -> (pluginsTarget / esFile.getName),
-          bgFile              -> (pluginsTarget / bgFile.getName),
-          storageFile         -> (pluginsTarget / storageFile.getName),
-          archiveFile         -> (pluginsTarget / archiveFile.getName),
-          compositeViewsFile  -> (pluginsTarget / compositeViewsFile.getName),
-          searchFile          -> (pluginsTarget / searchFile.getName),
-          projectDeletionFile -> (pluginsTarget / projectDeletionFile.getName)
-=======
       val esFile             = (elasticsearchPlugin / assembly).value
       val bgFile             = (blazegraphPlugin / assembly).value
       val statisticsFile     = (statisticsPlugin / assembly).value
@@ -509,7 +489,6 @@
           archiveFile        -> (pluginsTarget / archiveFile.getName),
           compositeViewsFile -> (pluginsTarget / compositeViewsFile.getName),
           searchFile         -> (pluginsTarget / searchFile.getName)
->>>>>>> d59cab46
         )
       )
     },
@@ -767,7 +746,6 @@
     Test / fork                := true
   )
 
-<<<<<<< HEAD
 lazy val projectDeletionPlugin = project
   .in(file("delta/plugins/project-deletion"))
   .enablePlugins(BuildInfoPlugin)
@@ -791,7 +769,8 @@
     assembly / test            := {},
     addArtifact(Artifact("delta-project-deletion-plugin", "plugin"), assembly),
     Test / fork                := true
-=======
+  )
+
 lazy val statisticsPlugin = project
   .in(file("delta/plugins/statistics"))
   .enablePlugins(BuildInfoPlugin)
@@ -821,13 +800,11 @@
     addArtifact(Artifact("delta-statistics-plugin", "plugin"), assembly),
     Test / fork                := true,
     coverageFailOnMinimum      := false
->>>>>>> d59cab46
   )
 
 lazy val plugins = project
   .in(file("delta/plugins"))
   .settings(shared, compilation, noPublish)
-<<<<<<< HEAD
   .aggregate(
     elasticsearchPlugin,
     blazegraphPlugin,
@@ -836,11 +813,9 @@
     storagePlugin,
     archivePlugin,
     projectDeletionPlugin,
-    testPlugin
-  )
-=======
-  .aggregate(elasticsearchPlugin, blazegraphPlugin, compositeViewsPlugin, searchPlugin, storagePlugin, archivePlugin, testPlugin, statisticsPlugin)
->>>>>>> d59cab46
+    testPlugin,
+    statisticsPlugin
+  )
 
 lazy val delta = project
   .in(file("delta"))
