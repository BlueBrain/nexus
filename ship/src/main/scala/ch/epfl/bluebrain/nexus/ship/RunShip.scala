--- conflicted
+++ resolved
@@ -2,11 +2,8 @@
 
 import cats.effect.{Clock, IO}
 import ch.epfl.bluebrain.nexus.delta.kernel.utils.UUIDF
-<<<<<<< HEAD
 import ch.epfl.bluebrain.nexus.delta.plugins.storage.storages.operations.s3.client.S3StorageClient
-=======
 import ch.epfl.bluebrain.nexus.delta.plugins.storage.FileSelf
->>>>>>> 090a78ed
 import ch.epfl.bluebrain.nexus.delta.rdf.jsonld.api.{JsonLdApi, JsonLdJavaApi}
 import ch.epfl.bluebrain.nexus.delta.rdf.shacl.ValidateShacl
 import ch.epfl.bluebrain.nexus.delta.sdk.organizations.FetchActiveOrganization
@@ -65,7 +62,7 @@
                     projectProcessor            <- ProjectProcessor(fetchActiveOrg, fetchContext, rcr, originalProjectContext, projectMapper, config, eventClock, xas)(targetBaseUri, jsonLdApi)
                     resolverProcessor            = ResolverProcessor(fetchContext, projectMapper, eventLogConfig, eventClock, xas)
                     schemaProcessor              = SchemaProcessor(schemaLog, fetchContext, schemaImports, rcr, projectMapper, eventClock)
-                    fileSelf          = FileSelf(originalProjectContext)(originalBaseUri)
+                    fileSelf                     = FileSelf(originalProjectContext)(originalBaseUri)
                     distributionPatcher          = new DistributionPatcher(fileSelf, projectMapper, targetBaseUri)
                     resourceProcessor            = ResourceProcessor(resourceLog, rcr, projectMapper, fetchContext, distributionPatcher, eventClock)
                     esViewsProcessor             = ElasticSearchViewProcessor(fetchContext, rcr, projectMapper, eventLogConfig, eventClock, xas)
