--- conflicted
+++ resolved
@@ -63,14 +63,8 @@
                     resolverProcessor            = ResolverProcessor(fetchContext, projectMapper, eventLogConfig, eventClock, xas)
                     schemaProcessor              = SchemaProcessor(schemaLog, fetchContext, schemaImports, rcr, projectMapper, eventClock)
                     fileSelf                     = FileSelf(originalProjectContext)(originalBaseUri)
-<<<<<<< HEAD
                     sourcePatcher                = SourcePatcher(fileSelf, projectMapper, targetBaseUri)
                     resourceProcessor            = ResourceProcessor(resourceLog, rcr, projectMapper, fetchContext, sourcePatcher, eventClock)
-                    esViewsProcessor             = ElasticSearchViewProcessor(fetchContext, rcr, projectMapper, eventLogConfig, eventClock, xas)
-=======
-                    distributionPatcher          = new DistributionPatcher(fileSelf, projectMapper, targetBaseUri)
-                    resourceProcessor            = ResourceProcessor(resourceLog, rcr, projectMapper, fetchContext, distributionPatcher, eventClock)
->>>>>>> d6a440d3
                     viewPatcher                  = new ViewPatcher(config.projectMapping)
                     esViewsProcessor             = ElasticSearchViewProcessor(fetchContext, rcr, projectMapper, viewPatcher, eventLogConfig, eventClock, xas)
                     bgViewsProcessor             = BlazegraphViewProcessor(fetchContext, rcr, projectMapper, viewPatcher, eventLogConfig, eventClock, xas)
