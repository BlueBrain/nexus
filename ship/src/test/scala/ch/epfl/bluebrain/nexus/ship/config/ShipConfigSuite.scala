package ch.epfl.bluebrain.nexus.ship.config

import ch.epfl.bluebrain.nexus.delta.plugins.storage.storages.StorageFixtures
import ch.epfl.bluebrain.nexus.delta.sdk.Defaults
import ch.epfl.bluebrain.nexus.delta.plugins.storage.storages.operations.s3.LocalStackS3StorageClient
import ch.epfl.bluebrain.nexus.delta.plugins.storage.storages.operations.s3.LocalStackS3StorageClient.uploadFileToS3
import ch.epfl.bluebrain.nexus.delta.sdk.model.BaseUri
import ch.epfl.bluebrain.nexus.delta.sourcing.model.{Label, ProjectRef}
import ch.epfl.bluebrain.nexus.ship.config.ShipConfigSuite.{defaultBgValues, defaultEsValues}
import ch.epfl.bluebrain.nexus.testkit.mu.NexusSuite
import eu.timepit.refined.types.string.NonEmptyString
import fs2.aws.s3.models.Models.BucketName
import fs2.io.file.Path
import munit.AnyFixture

import java.net.URI
import scala.concurrent.duration.{Duration, DurationInt}

<<<<<<< HEAD
class ShipConfigSuite extends NexusSuite with StorageFixtures {
=======
class ShipConfigSuite extends NexusSuite with LocalStackS3StorageClient.Fixture {

  override def munitIOTimeout: Duration = 60.seconds

  override def munitFixtures: Seq[AnyFixture[_]] = List(localStackS3Client)

  private lazy val (s3Client, fs2S3client, _) = localStackS3Client()
  private val bucket                          = BucketName(NonEmptyString.unsafeFrom("bucket"))
>>>>>>> 9dc4cc10

  test("Default configuration should be parsed and loaded") {
    val expectedBaseUri = BaseUri("http://localhost:8080", Label.unsafe("v1"))
    ShipConfig.load(None).map(_.input.baseUri).assertEquals(expectedBaseUri)
  }

  test("The defaults (name/description) for views should be correct") {
    val config = ShipConfig.load(None)
    config.map(_.input.viewDefaults.elasticsearch).assertEquals(defaultEsValues) >>
      config.map(_.input.viewDefaults.blazegraph).assertEquals(defaultBgValues)
  }

  test("Default configuration should be overloaded by the external config") {
    val expectedBaseUri = BaseUri("https://bbp.epfl.ch", Label.unsafe("v1"))
    for {
      externalConfigPath <- loader.absolutePath("config/external.conf")
      _                  <- ShipConfig.load(Some(Path(externalConfigPath))).map(_.input.baseUri).assertEquals(expectedBaseUri)
    } yield ()
  }

  test("Should have correct project mapping") {
    val privateMmb   = ProjectRef.unsafe("private", "mmb")
    val obpReference = ProjectRef.unsafe("obp", "reference")
    val expected     = Map(privateMmb -> obpReference)

    for {
      externalConfigPath <- loader.absolutePath("config/project-mapping.conf")
      mapping             = ShipConfig.load(Some(Path(externalConfigPath))).map(_.input.projectMapping)
      _                  <- mapping.assertEquals(expected)
    } yield ()
  }

  test("Should read the S3 config") {
    val importBucket     = BucketName(NonEmptyString.unsafeFrom("my-import-bucket"))
    val defaultBucket    = BucketName(NonEmptyString.unsafeFrom("my-default-bucket"))
    val expectedEndpoint = new URI("http://my-s3-endpoint.com")
    for {
      externalConfigPath <- loader.absolutePath("config/s3.conf")
<<<<<<< HEAD
      s3Config           <- ShipConfig.load(Some(Path(externalConfigPath))).map(_.S3)
      _                   = assertEquals(s3Config.endpoint, expectedEndpoint)
      _                   = assertEquals(s3Config.importBucket, importBucket)
      _                   = assertEquals(s3Config.defaultBucket, defaultBucket)
      _                   = assertEquals(s3Config.storages.storageTypeConfig.amazon, s3Config.storages.storageTypeConfig.amazon)
=======
      s3Config            = ShipConfig.load(Some(Path(externalConfigPath))).map(_.s3)
      _                  <- s3Config.assertEquals(expected)
>>>>>>> 9dc4cc10
    } yield ()
  }

  test("Succeed in overloading the default config with an external config in S3") {
    val configPath = Path("/config/external.conf")
    for {
      _          <- uploadFileToS3(fs2S3client, bucket, configPath)
      shipConfig <- ShipConfig.loadFromS3(s3Client, bucket, configPath)
      _           = assertEquals(shipConfig.input.baseUri.toString, "https://bbp.epfl.ch/v1")
    } yield ()
  }

}

object ShipConfigSuite {
  private val defaultEsValues =
    Defaults("Default Elasticsearch view", "An Elasticsearch view of all resources in the project.")
  private val defaultBgValues = Defaults("Default Sparql view", "A Sparql view of all resources in the project.")
}<|MERGE_RESOLUTION|>--- conflicted
+++ resolved
@@ -1,9 +1,9 @@
 package ch.epfl.bluebrain.nexus.ship.config
 
 import ch.epfl.bluebrain.nexus.delta.plugins.storage.storages.StorageFixtures
-import ch.epfl.bluebrain.nexus.delta.sdk.Defaults
 import ch.epfl.bluebrain.nexus.delta.plugins.storage.storages.operations.s3.LocalStackS3StorageClient
 import ch.epfl.bluebrain.nexus.delta.plugins.storage.storages.operations.s3.LocalStackS3StorageClient.uploadFileToS3
+import ch.epfl.bluebrain.nexus.delta.sdk.Defaults
 import ch.epfl.bluebrain.nexus.delta.sdk.model.BaseUri
 import ch.epfl.bluebrain.nexus.delta.sourcing.model.{Label, ProjectRef}
 import ch.epfl.bluebrain.nexus.ship.config.ShipConfigSuite.{defaultBgValues, defaultEsValues}
@@ -16,10 +16,7 @@
 import java.net.URI
 import scala.concurrent.duration.{Duration, DurationInt}
 
-<<<<<<< HEAD
-class ShipConfigSuite extends NexusSuite with StorageFixtures {
-=======
-class ShipConfigSuite extends NexusSuite with LocalStackS3StorageClient.Fixture {
+class ShipConfigSuite extends NexusSuite with StorageFixtures with LocalStackS3StorageClient.Fixture {
 
   override def munitIOTimeout: Duration = 60.seconds
 
@@ -27,7 +24,6 @@
 
   private lazy val (s3Client, fs2S3client, _) = localStackS3Client()
   private val bucket                          = BucketName(NonEmptyString.unsafeFrom("bucket"))
->>>>>>> 9dc4cc10
 
   test("Default configuration should be parsed and loaded") {
     val expectedBaseUri = BaseUri("http://localhost:8080", Label.unsafe("v1"))
@@ -66,16 +62,11 @@
     val expectedEndpoint = new URI("http://my-s3-endpoint.com")
     for {
       externalConfigPath <- loader.absolutePath("config/s3.conf")
-<<<<<<< HEAD
-      s3Config           <- ShipConfig.load(Some(Path(externalConfigPath))).map(_.S3)
+      s3Config           <- ShipConfig.load(Some(Path(externalConfigPath))).map(_.s3)
       _                   = assertEquals(s3Config.endpoint, expectedEndpoint)
       _                   = assertEquals(s3Config.importBucket, importBucket)
       _                   = assertEquals(s3Config.defaultBucket, defaultBucket)
       _                   = assertEquals(s3Config.storages.storageTypeConfig.amazon, s3Config.storages.storageTypeConfig.amazon)
-=======
-      s3Config            = ShipConfig.load(Some(Path(externalConfigPath))).map(_.s3)
-      _                  <- s3Config.assertEquals(expected)
->>>>>>> 9dc4cc10
     } yield ()
   }
 
