--- conflicted
+++ resolved
@@ -1,19 +1,7 @@
 
-<<<<<<< HEAD
 # Building a Data Pipeline for a Recommender System
 [](assets/recommendation.png)
-=======
-@@@ index
-* [Set up Nexus environment](setup-nexus.md)
-* [Pull the data from Nexus](pull-data.md)
-* [Prepare data](prepare-data.md)
-* [Train collabrative filtering models](train-recommender-model.md)
-* [Push output back to Nexus](push-model.md)
-* [Recommend by querying Nexus](recommend-query.md)
-@@@
 
-# Building a Recommender System
->>>>>>> dd03195e
 
 ## Overview
 Recommendation engines are among the most well known, widely used and highest-value use cases for applying machine learning.
