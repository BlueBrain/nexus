--- conflicted
+++ resolved
@@ -22,11 +22,8 @@
                  "-Dapp.database.cassandra.keyspace-autocreate=true",
                  "-Dapp.database.cassandra.tables-autocreate=true",
                  "-Dplugins.elasticsearch.base=http://elasticsearch:9200",
-<<<<<<< HEAD
-=======
                  "-Dplugins.elasticsearch.credentials.username=elastic",
                  "-Dplugins.elasticsearch.credentials.password=password",
->>>>>>> defb4f2c
                  "-Dplugins.elasticsearch.indexing.max-batch-size=50",
                  "-Dplugins.elasticsearch.indexing.max-time-window=50ms",
                  "-Dplugins.blazegraph.base=http://blazegraph:9999/blazegraph",
@@ -69,11 +66,8 @@
 #                 "-Dakka.cluster.min-nr-of-members=3",
 #                 "-Dapp.database.cassandra.contact-points.1=cassandra:9042",
 #                 "-Dplugins.elasticsearch.base=http://elasticsearch:9200",
-<<<<<<< HEAD
-=======
 #                 "-Dplugins.elasticsearch.credentials.username=elastic",
 #                 "-Dplugins.elasticsearch.credentials.password=password",
->>>>>>> defb4f2c
 #                 "-Dplugins.elasticsearch.indexing.max-batch-size=50",
 #                 "-Dplugins.elasticsearch.indexing.max-time-window=50ms",
 #                 "-Dplugins.blazegraph.base=http://blazegraph:9999/blazegraph",
@@ -116,16 +110,6 @@
 #                 "-Dakka.cluster.min-nr-of-members=3",
 #                 "-Dapp.database.cassandra.contact-points.1=cassandra:9042",
 #                 "-Dplugins.elasticsearch.base=http://elasticsearch:9200",
-<<<<<<< HEAD
-#                  "-Dplugins.elasticsearch.indexing.max-batch-size=50",
-#                  "-Dplugins.elasticsearch.indexing.max-time-window=50ms",
-#                  "-Dplugins.blazegraph.base=http://blazegraph:9999/blazegraph",
-#                  "-Dplugins.blazegraph.indexing.max-batch-size=50",
-#                  "-Dplugins.blazegraph.indexing.max-time-window=50ms",
-#                  "-Dplugins.composite-views.min-interval-rebuild=5seconds",
-#                  "-Dplugins.composite-views.sources.max-batch-size=50",
-#                  "-Dplugins.composite-views.sources.max-time-window=50ms",
-=======
 #                 "-Dplugins.elasticsearch.credentials.username=elastic",
 #                 "-Dplugins.elasticsearch.credentials.password=password",
 #                 "-Dplugins.elasticsearch.indexing.max-batch-size=50",
@@ -136,7 +120,6 @@
 #                 "-Dplugins.composite-views.min-interval-rebuild=5seconds",
 #                 "-Dplugins.composite-views.sources.max-batch-size=50",
 #                 "-Dplugins.composite-views.sources.max-time-window=50ms",
->>>>>>> defb4f2c
 #                 "-Dplugins.storage.storages.remote-disk.enabled=true",
 #                 "-Dplugins.storage.storages.remote-disk.default-endpoint=http://storage-service:8080/v1",
 #                 "-Dplugins.storage.storages.amazon.enabled=true",
