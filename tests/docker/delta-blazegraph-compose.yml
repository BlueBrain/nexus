include:
  - keycloak.yml
  - postgres.yml
  - elasticsearch.yml
  - blazegraph.yml
  - localstack.yml

networks:
  default:
    ipam:
      config:
        # Specify the subnet range for IP address allocation
        - subnet: 10.0.2.0/24
services:
  delta:
    depends_on:
      keycloak:
        condition: service_started
      elasticsearch:
        condition: service_healthy
      blazegraph:
        condition: service_healthy
      postgres:
        condition: service_started
      localstack:
        condition: service_started
    environment:
      - DELTA_PLUGINS
      - DELTA_EXTERNAL_CONF
      - KAMON_ENABLED
      - PARTITION_STRATEGY
      - SPARQL_TARGET=blazegraph
      - SPARQL_ENDPOINT=http://blazegraph:9999/blazegraph
    image: bluebrain/nexus-delta:latest
<<<<<<< HEAD
    entrypoint:
      - '/bin/bash'
      - '-c'
      - |
        ln -sf /opt/docker/plugins/disabled/project-deletion.jar /opt/docker/plugins/project-deletion.jar &&
        /opt/docker/bin/delta-app -Xmx4G
=======
    entrypoint: ["/config/delta-startup.sh"]
>>>>>>> 00250197
    ports:
      - 8080:8080
    volumes:
      - ./config:/config
      - /tmp:/default-volume
    extra_hosts:
      - "delta:127.0.0.1"
    dns:
      # Set the DNS server to be the LocalStack container, for host resolution
      - 10.0.2.20

#  fusion:
#    depends_on:
#      - delta
#    image: bluebrain/nexus-web:1.10.0-M2-fix-resource-update
#    environment:
#      BASE_PATH: "/"
#      HOST_NAME: "http://localhost"
#      API_ENDPOINT: "http://localhost/v1"

#  router:
#    depends_on:
#      - fusion
#    image: nginx:stable
#    ports:
#      - target: 80
#        published: 80
#        mode: host
#    deploy:
#      mode: global
#    volumes:
#      - ./config/nginx.conf:/etc/nginx/conf.d/default.conf<|MERGE_RESOLUTION|>--- conflicted
+++ resolved
@@ -32,16 +32,7 @@
       - SPARQL_TARGET=blazegraph
       - SPARQL_ENDPOINT=http://blazegraph:9999/blazegraph
     image: bluebrain/nexus-delta:latest
-<<<<<<< HEAD
-    entrypoint:
-      - '/bin/bash'
-      - '-c'
-      - |
-        ln -sf /opt/docker/plugins/disabled/project-deletion.jar /opt/docker/plugins/project-deletion.jar &&
-        /opt/docker/bin/delta-app -Xmx4G
-=======
     entrypoint: ["/config/delta-startup.sh"]
->>>>>>> 00250197
     ports:
       - 8080:8080
     volumes:
