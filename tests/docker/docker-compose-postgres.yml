--- conflicted
+++ resolved
@@ -21,11 +21,8 @@
                   "-Dapp.database.postgres.host=postgres",
                   "-Dapp.database.postgres.tables-autocreate=true",
                   "-Dplugins.elasticsearch.base=http://elasticsearch:9200",
-<<<<<<< HEAD
-=======
                   "-Dplugins.elasticsearch.credentials.username=elastic",
                   "-Dplugins.elasticsearch.credentials.password=password",
->>>>>>> defb4f2c
                   "-Dplugins.elasticsearch.indexing.max-batch-size=50",
                   "-Dplugins.elasticsearch.indexing.max-time-window=50ms",
                   "-Dplugins.blazegraph.base=http://blazegraph:9999/blazegraph",
@@ -74,11 +71,8 @@
   #                  "-Dapp.database.flavour=postgres",
   #                  "-Dapp.database.postgres.host=postgres",
   #                  "-Dplugins.elasticsearch.base=http://elasticsearch:9200",
-<<<<<<< HEAD
-=======
   #                  "-Dplugins.elasticsearch.credentials.username=elastic",
   #                  "-Dplugins.elasticsearch.credentials.password=password",
->>>>>>> defb4f2c
   #                  "-Dplugins.elasticsearch.indexing.max-batch-size=50",
   #                  "-Dplugins.elasticsearch.indexing.max-time-window=50ms",
   #                  "-Dplugins.blazegraph.base=http://blazegraph:9999/blazegraph",
@@ -123,11 +117,8 @@
   #                  "-Dapp.database.flavour=postgres",
   #                  "-Dapp.database.postgres.host=postgres",
   #                  "-Dplugins.elasticsearch.base=http://elasticsearch:9200",
-<<<<<<< HEAD
-=======
   #                  "-Dplugins.elasticsearch.credentials.username=elastic",
   #                  "-Dplugins.elasticsearch.credentials.password=password",
->>>>>>> defb4f2c
   #                  "-Dplugins.elasticsearch.indexing.max-batch-size=50",
   #                  "-Dplugins.elasticsearch.indexing.max-time-window=50ms",
   #                  "-Dplugins.blazegraph.base=http://blazegraph:9999/blazegraph",
