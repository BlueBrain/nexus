package ch.epfl.bluebrain.nexus.tests.kg

import akka.http.scaladsl.model.StatusCodes
import cats.implicits._
import ch.epfl.bluebrain.nexus.testkit.{CirceEq, EitherValuable}
import ch.epfl.bluebrain.nexus.tests.BaseSpec
import ch.epfl.bluebrain.nexus.tests.Identity.Anonymous
import ch.epfl.bluebrain.nexus.tests.Identity.views.ScoobyDoo
import ch.epfl.bluebrain.nexus.tests.Optics._
import ch.epfl.bluebrain.nexus.tests.iam.types.Permission.{Organizations, Views}
import io.circe.Json
import monix.execution.Scheduler.Implicits.global

class ElasticSearchViewsSpec extends BaseSpec with EitherValuable with CirceEq {

  private val orgId  = genId()
  private val projId = genId()
  val fullId         = s"$orgId/$projId"

  private val projId2 = genId()
  val fullId2         = s"$orgId/$projId2"

  val projects = List(fullId, fullId2)

  "creating projects" should {
    "add necessary permissions for user" in {
      for {
        _ <- aclDsl.addPermission("/", ScoobyDoo, Organizations.Create)
        _ <- aclDsl.addPermissionAnonymous(s"/$fullId2", Views.Query)
      } yield succeed
    }

    "succeed if payload is correct" in {
      for {
        _ <- adminDsl.createOrganization(orgId, orgId, ScoobyDoo)
        _ <- adminDsl.createProject(orgId, projId, kgDsl.projectJson(name = fullId), ScoobyDoo)
        _ <- adminDsl.createProject(orgId, projId2, kgDsl.projectJson(name = fullId2), ScoobyDoo)
      } yield succeed
    }

    "wait until in project resolver is created" in {
      eventually {
        deltaClient.get[Json](s"/resolvers/$fullId", ScoobyDoo) { (json, response) =>
          response.status shouldEqual StatusCodes.OK
          _total.getOption(json).value shouldEqual 1L
        }
      }
    }
  }

  "creating the view" should {
    "create a context" in {
      projects.parTraverse { project =>
        deltaClient.put[Json](
          s"/resources/$project/resource/test-resource:context",
          jsonContentOf("/kg/views/context.json"),
          ScoobyDoo
        ) { (_, response) =>
          response.status shouldEqual StatusCodes.Created
        }
      }
    }

    "create elasticsearch views with legacy fields and its pipeline equivalent" in {
      List(fullId -> "/kg/views/elasticsearch/legacy-fields.json", fullId2 -> "/kg/views/elasticsearch/pipeline.json")
        .parTraverse { case (project, file) =>
          deltaClient
            .put[Json](s"/views/$project/test-resource:cell-view", jsonContentOf(file, "withTag" -> false), ScoobyDoo) {
              (_, response) =>
                response.status shouldEqual StatusCodes.Created
            }
        }
    }

    "create elasticsearch views filtering on tag with legacy fields and its pipeline equivalent" in {
      List(fullId -> "/kg/views/elasticsearch/legacy-fields.json", fullId2 -> "/kg/views/elasticsearch/pipeline.json")
        .parTraverse { case (project, file) =>
          deltaClient.put[Json](
            s"/views/$project/test-resource:cell-view-tagged",
            jsonContentOf(file, "withTag" -> true),
            ScoobyDoo
          ) { (_, response) =>
            response.status shouldEqual StatusCodes.Created
          }
        }
    }

    "get the created elasticsearch views" in {
      projects.parTraverse { project =>
        deltaClient.get[Json](s"/views/$project/test-resource:cell-view", ScoobyDoo) { (json, response) =>
          response.status shouldEqual StatusCodes.OK
          val expected = jsonContentOf(
            "/kg/views/elasticsearch/indexing-response.json",
            replacements(
              ScoobyDoo,
              "id"             -> "https://dev.nexus.test.com/simplified-resource/cell-view",
              "self"           -> s"${config.deltaUri}/views/$project/test-resource:cell-view",
              "project-parent" -> s"${config.deltaUri}/projects/$project",
              "project"        -> project
            ): _*
          )

          filterMetadataKeys(json) should equalIgnoreArrayOrder(expected)
        }
      }
    }

    "create an AggregateElasticSearchView" in {
      elasticsearchViewsDsl.aggregate(
        "test-resource:agg-cell-view",
        fullId2,
        ScoobyDoo,
        fullId  -> "https://dev.nexus.test.com/simplified-resource/cell-view",
        fullId2 -> "https://dev.nexus.test.com/simplified-resource/cell-view"
      )
    }

    "get the created AggregateElasticSearchView" in {
      deltaClient.get[Json](s"/views/$fullId2/test-resource:agg-cell-view", ScoobyDoo) { (json, response) =>
        response.status shouldEqual StatusCodes.OK

        val expected = jsonContentOf(
          "/kg/views/elasticsearch/aggregate-response.json",
          replacements(
            ScoobyDoo,
            "id"             -> "https://dev.nexus.test.com/simplified-resource/agg-cell-view",
            "resources"      -> s"${config.deltaUri}/views/$fullId2/test-resource:agg-cell-view",
            "project-parent" -> s"${config.deltaUri}/projects/$fullId2",
            "project1"       -> fullId,
            "project2"       -> fullId2
          ): _*
        )

        filterMetadataKeys(json) should equalIgnoreArrayOrder(expected)
      }
    }

    "post instances" in {
      (1 to 8).toList.parTraverse { i =>
        val payload      = jsonContentOf(s"/kg/views/instances/instance$i.json")
        val id           = `@id`.getOption(payload).value
        val unprefixedId = id.stripPrefix("https://bbp.epfl.ch/nexus/v0/data/bbp/experiment/patchedcell/v0.1.0/")
        val projectId    = if (i > 5) fullId2 else fullId
        val indexingMode = if (i % 2 == 0) "sync" else "async"

        deltaClient.put[Json](
          s"/resources/$projectId/resource/patchedcell:$unprefixedId?indexing=$indexingMode",
          payload,
          ScoobyDoo
        ) { (_, response) =>
          response.status shouldEqual StatusCodes.Created
        }
      }
    }

    "wait until in project view is indexed" in eventually {
<<<<<<< HEAD
      deltaClient.get[Json](s"/views/$fullId?type=nxv%3AElasticSearchView", ScoobyDoo) { (json, response) =>
        _total.getOption(json).value shouldEqual 2
=======
      deltaClient.get[Json](s"/views/$fullId", ScoobyDoo) { (json, response) =>
        _total.getOption(json).value shouldEqual 5
>>>>>>> 00a545ce
        response.status shouldEqual StatusCodes.OK
      }
    }

    "wait until all instances are indexed in default view of project 2" in eventually {
      deltaClient.get[Json](s"/resources/$fullId2/resource", ScoobyDoo) { (json, response) =>
        response.status shouldEqual StatusCodes.OK
        _total.getOption(json).value shouldEqual 4
      }
    }

    "return 400 with bad query instances" in {
      deltaClient.post[Json](
        s"/views/$fullId/test-resource:cell-view/_search",
        json"""{ "query": { "other": {} } }""",
        ScoobyDoo
      ) { (json, response) =>
        response.status shouldEqual StatusCodes.BadRequest
        json shouldEqual jsonContentOf("/kg/views/elasticsearch/elastic-error.json")
      }
    }

    val sort             = json"""{ "sort": [{ "name.raw": { "order": "asc" } }] }"""
    val sortedMatchCells = json"""{ "query": { "term": { "@type": "Cell" } } }""" deepMerge sort
    val matchAll         = json"""{ "query": { "match_all": {} } }""" deepMerge sort

    "search instances on project 1 in cell-view" in eventually {
      deltaClient.post[Json](s"/views/$fullId/test-resource:cell-view/_search", sortedMatchCells, ScoobyDoo) {
        (json, response) =>
          response.status shouldEqual StatusCodes.OK
          val index = hits(0)._index.string.getOption(json).value
          filterKey("took")(json) shouldEqual
            jsonContentOf("/kg/views/elasticsearch/search-response.json", "index" -> index)

          deltaClient
            .post[Json](s"/views/$fullId/test-resource:cell-view/_search", matchAll, ScoobyDoo) { (json2, _) =>
              filterKey("took")(json2) shouldEqual filterKey("took")(json)
            }
            .runSyncUnsafe()
      }
    }

    "get no instance in cell-view-tagged in project1 as nothing is tagged yet" in eventually {
      deltaClient.post[Json](s"/views/$fullId/test-resource:cell-view-tagged/_search", matchAll, ScoobyDoo) {
        (json, response) =>
          response.status shouldEqual StatusCodes.OK
          totalHits.getOption(json).value shouldEqual 0
      }
    }

    "search instances on project 2" in eventually {
      deltaClient.post[Json](s"/views/$fullId2/test-resource:cell-view/_search", sortedMatchCells, ScoobyDoo) {
        (json, response) =>
          response.status shouldEqual StatusCodes.OK
          val index = hits(0)._index.string.getOption(json).value
          filterKey("took")(json) shouldEqual
            jsonContentOf("/kg/views/elasticsearch/search-response-2.json", "index" -> index)

          deltaClient
            .post[Json](s"/views/$fullId2/test-resource:cell-view/_search", matchAll, ScoobyDoo) { (json2, _) =>
              filterKey("took")(json2) shouldEqual filterKey("took")(json)
            }
            .runSyncUnsafe()
      }
    }

    "get no instance is indexed in cell-view-tagged in project2 as nothing is tagged yet" in eventually {
      deltaClient.post[Json](s"/views/$fullId/test-resource:cell-view-tagged/_search", matchAll, ScoobyDoo) {
        (json, response) =>
          response.status shouldEqual StatusCodes.OK
          totalHits.getOption(json).value shouldEqual 0
      }
    }

    "search instances on project AggregatedElasticSearchView when logged" in eventually {
      deltaClient.post[Json](
        s"/views/$fullId2/test-resource:agg-cell-view/_search",
        sortedMatchCells,
        ScoobyDoo
      ) { (json, response) =>
        response.status shouldEqual StatusCodes.OK
        val indexes   = hits.each._index.string.getAll(json)
        val toReplace = indexes.zipWithIndex.map { case (value, i) => s"index${i + 1}" -> value }
        filterKey("took")(json) shouldEqual
          jsonContentOf("/kg/views/elasticsearch/search-response-aggregated.json", toReplace: _*)
      }
    }

    "search instances on project AggregatedElasticSearchView as anonymous" in eventually {
      deltaClient.post[Json](s"/views/$fullId2/test-resource:agg-cell-view/_search", sortedMatchCells, Anonymous) {
        (json, response) =>
          response.status shouldEqual StatusCodes.OK
          val index = hits(0)._index.string.getOption(json).value
          filterKey("took")(json) shouldEqual
            jsonContentOf("/kg/views/elasticsearch/search-response-2.json", "index" -> index)
      }
    }

    "fetch statistics for cell-view" in eventually {
      deltaClient.get[Json](s"/views/$fullId/test-resource:cell-view/statistics", ScoobyDoo) { (json, response) =>
        response.status shouldEqual StatusCodes.OK
        val expected = jsonContentOf(
          "/kg/views/statistics.json",
          "total"     -> "14",
          "processed" -> "14",
          "evaluated" -> "5",
          "discarded" -> "9",
          "remaining" -> "0"
        )
        filterNestedKeys("lastEventDateTime", "lastProcessedEventDateTime")(json) shouldEqual expected
      }
    }

    "fetch statistics for cell-view-tagged" in eventually {
      deltaClient.get[Json](s"/views/$fullId/test-resource:cell-view-tagged/statistics", ScoobyDoo) {
        (json, response) =>
          response.status shouldEqual StatusCodes.OK
          val expected = jsonContentOf(
            "/kg/views/statistics.json",
            "total"     -> "14",
            "processed" -> "14",
            "evaluated" -> "0",
            "discarded" -> "14",
            "remaining" -> "0"
          )
          filterNestedKeys("lastEventDateTime", "lastProcessedEventDateTime")(json) shouldEqual expected
      }
    }

    "tag resources" in {
      (1 to 5).toList.parTraverse { i =>
        val payload      = jsonContentOf(s"/kg/views/instances/instance$i.json")
        val id           = `@id`.getOption(payload).value
        val unprefixedId = id.stripPrefix("https://bbp.epfl.ch/nexus/v0/data/bbp/experiment/patchedcell/v0.1.0/")
        deltaClient.post[Json](
          s"/resources/$fullId/resource/patchedcell:$unprefixedId/tags?rev=1",
          Json.obj("rev" -> Json.fromInt(1), "tag" -> Json.fromString("one")),
          ScoobyDoo
        ) { (_, response) =>
          response.status shouldEqual StatusCodes.Created
        }
      }
    }

    "get newly tagged instances in cell-view-tagged in project1" in eventually {
      deltaClient.post[Json](s"/views/$fullId/test-resource:cell-view-tagged/_search", matchAll, ScoobyDoo) {
        (json, response) =>
          response.status shouldEqual StatusCodes.OK
          val total = totalHits.getOption(json).value
          total shouldEqual 5
      }
    }

    "get updated statistics for cell-view-tagged" in eventually {
      deltaClient.get[Json](s"/views/$fullId/test-resource:cell-view-tagged/statistics", ScoobyDoo) {
        (json, response) =>
          response.status shouldEqual StatusCodes.OK
          val expected = jsonContentOf(
            "/kg/views/statistics.json",
            "total"     -> "19",
            "processed" -> "19",
            "evaluated" -> "5",
            "discarded" -> "14",
            "remaining" -> "0"
          )
          filterNestedKeys("lastEventDateTime", "lastProcessedEventDateTime")(json) shouldEqual expected
      }
    }

    "remove @type on a resource" in {
      val payload      = filterKey("@type")(jsonContentOf("/kg/views/instances/instance1.json"))
      val id           = `@id`.getOption(payload).value
      val unprefixedId = id.stripPrefix("https://bbp.epfl.ch/nexus/v0/data/bbp/experiment/patchedcell/v0.1.0/")

      deltaClient.put[Json](
        s"/resources/$fullId/_/patchedcell:$unprefixedId?rev=2",
        filterKey("@id")(payload),
        ScoobyDoo
      ) { (_, response) =>
        response.status shouldEqual StatusCodes.OK
      }
    }

    "search instances on project 1 after removed @type" in eventually {
      deltaClient.post[Json](s"/views/$fullId/test-resource:cell-view/_search", sortedMatchCells, ScoobyDoo) {
        (json, response) =>
          response.status shouldEqual StatusCodes.OK
          val index = hits(0)._index.string.getOption(json).value
          filterKey("took")(json) shouldEqual
            jsonContentOf("/kg/views/elasticsearch/search-response-no-type.json", "index" -> index)

          deltaClient
            .post[Json](s"/views/$fullId/test-resource:cell-view/_search", matchAll, ScoobyDoo) { (json2, _) =>
              filterKey("took")(json2) shouldEqual filterKey("took")(json)
            }
            .runSyncUnsafe()
      }
    }

    "deprecate a resource" in {
      val payload      = filterKey("@type")(jsonContentOf("/kg/views/instances/instance2.json"))
      val id           = payload.asObject.value("@id").value.asString.value
      val unprefixedId = id.stripPrefix("https://bbp.epfl.ch/nexus/v0/data/bbp/experiment/patchedcell/v0.1.0/")
      deltaClient.delete[Json](s"/resources/$fullId/_/patchedcell:$unprefixedId?rev=2", ScoobyDoo) { (_, response) =>
        response.status shouldEqual StatusCodes.OK
      }
    }

    "search instances on project 1 after deprecated" in eventually {
      deltaClient.post[Json](s"/views/$fullId/test-resource:cell-view/_search", sortedMatchCells, ScoobyDoo) {
        (json, result) =>
          result.status shouldEqual StatusCodes.OK
          val index = hits(0)._index.string.getOption(json).value
          filterKey("took")(json) shouldEqual
            jsonContentOf("/kg/views/elasticsearch/search-response-no-deprecated.json", "index" -> index)

          deltaClient
            .post[Json](s"/views/$fullId/test-resource:cell-view/_search", matchAll, ScoobyDoo) { (json2, _) =>
              filterKey("took")(json2) shouldEqual filterKey("took")(json)
            }
            .runSyncUnsafe()
      }
    }

    "restart the view indexing" in eventually {
      deltaClient.delete[Json](s"/views/$fullId/test-resource:testView/offset", ScoobyDoo) { (json, response) =>
        response.status shouldEqual StatusCodes.OK
        val expected =
          json"""{ "@context" : "https://bluebrain.github.io/nexus/contexts/offset.json", "@type" : "Start" }"""
        json shouldEqual expected
      }
    }

  }
}<|MERGE_RESOLUTION|>--- conflicted
+++ resolved
@@ -154,13 +154,8 @@
     }
 
     "wait until in project view is indexed" in eventually {
-<<<<<<< HEAD
       deltaClient.get[Json](s"/views/$fullId?type=nxv%3AElasticSearchView", ScoobyDoo) { (json, response) =>
-        _total.getOption(json).value shouldEqual 2
-=======
-      deltaClient.get[Json](s"/views/$fullId", ScoobyDoo) { (json, response) =>
-        _total.getOption(json).value shouldEqual 5
->>>>>>> 00a545ce
+        _total.getOption(json).value shouldEqual 3
         response.status shouldEqual StatusCodes.OK
       }
     }
@@ -278,13 +273,15 @@
       deltaClient.get[Json](s"/views/$fullId/test-resource:cell-view-tagged/statistics", ScoobyDoo) {
         (json, response) =>
           response.status shouldEqual StatusCodes.OK
-          val expected = jsonContentOf(
-            "/kg/views/statistics.json",
-            "total"     -> "14",
-            "processed" -> "14",
-            "evaluated" -> "0",
-            "discarded" -> "14",
-            "remaining" -> "0"
+          val expected = filterNestedKeys("delayInSeconds")(
+            jsonContentOf(
+              "/kg/views/statistics.json",
+              "total"     -> "0",
+              "processed" -> "0",
+              "evaluated" -> "0",
+              "discarded" -> "0",
+              "remaining" -> "0"
+            )
           )
           filterNestedKeys("lastEventDateTime", "lastProcessedEventDateTime")(json) shouldEqual expected
       }
@@ -320,10 +317,10 @@
           response.status shouldEqual StatusCodes.OK
           val expected = jsonContentOf(
             "/kg/views/statistics.json",
-            "total"     -> "19",
-            "processed" -> "19",
+            "total"     -> "5",
+            "processed" -> "5",
             "evaluated" -> "5",
-            "discarded" -> "14",
+            "discarded" -> "0",
             "remaining" -> "0"
           )
           filterNestedKeys("lastEventDateTime", "lastProcessedEventDateTime")(json) shouldEqual expected
@@ -386,7 +383,7 @@
     }
 
     "restart the view indexing" in eventually {
-      deltaClient.delete[Json](s"/views/$fullId/test-resource:testView/offset", ScoobyDoo) { (json, response) =>
+      deltaClient.delete[Json](s"/views/$fullId/test-resource:cell-view/offset", ScoobyDoo) { (json, response) =>
         response.status shouldEqual StatusCodes.OK
         val expected =
           json"""{ "@context" : "https://bluebrain.github.io/nexus/contexts/offset.json", "@type" : "Start" }"""
