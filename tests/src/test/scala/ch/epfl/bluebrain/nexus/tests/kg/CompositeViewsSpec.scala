--- conflicted
+++ resolved
@@ -1,10 +1,7 @@
 package ch.epfl.bluebrain.nexus.tests.kg
 
 import akka.http.scaladsl.model.StatusCodes
-<<<<<<< HEAD
-=======
 import cats.effect.IO
->>>>>>> 8a31a149
 import cats.effect.unsafe.implicits._
 import cats.implicits._
 import ch.epfl.bluebrain.nexus.delta.kernel.Logger
@@ -12,16 +9,12 @@
 import ch.epfl.bluebrain.nexus.tests.HttpClient._
 import ch.epfl.bluebrain.nexus.tests.Identity.compositeviews.Jerry
 import ch.epfl.bluebrain.nexus.tests.Optics._
+import ch.epfl.bluebrain.nexus.tests.admin.ProjectPayload
 import ch.epfl.bluebrain.nexus.tests.iam.types.Permission.{Events, Organizations, Views}
 import ch.epfl.bluebrain.nexus.tests.kg.CompositeViewsSpec.{albumQuery, bandQuery}
 import io.circe.Json
 import io.circe.optics.JsonPath._
-<<<<<<< HEAD
-import cats.implicits._
-import ch.epfl.bluebrain.nexus.tests.admin.ProjectPayload
-=======
 import org.scalatest.Assertion
->>>>>>> 8a31a149
 
 class CompositeViewsSpec extends BaseIntegrationSpec {
 
@@ -36,20 +29,15 @@
     implicit val encoder: Encoder.AsObject[Stats] = deriveEncoder[Stats]
   }
 
-<<<<<<< HEAD
-  private val orgId         = genId()
-  private val bandsProject  = "bands"
-  private val albumsProject = "albums"
-  private val songsProject  = "songs"
-
-  "Creating projects" should {
-    "add necessary permissions for user" in {
-      aclDsl.addPermissions(
-        "/",
-        Jerry,
-        Set(Organizations.Create, Views.Query, Events.Read)
-      )
-    }
+  private val orgId            = genId()
+  private val bandsProject     = "bands"
+  private val albumsProject    = "albums"
+  private val songsProject     = "songs"
+  private val albumsProjectRef = s"$orgId/$albumsProject"
+
+  override def beforeAll(): Unit = {
+    super.beforeAll()
+    aclDsl.addPermissions("/", Jerry, Set(Organizations.Create, Views.Query, Events.Read)).accepted
 
     "succeed if payload is correct" in {
       val projectPayload = ProjectPayload(
@@ -76,40 +64,11 @@
       } yield succeed
     }
 
-    "wait until in project resolver is created" in {
-      eventually {
-        deltaClient.get[Json](s"/resolvers/$orgId/$bandsProject", Jerry) { (json, response) =>
-          response.status shouldEqual StatusCodes.OK
-          _total.getOption(json).value shouldEqual 1
-        }
-=======
-  private val orgId            = genId()
-  private val bandsProject     = "bands"
-  private val albumsProject    = "albums"
-  private val songsProject     = "songs"
-  private val albumsProjectRef = s"$orgId/$albumsProject"
-
-  override def beforeAll(): Unit = {
-    super.beforeAll()
-    aclDsl.addPermissions("/", Jerry, Set(Organizations.Create, Views.Query, Events.Read)).accepted
-
-    val projectPayload = jsonContentOf("kg/views/composite/project.json")
-    val createProjects = for {
-      _ <- adminDsl.createOrganization(orgId, orgId, Jerry)
-      _ <- List(
-             adminDsl.createProject(orgId, bandsProject, projectPayload, Jerry),
-             adminDsl.createProject(orgId, albumsProject, projectPayload, Jerry),
-             adminDsl.createProject(orgId, songsProject, projectPayload, Jerry)
-           ).sequence
-    } yield succeed
-    createProjects.accepted
-
     // wait until in project resolver is created
     eventually {
       deltaClient.get[Json](s"/resolvers/$orgId/$bandsProject", Jerry) { (json, response) =>
         response.status shouldEqual StatusCodes.OK
         _total.getOption(json).value shouldEqual 1
->>>>>>> 8a31a149
       }
     }
     eventually {
