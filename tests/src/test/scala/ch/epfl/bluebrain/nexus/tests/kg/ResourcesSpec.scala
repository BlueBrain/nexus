--- conflicted
+++ resolved
@@ -619,7 +619,6 @@
     }
   }
 
-<<<<<<< HEAD
   "updating the schema of a resource" should {
 
     "succeed" in {
@@ -641,6 +640,18 @@
               .accepted
           }
         }
+      }
+    }
+  }
+
+  "uploading a payload too large" should {
+
+    "fail with the appropriate message" in {
+      val value   = randomString(270000)
+      val payload = json"""{ "value": "$value" }"""
+      deltaClient.post[Json](s"/resources/$project1/", payload, Rick) { (json, response) =>
+        response.status shouldEqual StatusCodes.PayloadTooLarge
+        Optics.`@type`.getOption(json) shouldEqual Some("PayloadTooLarge")
       }
     }
 
@@ -686,18 +697,4 @@
 
     assertion(schemaName)
   }
-=======
-  "uploading a payload too large" should {
-
-    "fail with the appropriate message" in {
-      val value   = randomString(270000)
-      val payload = json"""{ "value": "$value" }"""
-      deltaClient.post[Json](s"/resources/$id1/", payload, Rick) { (json, response) =>
-        response.status shouldEqual StatusCodes.PayloadTooLarge
-        Optics.`@type`.getOption(json) shouldEqual Some("PayloadTooLarge")
-      }
-    }
-
-  }
->>>>>>> 1499056d
 }