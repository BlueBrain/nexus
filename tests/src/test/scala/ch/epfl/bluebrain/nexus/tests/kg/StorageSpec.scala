package ch.epfl.bluebrain.nexus.tests.kg

import akka.http.scaladsl.model._
import akka.http.scaladsl.model.headers.{ContentDispositionTypes, HttpEncodings}
import akka.util.ByteString
import cats.effect.IO
import ch.epfl.bluebrain.nexus.tests.BaseIntegrationSpec
import ch.epfl.bluebrain.nexus.tests.HttpClient._
import ch.epfl.bluebrain.nexus.tests.Identity.storages.Coyote
import ch.epfl.bluebrain.nexus.tests.Optics._
import ch.epfl.bluebrain.nexus.tests.config.ConfigLoader._
import ch.epfl.bluebrain.nexus.tests.config.StorageConfig
import ch.epfl.bluebrain.nexus.tests.iam.types.Permission
import com.typesafe.config.ConfigFactory
import io.circe.Json
import io.circe.optics.JsonPath.root
import org.apache.commons.codec.Charsets
import org.scalatest.Assertion

import java.util.Base64

final case class Input(fileId: String, filename: String, ct: ContentType, contents: String)
abstract class StorageSpec extends BaseIntegrationSpec {

  val storageConfig: StorageConfig = load[StorageConfig](ConfigFactory.load(), "storage")

  val nxv = "https://bluebrain.github.io/nexus/vocabulary/"

  private[tests] val orgId      = genId()
  private[tests] val projId     = genId()
  private[tests] val projectRef = s"$orgId/$projId"

  private[tests] val attachmentPrefix = s"${config.deltaUri}/resources/$projectRef/_/"

  def storageName: String

  def storageType: String

  def storageId: String

  def locationPrefix: Option[String]

  def createStorages(projectRef: String, storId: String, storName: String): IO[Assertion]

  protected def fileSelf(project: String, id: String): String = {
    val uri = Uri(s"${config.deltaUri}/files/$project")
    uri.copy(path = uri.path / id).toString
  }

  private[tests] val fileSelfPrefix = fileSelf(projectRef, attachmentPrefix)

  val emptyFileContent       = ""
  val jsonFileContent        = """{ "initial": ["is", "a", "test", "file"] }"""
  val updatedJsonFileContent = """{ "updated": ["is", "a", "test", "file"] }"""

  val emptyTextFile                  = Input("empty", "empty", ContentTypes.`text/plain(UTF-8)`, emptyFileContent)
  val jsonFileNoContentType          = Input("attachment.json", "attachment.json", ContentTypes.NoContentType, jsonFileContent)
  val updatedJsonFileWithContentType =
    jsonFileNoContentType.copy(contents = updatedJsonFileContent, ct = ContentTypes.`application/json`)
  val textFileNoContentType          = Input("attachment2", "attachment2", ContentTypes.NoContentType, "text file")
  val textFileWithContentType        =
    Input("attachment3", "attachment2", ContentTypes.`application/octet-stream`, "text file")

  override def beforeAll(): Unit = {
    super.beforeAll()
    createProjects(Coyote, orgId, projId).accepted
  }

  "Creating a storage" should {
    s"succeed for a $storageName storage" in {
      createStorages(projectRef, storageId, storageName)
    }

    "wait for storages to be indexed" in {
      eventually {
        deltaClient.get[Json](s"/storages/$projectRef", Coyote) { (json, response) =>
          response.status shouldEqual StatusCodes.OK
          _total.getOption(json).value shouldEqual 3
        }
      }
    }
  }

  "An empty file" should {

    "be successfully uploaded" in {
      uploadFile(emptyTextFile, None)(expectCreated)
    }

    "be downloaded" in {
      deltaClient.get[ByteString](s"/files/$projectRef/attachment:empty", Coyote, acceptAll) {
        expectDownload("empty", ContentTypes.`text/plain(UTF-8)`, emptyFileContent)
      }
    }
  }

  "A json file" should {

    "be uploaded" in {
      uploadFile(jsonFileNoContentType, None)(expectCreated)
    }

    "be downloaded" in {
      deltaClient.get[ByteString](s"/files/$projectRef/attachment:attachment.json", Coyote, acceptAll) {
        expectDownload("attachment.json", ContentTypes.`application/json`, jsonFileContent)
      }
    }

    "be downloaded as gzip" in {
      deltaClient.get[ByteString](s"/files/$projectRef/attachment:attachment.json", Coyote, gzipHeaders) {
        expectDownload("attachment.json", ContentTypes.`application/json`, jsonFileContent, compressed = true)
      }
    }

    "be updated" in {
      uploadFile(updatedJsonFileWithContentType, Some(1))(expectOk)
    }

    "download the updated file" in {
      deltaClient.get[ByteString](s"/files/$projectRef/attachment:attachment.json", Coyote, acceptAll) {
        expectDownload(
          "attachment.json",
          ContentTypes.`application/json`,
          updatedJsonFileContent
        )
      }
    }

    "download the previous revision" in {
      deltaClient.get[ByteString](s"/files/$projectRef/attachment:attachment.json?rev=1", Coyote, acceptAll) {
        expectDownload(
          "attachment.json",
          ContentTypes.`application/json`,
          jsonFileContent
        )
      }
    }

    "deprecate the file" in {
      deltaClient.delete[Json](s"/files/$projectRef/attachment:attachment.json?rev=2", Coyote) {
        expectOk
      }
    }

    "have the expected metadata" in {
      val id       = s"${attachmentPrefix}attachment.json"
      val expected = jsonContentOf(
        "kg/files/attachment-metadata.json",
        replacements(
          Coyote,
          "id"          -> id,
          "self"        -> fileSelf(projectRef, id),
          "filename"    -> "attachment.json",
          "storageId"   -> storageId,
          "storageType" -> storageType,
          "projId"      -> s"$projectRef",
          "project"     -> s"${config.deltaUri}/projects/$projectRef"
        ): _*
      )

      deltaClient.get[Json](s"/files/$projectRef/attachment:attachment.json", Coyote) { (json, response) =>
        response.status shouldEqual StatusCodes.OK
        locationPrefix.foreach { l =>
          location.getOption(json).value should startWith(l)
        }
        filterMetadataKeys.andThen(filterKey("_location"))(json) shouldEqual expected
      }
    }
  }

  "A file without extension" should {

    "be uploaded" in {
      uploadFile(textFileNoContentType, None)(expectCreated)
    }

    "be downloaded" in {
      deltaClient.get[ByteString](s"/files/$projectRef/attachment:attachment2", Coyote, acceptAll) {
        expectDownload(
          textFileNoContentType.filename,
          ContentTypes.`application/octet-stream`,
          textFileNoContentType.contents
        )
      }
    }
  }

  "Uploading a file against a unknown storage" should {

    val textFileContent = "text file"

    "fail" in {
      deltaClient.uploadFile[Json](
        s"/files/$projectRef/attachment3?storage=nxv:wrong-id",
        textFileContent,
        ContentTypes.NoContentType,
        "attachment2",
        Coyote
      ) { expectNotFound }
    }
  }

  "Uploading a file against a storage with custom permissions" should {

    val textFileContent = "text file"

    def uploadStorageWithCustomPermissions: ((Json, HttpResponse) => Assertion) => IO[Assertion] =
      deltaClient.uploadFile[Json](
        s"/files/$projectRef/attachment3?storage=nxv:${storageId}2",
        textFileContent,
        ContentTypes.NoContentType,
        "attachment2",
        Coyote
      )

    "fail without these custom permissions" in {
      uploadStorageWithCustomPermissions { expectForbidden }
    }

    "succeed with the appropriate permissions" in {
      val permissions = Set(Permission(storageName, "read"), Permission(storageName, "write"))
      for {
        _ <- aclDsl.addPermissions("/", Coyote, permissions)
        _ <- uploadStorageWithCustomPermissions { expectCreated }
      } yield (succeed)
    }
  }

  "Getting statistics" should {
    "return the correct statistics" in eventually {
      deltaClient.get[Json](s"/storages/$projectRef/nxv:$storageId/statistics", Coyote) { (json, response) =>
        response.status shouldEqual StatusCodes.OK
        val expected =
          json"""{ "@context": "https://bluebrain.github.io/nexus/contexts/storages.json", "files": 4, "spaceUsed": 93 }"""
        filterKey("lastProcessedEventDateTime")(json) shouldEqual expected
      }
    }

    "fail for an unknown storage" in eventually {
      deltaClient.get[Json](s"/storages/$projectRef/nxv:fail/statistics", Coyote) { (json, response) =>
        response.status shouldEqual StatusCodes.NotFound
        json shouldEqual jsonContentOf(
          "kg/storages/not-found.json",
          "storageId" -> (nxv + "fail"),
          "projId"    -> s"$projectRef"
        )
      }
    }
  }

  "List files" in eventually {
    deltaClient.get[Json](s"/files/$projectRef", Coyote) { (json, response) =>
      response.status shouldEqual StatusCodes.OK
      val mapping  = replacements(
        Coyote,
        "project"        -> projectRef,
        "fileSelfPrefix" -> fileSelfPrefix,
        "storageId"      -> storageId,
        "storageType"    -> storageType
      )
      val expected = jsonContentOf("kg/files/list.json", mapping: _*)
      filterSearchMetadata
        .andThen(filterResults(Set("_location")))(json) should equalIgnoreArrayOrder(expected)
    }
  }

  "Query the default sparql view for files" in eventually {
    val id    = s"http://delta:8080/v1/resources/$projectRef/_/attachment.json"
    val query =
      s"""
        |prefix nxv: <https://bluebrain.github.io/nexus/vocabulary/>
        |prefix : <https://bluebrain.github.io/test/>
        |
        |CONSTRUCT {
        |      ?id  a                   ?type        ;
        |           :filename           ?filename    ;
        |           :bytes              ?bytes       ;
        |           :digestValue        ?digestValue    ;
        |           :digestAlgo         ?digestAlgo     ;
        |           :mediaType          ?mediaType      ;
        |           :storageId          ?storageId      ;
        |           :createdBy          ?createdBy      ;
        |           :updatedBy          ?updatedBy      ;
        |           :deprecated         ?deprecated     ;
        |           :rev                ?rev            ;
        |           :project            ?project        ;
        |           :self               ?self           ;
        |           :incoming           ?incoming       ;
        |           :outgoing           ?outgoing       ;
        |} WHERE {
        |      BIND(<$id> as ?id) .
        |
        |      ?id  a  ?type  .
        |      ?id  nxv:filename               ?filename;
        |           nxv:bytes                  ?bytes;
        |           nxv:digest / nxv:value     ?digestValue;
        |           nxv:digest / nxv:algorithm ?digestAlgo;
        |           nxv:mediaType   ?mediaType;
        |           nxv:storage     ?storage;
        |           nxv:createdBy   ?createdBy;
        |           nxv:updatedBy   ?updatedBy;
        |           nxv:deprecated  ?deprecated;
        |           nxv:rev         ?rev;
        |           nxv:rev         ?rev;
        |           nxv:project     ?project;
        |           nxv:self        ?self;
        |           nxv:incoming    ?incoming;
        |           nxv:outgoing    ?outgoing;
        |}
        |
      """.stripMargin

    deltaClient.sparqlQuery[Json](s"/views/$projectRef/graph/sparql", query, Coyote) { (json, response) =>
      response.status shouldEqual StatusCodes.OK
      val mapping  = replacements(
        Coyote,
        "project"   -> projectRef,
        "self"      -> fileSelf(projectRef, id),
        "storageId" -> storageId
      )
      val expected = jsonContentOf("kg/files/sparql.json", mapping: _*)
      json should equalIgnoreArrayOrder(expected)
    }
  }

  "Upload files with the .custom extension" should {
    val fileContent = "file content"

    def uploadCustomFile(id: String, contentType: ContentType): ((Json, HttpResponse) => Assertion) => IO[Assertion] =
      deltaClient.uploadFile[Json](
        s"/files/$projectRef/$id?storage=nxv:$storageId",
        fileContent,
        contentType,
        "file.custom",
        Coyote
      )

    def assertContentType(id: String, expectedContentType: String) =
      deltaClient.get[Json](s"/files/$projectRef/attachment:$id", Coyote) { (json, response) =>
        response.status shouldEqual StatusCodes.OK
        root._mediaType.string.getOption(json) shouldEqual Some(expectedContentType)
      }

    "autodetect the correct content type when no header is passed" in {
      val id = "file.custom"
      for {
        _ <- uploadCustomFile(id, ContentTypes.NoContentType) { expectCreated }
        _ <- assertContentType(id, "application/custom")
      } yield succeed
    }

    "assign the content-type header provided by the user" in {
      val id = "file2.custom"
      for {
        _ <- uploadCustomFile(id, ContentTypes.`application/json`) { expectCreated }
        _ <- assertContentType(id, "application/json")
      } yield succeed
    }
  }

  "Deprecating a storage" should {

    "deprecate a storage" in {
      deltaClient.delete[Json](s"/storages/$projectRef/nxv:$storageId?rev=1", Coyote) { expectOk }
    }

    "reject uploading a new file against the deprecated storage" in {
      deltaClient.uploadFile[Json](
        s"/files/$projectRef/${genString()}?storage=nxv:$storageId",
        "",
        ContentTypes.NoContentType,
        "attachment3",
        Coyote
      ) {
        expectBadRequest
      }
    }

    "fetch metadata" in {
      val id       = s"${attachmentPrefix}attachment2"
      val expected = jsonContentOf(
        "kg/files/attachment2-metadata.json",
        replacements(
          Coyote,
          "id"          -> id,
          "storageId"   -> storageId,
          "self"        -> fileSelf(projectRef, id),
          "storageType" -> storageType,
          "projId"      -> s"$projectRef",
          "project"     -> s"${config.deltaUri}/projects/$projectRef",
          "storageType" -> storageType
        ): _*
      )

      deltaClient.get[Json](s"/files/$projectRef/attachment:attachment2", Coyote) { (json, response) =>
        response.status shouldEqual StatusCodes.OK
        filterMetadataKeys.andThen(filterKey("_location"))(json) shouldEqual expected
      }
    }
  }

<<<<<<< HEAD
  def uploadFile(fileInput: Input, rev: Option[Int]): ((Json, HttpResponse) => Assertion) => IO[Assertion] =
    uploadFileToProjectStorage(fileInput, projectRef, storageId, rev)

  def uploadFileToProjectStorage(
      fileInput: Input,
      projRef: String,
      storage: String,
      rev: Option[Int]
  ): ((Json, HttpResponse) => Assertion) => IO[Assertion] = {
    val revString = rev.map(r => s"&rev=$r").getOrElse("")
    deltaClient.uploadFile[Json](
      s"/files/$projRef/${fileInput.fileId}?storage=nxv:$storage$revString",
      fileInput.contents,
      fileInput.ct,
      fileInput.filename,
      Coyote
    )
=======
  "Undeprecating a storage" should {

    "allow uploading a file again" in {
      val undeprecateStorage = deltaClient
        .putEmptyBody[Json](s"/storages/$projectRef/nxv:$storageId/undeprecate?rev=2", Coyote) { expectOk }
      val uploadFile         = deltaClient.uploadFile[Json](
        s"/files/$projectRef/${genString()}?storage=nxv:$storageId",
        "",
        ContentTypes.NoContentType,
        "attachment3",
        Coyote
      ) {
        expectCreated
      }
      undeprecateStorage >> uploadFile
    }

>>>>>>> 8a31a149
  }

  private def attachmentString(filename: String): String = {
    val encodedFilename = new String(Base64.getEncoder.encode(filename.getBytes(Charsets.UTF_8)))
    s"=?UTF-8?B?$encodedFilename?="
  }

  protected def expectDownload(
      expectedFilename: String,
      expectedContentType: ContentType,
      expectedContent: String,
      compressed: Boolean = false
  ) =
    (content: ByteString, response: HttpResponse) => {
      response.status shouldEqual StatusCodes.OK
      dispositionType(response) shouldEqual ContentDispositionTypes.attachment
      attachmentName(response) shouldEqual attachmentString(expectedFilename)
      contentType(response) shouldEqual expectedContentType
      if (compressed) {
        httpEncodings(response) shouldEqual Seq(HttpEncodings.gzip)
        decodeGzip(content) shouldEqual expectedContent
      } else
        content.utf8String shouldEqual expectedContent
    }
}<|MERGE_RESOLUTION|>--- conflicted
+++ resolved
@@ -399,25 +399,6 @@
     }
   }
 
-<<<<<<< HEAD
-  def uploadFile(fileInput: Input, rev: Option[Int]): ((Json, HttpResponse) => Assertion) => IO[Assertion] =
-    uploadFileToProjectStorage(fileInput, projectRef, storageId, rev)
-
-  def uploadFileToProjectStorage(
-      fileInput: Input,
-      projRef: String,
-      storage: String,
-      rev: Option[Int]
-  ): ((Json, HttpResponse) => Assertion) => IO[Assertion] = {
-    val revString = rev.map(r => s"&rev=$r").getOrElse("")
-    deltaClient.uploadFile[Json](
-      s"/files/$projRef/${fileInput.fileId}?storage=nxv:$storage$revString",
-      fileInput.contents,
-      fileInput.ct,
-      fileInput.filename,
-      Coyote
-    )
-=======
   "Undeprecating a storage" should {
 
     "allow uploading a file again" in {
@@ -435,7 +416,25 @@
       undeprecateStorage >> uploadFile
     }
 
->>>>>>> 8a31a149
+  }
+
+  def uploadFile(fileInput: Input, rev: Option[Int]): ((Json, HttpResponse) => Assertion) => IO[Assertion] =
+    uploadFileToProjectStorage(fileInput, projectRef, storageId, rev)
+
+  def uploadFileToProjectStorage(
+                                  fileInput: Input,
+                                  projRef: String,
+                                  storage: String,
+                                  rev: Option[Int]
+                                ): ((Json, HttpResponse) => Assertion) => IO[Assertion] = {
+    val revString = rev.map(r => s"&rev=$r").getOrElse("")
+    deltaClient.uploadFile[Json](
+      s"/files/$projRef/${fileInput.fileId}?storage=nxv:$storage$revString",
+      fileInput.contents,
+      fileInput.ct,
+      fileInput.filename,
+      Coyote
+    )
   }
 
   private def attachmentString(filename: String): String = {
