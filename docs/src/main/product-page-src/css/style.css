--- conflicted
+++ resolved
@@ -47,25 +47,14 @@
 
 .button {
   font-weight: 400;
-<<<<<<< HEAD
-  background-color: #a51aa5;
-=======
   background-color: var(--link);
   border: none;
->>>>>>> 9812b4e1
   color: #fff;
   font-weight: 600;
   padding: 0.5em 1em;
   border-radius: 38px;
   text-align: center;
   width: 100px;
-}
-
-<<<<<<< HEAD
-ul {
-  list-style-type: none;
-  padding: 1em;
-  margin: 0;
 }
 
 .header {
@@ -199,7 +188,6 @@
 #getting-started-submenu,
 #dev-submenu {
   display: none;
-=======
 a {
   color: var(--link);
   text-decoration: none;
@@ -228,5 +216,4 @@
 .gradient {
   background-color: #060b13;
   background-image: linear-gradient(326deg, #060b13 0%, #0b1848 74%);
->>>>>>> 9812b4e1
 }