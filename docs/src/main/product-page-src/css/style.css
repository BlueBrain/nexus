@import "bulma/css/bulma.css";
@import "./footer.css";
@import "./header.css";
@import "./use-case.css";

:root {
  --link: #f058ea;
  --link-hover: #fff;
  --primary: #a51aa5;
}

@media (min-width: 320px) {
  /* smartphones, portrait iPhone, portrait 480x320 phones (Android) */
}
@media (min-width: 480px) {
  /* smartphones, Android phones, landscape iPhone */
}
@media (min-width: 600px) {
  /* portrait tablets, portrait iPad, e-readers (Nook/Kindle), landscape 800x480 phones (Android) */
}
@media (min-width: 801px) {
  /* tablet, landscape iPad, lo-res laptops ands desktops */
}
@media (min-width: 1025px) {
  /* big landscape tablets, laptops, and desktops */
}
@media (min-width: 1281px) {
  /* hi-res laptops and desktops */
}

body {
  font-family: "Roboto", sans-serif;
  font-weight: 300;
  margin: 0;
}

h1 {
  font-family: "Nunito Sans", sans-serif;
  font-weight: 800;
}

h2,
h3 {
  font-family: "Nunito Sans", sans-serif;
}

button {
  outline-style: none;
  border: none;
  background-color: transparent;
  padding: 0;
  cursor: pointer;
  font-family: "Roboto", sans-serif;
}

.button {
  font-weight: 400;
  background-color: var(--primary);
  border: none;
  color: #fff;
  font-weight: 600;
  padding: 0.5em 1em;
  border-radius: 38px;
  text-align: center;
  width: auto;
}

.button img.arrow {
  width: 0.5em;
  margin-left: 0.5em;
  height: auto;
}

<<<<<<< HEAD
.header {
  background-color: transparent;
  color: #fff;
  display: flex;
  padding: 0.7em;
  justify-content: space-between;
  height: 40px;
  align-items: center;
  position: relative;
  z-index: 1;
}

/* .container {
  display: flex;
  align-items: center;
  justify-content: space-between;
  width: 100vw;
} */

@media (min-width: 1281px) {
  .container {
    width: 1200px;
    margin-left: auto;
    margin-right: auto;
  }
}

.logo-container {
  display: flex;
  align-items: center;
  font-size: 1.5em;
  letter-spacing: 2px;
}

.logo {
  margin-right: 0.3em;
}

.menu-button-mobile {
  display: none;
}

@media (max-width: 800px) {
  .menu-button-mobile {
    display: block;
    width: 2.5em;
  }
}

#menu-container {
  display: none;
  position: absolute;
  top: 62px;
  right: 0;
  padding: 0.5em;
  width: 80%;
  height: 100vh;
  background-color: grey;
}

.menu-item {
  list-style-type: none;
  margin-bottom: 1em;
  padding-bottom: 1em;
  color: #fff;
}

.menu-link {
  text-decoration: none;
  color: #fff;
  font-size: 1em;
}

.menu-item-button {
  color: #fff;
  font-weight: 300;
  font-size: 1em;
}

.navigation {
  display: flex;
}

.nav-link {
  text-decoration: none;
}

.nav-button,
.nav-link {
  color: #fff;
  padding: 0;
  font-size: 16px;
  font-weight: 300;
  margin: 0 20px;
}

@media (max-width: 800px) {
  .navigation {
    display: none;
  }
}

.dropdown-item {
  position: relative;
}

#products-dropdown,
#use-cases-dropdown,
#getting-started-dropdown,
#dev-dropdown {
  display: none;
  position: absolute;
  color: #000;
  border: 1px solid #000;
  border-radius: 8px;
  left: -15%;
  background-color: #fff;
  top: 40px;
  width: 250px;
  font-size: 14px;
  line-height: 25px;
}

#dev-dropdown {
  left: -70%;
}

#products-submenu,
#use-cases-submenu,
#getting-started-submenu,
#dev-submenu {
  display: none;
}

=======
>>>>>>> 57aceebd
a {
  color: var(--link);
  text-decoration: none;
  transition: all 300ms cubic-bezier(0.995, 0.015, 0.01, 0.98);
}

a:hover {
  color: var(--link-hover);
}

ul {
  list-style: none;
  padding: 0;
  margin: 0;
}

.content ul {
  padding: 0;
  margin: 0;
}

li {
  list-style: none;
}

.gradient {
  background-color: #060b13;
  background-image: linear-gradient(326deg, #060b13 0%, #0b1848 74%);
}

<<<<<<< HEAD
/* 
Hero
*/

.hero {
  color: white;
}
.hero .title,
.hero .subtitle {
  color: white;
}
.hero .subtitle {
  max-width: 750px;
}
.hero h1 {
  font-size: 3em;
}
.hero .gradient {
  height: 100%;
  width: 100%;
  position: absolute;
  top: 0;
  background: transparent
    linear-gradient(349deg, #0a1e55 0%, #2e2e67 27%, #5f1359 62%, #010101 100%)
    0% 0% no-repeat padding-box;
  clip-path: polygon(0 0, 100% 0, 100% 60%, 0 100%);
  z-index: 0;
}

.content.centered {
  text-align: center;
}

.placeholder {
  display: block;
  width: 300px;
  height: 200px;
  background-color: #0a1e55;
  margin: 0 auto;
}

.short-product-description {
  padding: 1em 0;
}

.columns.alternating-orientation:nth-of-type(even) {
  flex-direction: row-reverse;
=======
.page-title {
  margin: 4rem 0 2rem;
  font-size: 42px;
}

@media (max-width: 800px) {
  .page-title {
    margin: 2em 0 1em;
    font-size: 32px;
  }
}

.page-subtitle {
  font-size: 24px;
  font-weight: 800;
  margin: 3em 0 1em;
}

.text-centered {
  text-align: center;
>>>>>>> 57aceebd
}<|MERGE_RESOLUTION|>--- conflicted
+++ resolved
@@ -71,143 +71,6 @@
   height: auto;
 }
 
-<<<<<<< HEAD
-.header {
-  background-color: transparent;
-  color: #fff;
-  display: flex;
-  padding: 0.7em;
-  justify-content: space-between;
-  height: 40px;
-  align-items: center;
-  position: relative;
-  z-index: 1;
-}
-
-/* .container {
-  display: flex;
-  align-items: center;
-  justify-content: space-between;
-  width: 100vw;
-} */
-
-@media (min-width: 1281px) {
-  .container {
-    width: 1200px;
-    margin-left: auto;
-    margin-right: auto;
-  }
-}
-
-.logo-container {
-  display: flex;
-  align-items: center;
-  font-size: 1.5em;
-  letter-spacing: 2px;
-}
-
-.logo {
-  margin-right: 0.3em;
-}
-
-.menu-button-mobile {
-  display: none;
-}
-
-@media (max-width: 800px) {
-  .menu-button-mobile {
-    display: block;
-    width: 2.5em;
-  }
-}
-
-#menu-container {
-  display: none;
-  position: absolute;
-  top: 62px;
-  right: 0;
-  padding: 0.5em;
-  width: 80%;
-  height: 100vh;
-  background-color: grey;
-}
-
-.menu-item {
-  list-style-type: none;
-  margin-bottom: 1em;
-  padding-bottom: 1em;
-  color: #fff;
-}
-
-.menu-link {
-  text-decoration: none;
-  color: #fff;
-  font-size: 1em;
-}
-
-.menu-item-button {
-  color: #fff;
-  font-weight: 300;
-  font-size: 1em;
-}
-
-.navigation {
-  display: flex;
-}
-
-.nav-link {
-  text-decoration: none;
-}
-
-.nav-button,
-.nav-link {
-  color: #fff;
-  padding: 0;
-  font-size: 16px;
-  font-weight: 300;
-  margin: 0 20px;
-}
-
-@media (max-width: 800px) {
-  .navigation {
-    display: none;
-  }
-}
-
-.dropdown-item {
-  position: relative;
-}
-
-#products-dropdown,
-#use-cases-dropdown,
-#getting-started-dropdown,
-#dev-dropdown {
-  display: none;
-  position: absolute;
-  color: #000;
-  border: 1px solid #000;
-  border-radius: 8px;
-  left: -15%;
-  background-color: #fff;
-  top: 40px;
-  width: 250px;
-  font-size: 14px;
-  line-height: 25px;
-}
-
-#dev-dropdown {
-  left: -70%;
-}
-
-#products-submenu,
-#use-cases-submenu,
-#getting-started-submenu,
-#dev-submenu {
-  display: none;
-}
-
-=======
->>>>>>> 57aceebd
 a {
   color: var(--link);
   text-decoration: none;
@@ -238,7 +101,6 @@
   background-image: linear-gradient(326deg, #060b13 0%, #0b1848 74%);
 }
 
-<<<<<<< HEAD
 /* 
 Hero
 */
@@ -286,7 +148,6 @@
 
 .columns.alternating-orientation:nth-of-type(even) {
   flex-direction: row-reverse;
-=======
 .page-title {
   margin: 4rem 0 2rem;
   font-size: 42px;
@@ -307,5 +168,4 @@
 
 .text-centered {
   text-align: center;
->>>>>>> 57aceebd
 }