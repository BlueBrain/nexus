--- conflicted
+++ resolved
@@ -3,18 +3,8 @@
 @import "./footer.css";
 @import "./header.css";
 @import "./use-case.css";
-<<<<<<< HEAD
 @import "./call-out.css";
 @import "./email-catch.css";
-=======
-
-:root {
-  --link: #f058ea;
-  --link-hover: #fff;
-  --primary: #a51aa5;
-  --font: #4a4a4a;
-}
->>>>>>> 08a73b5e
 
 @media (min-width: 320px) {
   /* smartphones, portrait iPhone, portrait 480x320 phones (Android) */
