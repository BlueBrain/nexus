--- conflicted
+++ resolved
@@ -1,163 +1,91 @@
-function hide(element) {
-  element.style.display = "none";
-}
+export default () => {
+  function hide(element) {
+    element.style.display = "none";
+  }
 
-function hideMany(elements) {
-  for (i = 0; i < elements.length; i++) {
-    elements[i].style.display = "none";
+  function hideMany(elements) {
+    for (i = 0; i < elements.length; i++) {
+      elements[i].style.display = "none";
+    }
   }
-}
 
-function show(element) {
-  element.style.display = "block";
-}
+  function show(element) {
+    element.style.display = "block";
+  }
 
-function grabElement(id) {
-  return document.getElementById(id);
-}
+  function grabElement(id) {
+    return document.getElementById(id);
+  }
 
-function onClick(elementId, action) {
-  var element = document.getElementById(elementId);
-  element.addEventListener("click", action);
-}
+  function onClick(elementId, action) {
+    var element = document.getElementById(elementId);
+    element.addEventListener("click", action);
+  }
 
-// mobile menu
-<<<<<<< HEAD
-export default () => {
-  function toggle(elementId) {
-    let isShown = false;
+  // mobile menu
+  var productsSubmenu = grabElement("products-submenu");
+  var getStartedSubmenu = grabElement("getting-started-submenu");
+  var devSubmenu = grabElement("dev-submenu");
+  var menu = grabElement("menu-container");
 
+  function closeAllMobile() {
+    hideMany([productsSubmenu, getStartedSubmenu, devSubmenu]);
+  }
+
+  function toggleMenu(element) {
     return function () {
-      const element = document.getElementById(elementId);
-
-      isShown = !isShown;
+      let isShown = element.style.display === "block";
 
       if (isShown) {
-        element.style.display = "block";
+        hide(element);
       } else {
-        element.style.display = "none";
+        show(element);
       }
     };
   }
 
-  const productsButton = document.getElementById("products-button");
-  productsButton.addEventListener("click", toggle("products-submenu"));
+  function expandItem(item) {
+    return function () {
+      closeAllMobile();
+      show(item);
+    };
+  }
 
-  const menuButton = document.getElementById("menu-icon");
-  menuButton.addEventListener("click", toggle("menu-container"));
+  onClick("menu-close-button", function () {
+    return hide(menu);
+  });
 
-  const useCasesButton = document.getElementById("use-cases-button");
-  useCasesButton.addEventListener("click", toggle("use-cases-submenu"));
-
-  const gettingStartedButton = document.getElementById(
-    "getting-started-button"
-  );
-  gettingStartedButton.addEventListener(
-    "click",
-    toggle("getting-started-submenu")
-  );
-
-  const devButton = document.getElementById("dev-button");
-  devButton.addEventListener("click", toggle("dev-submenu"));
+  onClick("menu-icon", toggleMenu(menu));
+  onClick("products-button", expandItem(productsSubmenu));
+  onClick("getting-started-button", expandItem(getStartedSubmenu));
+  onClick("dev-button", expandItem(devSubmenu));
 
   // desktop menu
-  const header = document.getElementById("header");
-  const products = document.getElementById("products-dropdown");
-  const useCases = document.getElementById("use-cases-dropdown");
-  const getStarted = document.getElementById("getting-started-dropdown");
-  const dev = document.getElementById("dev-dropdown");
-=======
-var productsSubmenu = grabElement("products-submenu");
-var getStartedSubmenu = grabElement("getting-started-submenu");
-var devSubmenu = grabElement("dev-submenu");
-var menu = grabElement("menu-container");
-
-function closeAllMobile() {
-  hideMany([productsSubmenu, getStartedSubmenu, devSubmenu]);
-}
-
-function toggleMenu(element) {
-  return function () {
-    let isShown = element.style.display === "block";
-
-    if (isShown) {
-      hide(element);
-    } else {
-      show(element);
-    }
-  };
-}
-
-function expandItem(item) {
-  return function () {
-    closeAllMobile();
-    show(item);
-  };
-}
-
-onClick("menu-close-button", function () {
-  return hide(menu);
-});
-
-onClick("menu-icon", toggleMenu(menu));
-onClick("products-button", expandItem(productsSubmenu));
-onClick("getting-started-button", expandItem(getStartedSubmenu));
-onClick("dev-button", expandItem(devSubmenu));
-
-// desktop menu
-var header = grabElement("header");
-var products = grabElement("products-dropdown");
-var getStarted = grabElement("getting-started-dropdown");
-var dev = grabElement("dev-dropdown");
->>>>>>> 08a73b5e
+  var header = grabElement("header");
+  var products = grabElement("products-dropdown");
+  var getStarted = grabElement("getting-started-dropdown");
+  var dev = grabElement("dev-dropdown");
 
   header.addEventListener("mouseleave", closeAll());
 
-<<<<<<< HEAD
   function closeAll() {
-    products.style.display = "none";
-    useCases.style.display = "none";
-    getStarted.style.display = "none";
-    dev.style.display = "none";
+    hideMany([products, getStarted, dev]);
   }
 
   function setDropdown(triggerId, dropdown) {
-    const trigger = document.getElementById(triggerId);
+    var trigger = document.getElementById(triggerId);
 
     trigger.addEventListener("mouseover", function () {
       closeAll();
-      dropdown.style.display = "block";
+      show(dropdown);
     });
 
     dropdown.addEventListener("mouseleave", function () {
-      dropdown.style.display = "none";
+      return hide(dropdown);
     });
   }
 
   setDropdown("products-nav-item-button", products);
-  setDropdown("use-cases-nav-item-button", useCases);
   setDropdown("getting-started-nav-item-button", getStarted);
   setDropdown("dev-nav-item-button", dev);
-};
-=======
-function closeAll() {
-  hideMany([products, getStarted, dev]);
-}
-
-function setDropdown(triggerId, dropdown) {
-  var trigger = document.getElementById(triggerId);
-
-  trigger.addEventListener("mouseover", function () {
-    closeAll();
-    show(dropdown);
-  });
-
-  dropdown.addEventListener("mouseleave", function () {
-    return hide(dropdown);
-  });
-}
-
-setDropdown("products-nav-item-button", products);
-setDropdown("getting-started-nav-item-button", getStarted);
-setDropdown("dev-nav-item-button", dev);
->>>>>>> 08a73b5e
+};