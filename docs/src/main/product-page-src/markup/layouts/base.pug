--- conflicted
+++ resolved
@@ -18,12 +18,8 @@
       href="https://fonts.googleapis.com/css2?family=Roboto:ital,wght@0,100;0,300;0,400;1,100;1,300;1,400&display=swap"
       rel="stylesheet"
     )
-<<<<<<< HEAD
-     
     block scripts
       script(src='../js/index.js')
-=======
->>>>>>> 08a73b5e
   body
     block header
     block content
