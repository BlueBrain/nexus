--- conflicted
+++ resolved
@@ -4,10 +4,8 @@
 include ./mixins/header.pug
 include ./mixins/button.pug
 include ./mixins/shortProductDescription.pug
-<<<<<<< HEAD
 include ./mixins/valueProposition.pug
 include ./mixins/getStartedLink.pug
-=======
 include ./mixins/seoHeaders.pug
 
 block header
@@ -18,7 +16,6 @@
     "Blue Brain Nexus",
     "Some description"
   )
->>>>>>> 08a73b5e
 
 block content
   - 
