@@@ index

- [Quick Start Guide](getting-started/index.md)
- [Releases](releases/index.md)
- [Roadmap](roadmap.md)
- [Nexus Fusion](fusion/index.md)
- [Nexus Forge](forge.md)
- [Nexus Delta](delta/index.md)
- [Utilities](utilities/index.md)
- [FAQ](faq.md)

@@@

# Blue Brain Nexus

Blue Brain Nexus is an ecosystem that allows you to organize and better leverage your data through the use of a Knowledge Graph. In addition to the products listed here, you’ll find a rich ecosystem of libraries and tools.

## Products

The Blue Brain Nexus ecosystem encompasses a broad range of capabilities that are brought to you across three complementary products and a suite of utilities.

### Nexus Fusion

*Enabling Collaborative Data and Knowledge Discovery*

Fusion is our extensible web application. It hosts different apps to accommodate various use cases. It comes by default with Studios (where you work with data), Admin (for managing the Nexus instance), and will soon support 
 to organise your data activities. It runs on top of the Delta web services, and integrates neatly with our Forge python framework.

@ref:[Read more about Fusion](fusion/index.md)

### Nexus Forge

*Building and Using Knowledge Graphs Made Easy*

Nexus Forge is a domain-agnostic, generic and extensible Python framework enabling non-expert users to create and manage knowledge graphs.

@ref:[Read more about Forge](forge.md)


### Nexus Delta

*Managing the Data and Knowledge Graph Lifecycle*

A scalable and secure service to store and leverage all your data, neatly organised in a Knowledge Graph. It offers an API to perform all your data management operations, this way it can easily integrate with your software stack. Its advanced indexing capabilities automatically build views from your metadata.

@ref:[Read more about Delta](delta/index.md)

### Utilities

The Nexus ecosystem leverages a set of smaller open-source utilities.

@ref:[Discover the utilities](utilities/index.md)

## Quick Start Guide

Do you know know what a knowledge graph is? Or want to deepen your understanding? Follow our @ref:[introduction](getting-started/understanding-knowledge-graphs.md).

<<<<<<< HEAD
Want to get started with Nexus right away? We provide a @ref:[tutorial](getting-started/try-nexus.md) that uses our @link:[sandbox](https://sandbox.bluebrainnexus.io/){ open=new } environment to let you try the functionalities.
=======
Want to get started with Nexus right away? We provide a @ref:[tutorial](getting-started/try-nexus.md) that uses our [sandbox](https://sandbox.bluebrainnexus.io/web) environment to let you try the functionalities.
>>>>>>> f69b1450

Ready to deploy your own instance of Nexus? Follow our @ref:[guide](getting-started/running-nexus.md).

## Roadmap

Curious about our upcoming features? Read our @ref:[open Roadmap](roadmap.md) to find out more.<|MERGE_RESOLUTION|>--- conflicted
+++ resolved
@@ -13,18 +13,22 @@
 
 # Blue Brain Nexus
 
-Blue Brain Nexus is an ecosystem that allows you to organize and better leverage your data through the use of a Knowledge Graph. In addition to the products listed here, you’ll find a rich ecosystem of libraries and tools.
+Blue Brain Nexus is an ecosystem that allows you to organize and better leverage your data through the use of a 
+Knowledge Graph. In addition to the products listed here, you’ll find a rich ecosystem of libraries and tools.
 
 ## Products
 
-The Blue Brain Nexus ecosystem encompasses a broad range of capabilities that are brought to you across three complementary products and a suite of utilities.
+The Blue Brain Nexus ecosystem encompasses a broad range of capabilities that are brought to you across three 
+complementary products and a suite of utilities.
 
 ### Nexus Fusion
 
 *Enabling Collaborative Data and Knowledge Discovery*
 
-Fusion is our extensible web application. It hosts different apps to accommodate various use cases. It comes by default with Studios (where you work with data), Admin (for managing the Nexus instance), and will soon support 
- to organise your data activities. It runs on top of the Delta web services, and integrates neatly with our Forge python framework.
+Fusion is our extensible web application. It hosts different apps to accommodate various use cases. It comes by default 
+with Studios (where you work with data), Admin (for managing the Nexus instance), and will soon support 
+to organise your data activities. It runs on top of the Delta web services, and integrates neatly with our Forge python 
+framework.
 
 @ref:[Read more about Fusion](fusion/index.md)
 
@@ -32,7 +36,8 @@
 
 *Building and Using Knowledge Graphs Made Easy*
 
-Nexus Forge is a domain-agnostic, generic and extensible Python framework enabling non-expert users to create and manage knowledge graphs.
+Nexus Forge is a domain-agnostic, generic and extensible Python framework enabling non-expert users to create and manage 
+knowledge graphs.
 
 @ref:[Read more about Forge](forge.md)
 
@@ -41,7 +46,9 @@
 
 *Managing the Data and Knowledge Graph Lifecycle*
 
-A scalable and secure service to store and leverage all your data, neatly organised in a Knowledge Graph. It offers an API to perform all your data management operations, this way it can easily integrate with your software stack. Its advanced indexing capabilities automatically build views from your metadata.
+A scalable and secure service to store and leverage all your data, neatly organised in a Knowledge Graph. It offers an 
+API to perform all your data management operations, this way it can easily integrate with your software stack. Its 
+advanced indexing capabilities automatically build views from your metadata.
 
 @ref:[Read more about Delta](delta/index.md)
 
@@ -53,13 +60,11 @@
 
 ## Quick Start Guide
 
-Do you know know what a knowledge graph is? Or want to deepen your understanding? Follow our @ref:[introduction](getting-started/understanding-knowledge-graphs.md).
+Do you know know what a knowledge graph is? Or want to deepen your understanding? Follow our 
+@ref:[introduction](getting-started/understanding-knowledge-graphs.md).
 
-<<<<<<< HEAD
-Want to get started with Nexus right away? We provide a @ref:[tutorial](getting-started/try-nexus.md) that uses our @link:[sandbox](https://sandbox.bluebrainnexus.io/){ open=new } environment to let you try the functionalities.
-=======
-Want to get started with Nexus right away? We provide a @ref:[tutorial](getting-started/try-nexus.md) that uses our [sandbox](https://sandbox.bluebrainnexus.io/web) environment to let you try the functionalities.
->>>>>>> f69b1450
+Want to get started with Nexus right away? We provide a @ref:[tutorial](getting-started/try-nexus.md) that uses our 
+@link:[sandbox](https://sandbox.bluebrainnexus.io/){ open=new } environment to let you try the functionalities.
 
 Ready to deploy your own instance of Nexus? Follow our @ref:[guide](getting-started/running-nexus.md).
 
