@@@ index

- @ref:[Configuration](configuration/index.md)
- @ref:[Search Configuration](search-configuration.md)

@@@

# Running Nexus

If you wish to quickly try out Nexus, we provide a @ref:[public sandbox](#using-the-public-sandbox). 
For a more in-depth test-drive of Nexus on your machine, we recommend the @ref:[Docker Swarm approach](#recommended-docker-swarm). 
For a production deployment on your in-house or cloud infrastructure, please refer to our @ref:[deployment guide](#on-premise-cloud-deployment).

## Using the public sandbox

A public instance of Nexus is running at @link:[https://sandbox.bluebrainnexus.io](https://sandbox.bluebrainnexus.io){ open=new }. 
You can log in with a GitHub account. It's provided for evaluation purposes only, without any guarantees.

The API root is @link:[https://sandbox.bluebrainnexus.io/v1](https://sandbox.bluebrainnexus.io/v1){ open=new }.

@@@ note

Do not ingest any proprietary or sensitive data. The environment will be wiped regularly, your data and credentials
can disappear anytime.

@@@

## Run Nexus locally with Docker

### Requirements

#### Docker

Regardless of your OS, make sure to run a recent version of Docker (community edition).
This was tested with versions **20.10.2** and above.
You might need to get installation packages directly
from the @link:[official Docker website](https://docs.docker.com/){ open=new } if the one provided by your system
package manager is outdated.

Command
:
```
docker --version
```

Example
:
```
$ docker version
Docker version 20.10.15 build 20.10.2-0ubuntu1~18.04.2
```

#### Memory and CPU limits

On macOS and Windows, Docker effectively runs containers inside a VM created by the system hypervisor.
Nexus requires at least **2 CPUs** and **8 GiB** of memory in total. You can increase the limits
in Docker settings in the menu *Preferences* > *Advanced*.

For a proper evaluation using Docker Swarm or Minikube/Kubernetes, we recommend allocating at least **16GiB** of RAM to
run the provided templates. Feel free to tweak memory limits in order to fit your hardware constraints. At the cost
of a slower startup and a decreased overall performance, you should be able to go as low as:

|    Service    | Memory [MiB] |
|:-------------:|:------------:|
|   Postgres    |          512 |
| Elasticsearch |          512 |
|  Blazegraph   |         1024 |
|     Delta     |         1024 |

### Recommended: Docker Swarm

Docker Swarm is the native orchestrator shipped with Docker. It provides a more robust way to run Nexus.

If you've never used Docker Swarm or Docker Stacks before, you first need to create a swarm cluster
on your local machine:

Command
:
```
docker swarm init
```

Example
:
```
$ docker swarm init
Swarm initialized: current node (***) is now a manager.

To add a worker to this swarm, run the following command:

    docker swarm join --token {token} 128.178.97.243:2377

To add a manager to this swarm, run 'docker swarm join-token manager' and follow the instructions.
```

#### Deployment

* Download the @link:[Docker Compose template](docker-swarm/docker-compose.yaml){ open=new } into a directory of your choice, for instance
`~/docker/nexus/`.
* Download the @link:[Delta configuration](docker-swarm/delta.conf){ open=new } to the same directory.
* Download the @link:[http proxy configuration](docker-swarm/nginx.conf){ open=new } to the same directory.

#### Starting Nexus

Create a *nexus* deployment with Docker Stacks:

Command
:
```
docker stack deploy nexus --compose-file=docker-compose.yaml
```

Example
:
```
$ cd ~/docker/nexus
$ docker stack deploy nexus --compose-file=docker-compose.yaml
Creating network nexus_default
Creating service nexus_router
Creating service nexus_delta
Creating service nexus_elasticsearch
Creating service nexus_postgres
Creating service nexus_blazegraph
Creating service nexus_web
```

Wait one or two minutes and you should be able to access Nexus locally, on the port 80:

Command
:
```
curl http://localhost/v1/version
```

Example
:
```
$ curl http://localhost/v1/version | jq
{
  "@context": "https://bluebrain.github.io/nexus/contexts/version.json",
  "delta": "1.5.0",
  "dependencies": {
<<<<<<< HEAD
    "blazegraph": "2.1.5",
    "cassandra": "3.11.10",
    "elasticsearch": "8.4.3"
=======
    "blazegraph": "2.1.6-RC",
    "postgres": "15.1",
    "elasticsearch": "7.16.2"
>>>>>>> a05666de
  },
  "plugins": {
    "archive": "1.8.0",
    "blazegraph": "1.8.0",
    "composite-views": "1.8.0",
    "elasticsearch": "1.8.0",
    "storage": "1.8.0"
  }
}
```

#### Administration

To list running services or access logs, please refer to the official Docker
@link:[documentation](https://docs.docker.com/engine/reference/commandline/stack/){ open=new }.

Alternatively you can deploy @link:[Swarmpit](https://swarmpit.io/){ open=new } which provides a comprehensive UI
to manage your Docker Swarm cluster.

#### Stopping Nexus

You can stop and delete the entire deployment with:

Command
:
```
docker stack rm nexus
```

Example
:
```
$ docker stack rm nexus
Removing service nexus_blazegraph
Removing service nexus_postgres
Removing service nexus_elasticsearch
Removing service nexus_delta
Removing service nexus_router
Removing network nexus_default
```

@@@ note

As no data is persisted outside the containers, **everything will be lost** once you remove the Nexus
deployment. If you'd like help with creating persistent volumes, feel free to contact us on
@link:[Github Discussions](https://github.com/BlueBrain/nexus/discussions){ open=new }.

@@@

### Endpoints

The provided reverse proxy (the `nginx` image) exposes several endpoints:

* [root](http://localhost): Nexus Fusion
* [v1](http://localhost/v1): Nexus Delta
* [elasticsearch](http://localhost/elasticsearch): Elasticsearch endpoint
* [blazegraph](http://localhost/blazegraph): Blazegraph web interface

If you'd like to customize the listening port or remove unnecessary endpoints, you can simply modify the `nginx.conf`
file.

## Run Nexus locally with Minikube

@link:[Minikube](https://github.com/kubernetes/minikube){ open=new } is a tool that makes it easy to run Kubernetes locally. 
Minikube runs a single-node Kubernetes cluster inside a VM on your machine for users looking to try out Kubernetes or 
develop with it day-to-day.

@@@ note

This section makes use of static assets hosted on this website; to remove the clutter please export the base of the
documentation to `$MINI` env var:

```
export MINI="https://bluebrainnexus.io/docs/getting-started/running-nexus/minikube"
```

@@@

@@@ note

This page presents the necessary commands to deploy Nexus with Minikube but also examples the show the expected output.

Some of the examples on this page make use of @link:[curl](https://curl.se/){ open=new } and @link:[jq](https://stedolan.github.io/jq/){ open=new }
for formatting the json output when interacting with the services. Please install these command line tools if you'd like
to run the commands in the examples. They should be available through your usual package manager (Chocolatey, Homebrew,
APT, YUM/DNF, ...)

@@@

### Minikube set-up

#### Installation

Follow the @link:[installation instructions](https://minikube.sigs.k8s.io/docs/start/){ open=new } from 
the official Kubernetes documentation.

#### Run Minikube

To start Minikube run (notice the _cpu_ and _memory_ flags, the setup requires a minimum of `--cpus=2 --memory=8196`):

```
minikube start --cpus 6 --memory 10240 --vm-driver=$DRIVER
```

For better performance we recommended to select the `$DRIVER` [corresponding to your OS native hypervisor](https://minikube.sigs.k8s.io/docs/drivers/),
namely _docker_ on macOS, _hyperv_ or _docker_ on Windows and _docker_ or _kvm2_ on Linux.

If the installation is successful you can run the following command to open the
@link:[Kubernetes Dashboard](https://kubernetes.io/docs/tasks/access-application-cluster/web-ui-dashboard/){ open=new }:

```
minikube dashboard
```

To stop Minikube run:

```
minikube stop
```

@@@ note

After stopping minikube the vm still exists on the system; starting minikube again will preserve the deployed services.
To permanently remove minikube vm run:

```
minikube delete
```

@@@

#### Enable the ingress addon

Minikube comes with a collection of addons like the @link:[Kubernetes Dashboard](https://kubernetes.io/docs/tasks/access-application-cluster/web-ui-dashboard/){ open=new } 
but not all are enabled by default. An important one is the _ingress_ addon which enables routing http traffic from the
host into the cluster.

To make sure the _ingress_ addon is enabled run:

Command
:
```
minikube addons enable ingress
```

Example
:
```
$ minikube addons enable ingress
ingress was successfully enabled
$
```

To get the external IP of the cluster (to be used later in accessing services) run:

Command:
:
```
minikube ip
```

Example:
:
```
$ minikube ip
192.168.64.3
$
```

#### Setup a separate namespace

Kubernetes namespaces are logical groupings of resources which allow segregating various deployments in "virtual
clusters".

The default installation of Minikube creates three namespaces: _kube-system_, _kube-public_ and _default_. This example
uses a separate namespace to group Nexus specific resources.

Get the list of available namespaces:

Command
:
```
kubectl get namespaces
```

Example
:
```
$ kubectl get namespaces
NAME          STATUS    AGE
default       Active    1h
kube-public   Active    1h
kube-system   Active    1h
$
```

Create the _nexus_ namespace:

Command
:
```
kubectl apply -f $MINI/namespace.yaml
```

Example
:
```
$ kubectl apply -f $MINI/namespace.yaml
namespace/nexus created
$ kubectl get namespaces
NAME          STATUS    AGE
default       Active    1h
kube-public   Active    1h
kube-system   Active    1h
nexus         Active    1m
$
```

Default the `kubectl` to the _nexus_ namespace:

Command
:
```
kubectl config set-context minikube --namespace=nexus
```

Example
:
```
$ kubectl config set-context minikube --namespace=nexus
Context "minikube" modified.
$
```

@@@ note

Every time Minikube is stopped and started again, the context and its configuration is lost. Remember to run the
following commands every time you start minikube:

```
kubectl config use-context minikube && kubectl config set-context minikube --namespace=nexus
```

@@@

### Deploy dependent services

Nexus uses numerous off the shelf services that need to be set up as a prerequisite. Run the following command to
save the IP address of the minikube cluster in an environment variable:

Command
:
```
export NEXUS=$(minikube ip)
```

Example
:
```
$ export NEXUS=$(minikube ip)
$ echo $NEXUS
192.168.64.3
$
```

#### Deploy PostgreSQL (TODO)

#### Deploy Elasticsearch

Command
:
```
kubectl apply -f $MINI/elasticsearch.yaml && \
  kubectl wait pod elasticsearch-0 --for condition=ready --timeout=180s
```

Example
:
```
$ kubectl apply -f $MINI/elasticsearch.yaml
service/elasticsearch created
service/elasticsearch-discovery created
statefulset.apps/elasticsearch created
$ kubectl wait pod elasticsearch-0 --for condition=ready --timeout=60s
pod/elasticsearch-0 condition met
$ curl "http://$NEXUS/elasticsearch"
{
  "name" : "elasticsearch-0",
  "cluster_name" : "es-cluster",
  "cluster_uuid" : "qUKv83AiRqC3dRvlzUXepg",
  "version" : {
    "number" : "8.4.3",
    "build_flavor" : "default",
    "build_type" : "docker",
    "build_hash" : "78722783c38caa25a70982b5b042074cde5d3b3a",
    "build_date" : "2021-03-18T06:17:15.410153305Z",
    "build_snapshot" : false,
    "lucene_version" : "8.8.0",
    "minimum_wire_compatibility_version" : "6.8.0",
    "minimum_index_compatibility_version" : "6.0.0-beta1"
  },
  "tagline" : "You Know, for Search"
}
$
```

#### Deploy BlazeGraph

Command
:
```
kubectl apply -f $MINI/blazegraph.yaml && \
  kubectl wait pod blazegraph-0 --for condition=ready --timeout=180s
```

Example
:
```
$ kubectl apply -f $MINI/blazegraph.yaml
service/blazegraph created
statefulset.apps/blazegraph created
persistentvolumeclaim/storage-blazegraph created
ingress.extensions/blazegraph created
$ kubectl wait pod blazegraph-0 --for condition=ready --timeout=180s
pod/blazegraph-0 condition met
$ curl -s -H"Accept: application/json" "http://$NEXUS/blazegraph/namespace?describe-each-named-graph=false" | head -4
  {
    "head" : {
      "vars" : [ "subject", "predicate", "object", "context" ]
    },
$
```

### Deploy Nexus Services

Before configuring the services a configuration map must first be created that keeps track of the "public" ip address
of the minikube cluster. The following command will replace the `{NEXUS}` token in the `config.yaml` file with the
value stored in the `$NEXUS` variable set above.

Command
:
```
curl -s $MINI/config.yaml | sed "s/{NEXUS}/$NEXUS/g" | kubectl apply -f -
```

Example
:
```
$ curl -s $MINI/config.yaml | sed "s/{NEXUS}/$NEXUS/g" | kubectl apply -f -
configmap/config created
$ kubectl get configmap/config -o yaml | grep public.ip:
  public.ip: 192.168.64.4
$
```

#### Deploy Delta

Delta is the service providing the Nexus REST API.

Command
:
```
kubectl apply -f $MINI/delta.yaml && \
  kubectl wait pod delta-0 --for condition=ready --timeout=180s
```

Example
:
```
$ kubectl apply -f $MINI/delta.yaml
service/delta created
service/delta-hd created
statefulset.apps/delta created
persistentvolumeclaim/storage-delta created
ingress.extensions/delta created
ingress.extensions/delta-direct created
$ kubectl wait pod delta-0 --for condition=ready --timeout=180s
pod/kg-0 condition met
$ curl -s "http://$NEXUS/v1/version" | jq
{
  "@context": "https://bluebrain.github.io/nexus/contexts/version.json",
  "delta": "1.8.0",
  "dependencies": {
<<<<<<< HEAD
    "blazegraph": "2.1.5",
    "cassandra": "3.11.10",
    "elasticsearch": "8.4.3"
=======
    "blazegraph": "2.1.6-RC",
    "postgres": "15.1",
    "elasticsearch": "7.16.2"
>>>>>>> a05666de
  },
  "plugins": {
    "archive": "1.8.0",
    "blazegraph": "1.8.0",
    "composite-views": "1.8.0",
    "elasticsearch": "1.8.0",
    "storage": "1.8.0"
  }
}
$ curl -s "http://$NEXUS/v1/resources/org/proj" | jq # the 404 error is expected
{
  "@context": "https://bluebrain.github.io/nexus/contexts/error.json",
  "@type": "ProjectNotFound",
  "reason": "Project 'org/proj' not found."
}
$
```

#### Deploy the web interface

The Nexus web application provides an interface to perform basic tasks on organizations and projects and query the
system resources through Elasticsearch and SPARQL queries.

Command
:
```
kubectl apply -f $MINI/web.yaml && \
  kubectl wait pod nexus-web-0 --for condition=ready --timeout=180s
```

Example
:
```
$ kubectl apply -f $MINI/web.yaml
service/nexus-web created
statefulset.apps/nexus-web created
ingress.extensions/nexus-web created
$ kubectl wait pod nexus-web-0 --for condition=ready --timeout=180s
pod/nexus-web-0 condition met
$
```

You can now access the web interface at `http://$NEXUS`, `$NEXUS` being the public IP of your Minikube
cluster, as seen above.

## On premise / cloud deployment

There are several things to consider when preparing to deploy Nexus "on premise" because the setup depends a lot on the
various usage profiles, but the most important categories would be:

*   Availability
*   Latency & throughput
*   Capacity
*   Efficient use of hardware resources
*   Backup and restore
*   Monitoring & alerting

Each of the Nexus services and "off the shelf" products can be deployed as a single instance or as a cluster (with one
exception at this point being BlazeGraph which doesn't come with a clustering option). The advantages for deploying
clusters are generally higher availability, capacity and throughput at the cost of higher latency, consistency and
having to potentially deal with network instability.

The decision to go with single node deployments or clustered deployments can be revisited later on and mixed setups
(some services single node while others clustered) are also possible.

The Nexus distribution is made up of docker images which can be run on any host operating system and each of the "off
the shelf" products also offer docker as a deployment option. We would generally recommend using a container
orchestration solution like @link:[Kubernetes](https://kubernetes.io/){ open=new }, @link:[OpenShift](https://www.redhat.com/en/technologies/cloud-computing/openshift){ open=new } or
@link:[Docker Swarm](https://docs.docker.com/engine/swarm/){ open=new } as they offer good management capabilities, discovery, load
balancing and self-healing. They also accommodate changes in hardware allocations for the deployments, changes that can
occur due to evolving usage patterns, software updates etc. Currently the biggest Nexus deployment is at EPFL within
OpenShift.

### Choice of hardware

Depending on the target throughput, usage profiles and data volume the hardware specification can vary greatly; please
take a look at the @ref:[benchmarks section](../../delta/benchmarks/v1.4.2.md) to get an idea of what you should expect in terms
of throughput with various hardware configurations. When the usage profiles are unknown a couple of rules of thumb
should narrow the scope:

1.  Nexus uses a collection of data stores (@link:[PostgreSQL](https://www.postgresql.org/){ open=new },
    @link:[ElasticSearch](https://www.elastic.co/elasticsearch/){ open=new }, 
    @link:[BlazeGraph](https://blazegraph.com/){ open=new }) which depend performance wise to the underlying disk 
    access, so:
    *   prefer local storage over network storage for lower latency when doing IO,
    *   prefer SSD over HDDs because random access speed is more important than sequential access,
    *   one exception is the file storage (@ref:[file resources](../../delta/api/files-api.md) which are stored as
        binary blobs on the filesystem) where the network disks should not be a cause for concern, nor random access
        speed; this assumes that accessing attachments is not the at the top in the usage profile
2.  All of Nexus services and most of the "off the shelf" products are built to run on top of the JVM which usually
    require more memory over computing power. A rough ratio of 2 CPU cores per 8GB of RAM is probably a good one (this
    of course depends on the CPU specification).
3.  Due to the design for scalability of Nexus services and "off the shelf" products the network is a very important
    characteristic of the deployment as frequent dropped packets or
    @link:[network partitions](https://en.wikipedia.org/wiki/Network_partition){ open=new } can seriously affect the 
    availability of the system. Clustered / distributed systems generally use some form of
    @link:[consensus](https://en.wikipedia.org/wiki/Consensus_%28computer_science%29)){ open=new } which is significantly affected by
    the reliability of the network. If the reliability of the network is a concern within the target deployment then
    vertical scalability is desirable over horizontal scalability: fewer host nodes with better specifications is better
    over more commodity hardware host nodes.

### PostgreSQL

Nexus uses @link:[PostgreSQL](https://www.postgresql.org/){ open=new } as its _primary store_ as for its strong reputation for performance, reliability and flexibility.
It can also be run in different contexts from integration to 

Since this is the _primary store_ it is the most important system to be
@link:[backed up](https://www.postgresql.org/docs/current/backup.html){ open=new }. All of the data
that Nexus uses in other stores can be recomputed from the one stored in PostgreSQL as the other stores are used as
mere indexing systems.

// TODO capacity planning + recommendations

As described in the @ref:[architecture section](../../delta/architecture.md) the generally adopted
persistence model is an EventSourced model in which the data store is used as an _append only_ store. This has
implications to the total amount of disk used by the primary store.

// TODO formula computing disk space

### ElasticSearch

Nexus uses @link:[ElasticSearch](https://www.elastic.co/elasticsearch/){ open=new } to host several _system_ indices and _user
defined_ ones. It offers sharding and replication out of the box. Deciding whether this system requires backup depends
on the tolerated time for a restore. Nexus can be instructed to rebuild all indices using the data from the _primary
store_, but being an incremental indexing process it can take longer than restoring from a backup. Since it can be
configured to host a number of replicas for each shard it can tolerate a number of node failures.

The ElasticSearch @link:[setup documentation](https://www.elastic.co/guide/en/elasticsearch/reference/current/setup.html){ open=new }
contains the necessary information on how to install and configure it, but recommendations on sizing the nodes and
cluster are scarce because it depends on usage.

A formula for computing the required disk space:
```
total = (resource_size * count * documents + lucene_index) * replication_factor
```
... where the `lucene_index` while it can vary should be less than twice the size of the original documents.

An example, assuming:

*   10KB per resource
*   1.000.000 distinct resources
*   3 documents per resource (the number of documents depends on the configured @ref:[views](../../delta/api/views/index.md)
    in the system)
*   2 additional shard replicas (replication factor of 3)

... the total required disk size would be:
```
(10KB * 1.000.000 * 3 + 2 * (10KB * 1.000.000 * 3)) * 3 = 270.000.000KB ~= 260GB
```
The resulting size represents the total disk space of the data nodes in the cluster; a 5 data node cluster with the data
volume in the example above would have to be configured with 60GB disks per node.

### BlazeGraph

Nexus uses @link:[BlazeGraph](https://blazegraph.com/){ open=new } as an RDF (triple) store to provide a advanced querying
capabilities on the hosted data. This store is treated as a specialized index on the data so as with Kafka and
ElasticSearch in case of failures, the system can be fully restored from the primary store. While the technology is
advertised to support @link:[High Availability](https://github.com/blazegraph/database/wiki/HAJournalServer){ open=new } and
@link:[Scaleout](https://github.com/blazegraph/database/wiki/ClusterGuide){ open=new } deployment configurations, we have yet to be able
to setup a deployment in this fashion.

We currently recommend deploying BlazeGraph using the prepackaged _tar.gz_ distribution available to download from
@link:[sourceforge](https://sourceforge.net/projects/bigdata/files/bigdata/2.1.4/){ open=new }.

@@@ note

We're looking at alternative technologies and possible application level (within Nexus) sharding and replicas.

@@@

The @link:[Hardware Configuration](https://github.com/blazegraph/database/wiki/Hardware_Configuration){ open=new } section in the
documentation gives a couple of hints about the requirements to operate BlazeGraph and there are additional sections
for optimizations in terms of @link:[Performance](https://github.com/blazegraph/database/wiki/PerformanceOptimization){ open=new },
@link:[IO](https://github.com/blazegraph/database/wiki/IOOptimization){ open=new } and
@link:[Query](https://github.com/blazegraph/database/wiki/QueryOptimization){ open=new }.

BlazeGraph stores data in an append only journal which means updates will use additional disk space.

A formula for computing the required disk space:
```
total = (resource_triples + nexus_triples) * count * number_updates * triple_size + lucene_index
```
... where the `lucene_index` while it can vary should be less than twice the size of the original documents.

An example, assuming:

*   100 triples (rough estimate for a 10KB json-ld resource representation)
*   20  additional nexus triples on average
*   1.000.000 distinct resources
*   10 updates per resource
*   200 bytes triple size (using quads mode)

... the total required disk size would be:
```
(100 + 20) * 1.000.000 * 10 * 200 / 1024 * 3 ~= 700.000.000KB ~= 670GB
```

Compactions can be applied to the journal using the
@link:[CompactJournalUtility](https://github.com/blazegraph/database/blob/master/bigdata-core/bigdata/src/java/com/bigdata/journal/CompactJournalUtility.java){ open=new }
to reduce the disk usage, but it takes quite a bit a time and requires taking the software offline during the process.<|MERGE_RESOLUTION|>--- conflicted
+++ resolved
@@ -140,15 +140,9 @@
   "@context": "https://bluebrain.github.io/nexus/contexts/version.json",
   "delta": "1.5.0",
   "dependencies": {
-<<<<<<< HEAD
-    "blazegraph": "2.1.5",
-    "cassandra": "3.11.10",
-    "elasticsearch": "8.4.3"
-=======
     "blazegraph": "2.1.6-RC",
     "postgres": "15.1",
     "elasticsearch": "7.16.2"
->>>>>>> a05666de
   },
   "plugins": {
     "archive": "1.8.0",
@@ -440,7 +434,7 @@
   "cluster_name" : "es-cluster",
   "cluster_uuid" : "qUKv83AiRqC3dRvlzUXepg",
   "version" : {
-    "number" : "8.4.3",
+    "number" : "7.16.2",
     "build_flavor" : "default",
     "build_type" : "docker",
     "build_hash" : "78722783c38caa25a70982b5b042074cde5d3b3a",
@@ -532,15 +526,9 @@
   "@context": "https://bluebrain.github.io/nexus/contexts/version.json",
   "delta": "1.8.0",
   "dependencies": {
-<<<<<<< HEAD
-    "blazegraph": "2.1.5",
-    "cassandra": "3.11.10",
-    "elasticsearch": "8.4.3"
-=======
     "blazegraph": "2.1.6-RC",
     "postgres": "15.1",
     "elasticsearch": "7.16.2"
->>>>>>> a05666de
   },
   "plugins": {
     "archive": "1.8.0",
