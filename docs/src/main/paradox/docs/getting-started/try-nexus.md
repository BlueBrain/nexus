--- conflicted
+++ resolved
@@ -4,11 +4,7 @@
 
 In the @ref:[first step](try-nexus.md#configuring-your-project-in-nexus-fusion), you'll learn:
 
-<<<<<<< HEAD
 - to login into our @link:[Nexus Sandbox](https://sandbox.bluebrainnexus.io/){ open=new },
-=======
-- to login into our [Nexus Sandbox](https://sandbox.bluebrainnexus.io/web/),
->>>>>>> f69b1450
 - create an organization and project,
 - get your personal token.
 
@@ -29,15 +25,14 @@
 
 ## Configuring your Project in Nexus Fusion
 
-<<<<<<< HEAD
-The @link:[Nexus Sandbox](https://sandbox.bluebrainnexus.io/){ open=new } is a deployment of Nexus Delta and Fusion publicly available to anybody.
-=======
-The [Nexus Sandbox](https://sandbox.bluebrainnexus.io/web/) is a deployment of Nexus Delta and Fusion publicly available to anybody.
->>>>>>> f69b1450
-
-Nexus Fusion is the web interface that you will use in order to interact with Nexus Delta (the web services that manages the underlying knowledge graph).
-
-Please bear in mind that the data stored in the Nexus Sandbox is being purged at regular intervals. We recommend you do not store any sensitive data in this environment since it is accessible to many other users.
+The @link:[Nexus Sandbox](https://sandbox.bluebrainnexus.io/){ open=new } is a deployment of Nexus Delta and Fusion 
+publicly available to anybody.
+
+Nexus Fusion is the web interface that you will use in order to interact with Nexus Delta (the web services that manages 
+the underlying knowledge graph).
+
+Please bear in mind that the data stored in the Nexus Sandbox is being purged at regular intervals. We recommend you do 
+not store any sensitive data in this environment since it is accessible to many other users.
 
 @@@ div { .center }
 ![sandbox-home](../assets/try-nexus-sandbox-home-not-logged-in.png)
@@ -49,15 +44,18 @@
 ![1-sandbox-login](../assets/try-nexus-sandbox-log-in-github-realm.png)
 @@@
 
-Once logged in, you can navigate to the @ref:[Admin](../fusion/admin.md) interface through the left navigation sidebar, in order to create the correct organizations and projects for your data to live.
-
-For this tutorial, you can use an existing organization called `nexustutorial` (by clicking on the so-named organization), or you can create your own organization (by clicking the `Create Organization` button at the top).
+Once logged in, you can navigate to the @ref:[Admin](../fusion/admin.md) interface through the left navigation sidebar, 
+in order to create the correct organizations and projects for your data to live.
+
+For this tutorial, you can use an existing organization called `nexustutorial` (by clicking on the so-named 
+organization), or you can create your own organization (by clicking the `Create Organization` button at the top).
 
 @@@ div { .center }
 ![2-sandbox-admin](../assets/try-nexus-sandbox-admin-logged-in.png)
 @@@
 
-In an organization, you will find the list of existing projects, and you can create your own. Projects (as well as organizations) support permissions, which means that you cannot edit any organizations or projects.
+In an organization, you will find the list of existing projects, and you can create your own. Projects (as well as 
+organizations) support permissions, which means that you cannot edit any organizations or projects.
 
 For this tutorial, you will need to create your own project.
 
@@ -65,7 +63,8 @@
 ![](../assets/try-nexus-sandbox-admin-organization.png)
 @@@
 
-Choose a name and a description for your project. For more information about advanced settings, see @ref:[here](../fusion/admin.md#organizations-and-projects-indexes).
+Choose a name and a description for your project. For more information about advanced settings, see 
+@ref:[here](../fusion/admin.md#organizations-and-projects-indexes).
 
 @@@ div { .center }
 ![](../assets/try-nexus-sandbox-admin-create-project-form.png)
@@ -225,9 +224,11 @@
 
 ### Linking data on the web
 
-In this tutorial, we demonstrate how to consume structured data published on the web according to the Linked data principles to extend and enrich a knowledge graph.
-
-You'll build a simple pipeline to query entities managed within Blue Brain Nexus, connect them with entities available on the web as structured data and extend and enrich their metadata.
+In this tutorial, we demonstrate how to consume structured data published on the web according to the Linked data 
+principles to extend and enrich a knowledge graph.
+
+You'll build a simple pipeline to query entities managed within Blue Brain Nexus, connect them with entities available 
+on the web as structured data and extend and enrich their metadata.
 
 You'll learn:
 
