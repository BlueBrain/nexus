{
 "cells": [
  {
   "cell_type": "markdown",
   "metadata": {
    "colab_type": "text",
    "id": "YoCPKFu5lpwU"
   },
   "source": [
    "# A simple pipeline for recommending similar neuroscience datasets using knowledge graph node embeddings\n",
    "\n",
    "In this tutorial, you will:\n",
    "\n",
    "1. Select a Blue Brain Nexus project from which to search neuron morphology and electrophysiology recordings \n",
    "2. Prepare the metadata for knowledge graph embeddings\n",
    "3. Train a knowledge graph node embedding model and embed each neuron morphology\n",
    "4. Store and index the embeddings in Blue Brain Nexus\n",
    "5. Recommend similar neuron morphologies and electrophysiology recordings using the embeddings \n",
    "\n",
    "\n",
    "### Prerequisites\n",
    "\n",
    "This notebook makes use of a dataset made of mouse neuron morphologies downloaded from Allen Cell Types Database and MouseLight as well as mouse electrophysiology recordings from Allen Cell Types Database. This dataset is expected to be accessible from a Blue Brain Nexus Project to be configured below. If not, please run the `Tutorial: Integrate Neuroscience Datasets from Multiple Sources using MINDS` [notebook](https://github.com/BlueBrain/nexus/blob/master/docs/src/main/paradox/docs/getting-started/notebooks/dataset_from_different_sources.ipynb)."
   ]
  },
  {
   "cell_type": "code",
   "execution_count": null,
   "metadata": {},
   "outputs": [],
   "source": [
    "!pip install pyRDF2vec\n",
    "!pip install nexusforge\n",
    "!pip install matplotlib\n",
    "!pip install validators\n",
    "!pip install gensim\n",
<<<<<<< HEAD
=======
    "!pip install sklearn\n",
>>>>>>> 7a5be10e
    "!pip install --upgrade nest-asyncio==1.5.1"
   ]
  },
  {
   "cell_type": "markdown",
   "metadata": {},
   "source": [
    "### Imports"
   ]
  },
  {
   "cell_type": "code",
   "execution_count": null,
   "metadata": {},
   "outputs": [],
   "source": [
    "import getpass\n",
    "import json\n",
    "import io\n",
    "import requests\n",
    "import validators\n",
    "import time\n",
    "\n",
    "import numpy as np\n",
    "import pandas as pd\n",
    "\n",
    "from pathlib import Path\n",
    "from tqdm import tqdm\n",
    "\n",
    "from kgforge.core import KnowledgeGraphForge\n",
    "\n",
    "import nexussdk as nexus\n",
    "\n",
    "from pyrdf2vec import RDF2VecTransformer\n",
    "from pyrdf2vec.graphs import KG\n",
    "from pyrdf2vec.graphs.vertex import Vertex\n",
    "from pyrdf2vec.embedders import Word2Vec\n",
    "from pyrdf2vec.walkers import WLWalker\n",
    "from pyrdf2vec.samplers import ObjFreqSampler\n",
    "\n",
    "import rdflib\n",
    "from rdflib.namespace import Namespace\n",
    "\n",
    "from sklearn.manifold import TSNE\n",
    "from sklearn.preprocessing import MultiLabelBinarizer\n",
    "\n",
    "import matplotlib\n",
    "import matplotlib.pyplot as plt\n",
    "import matplotlib.patches as mpatches\n",
    "\n",
    "from urllib.parse import quote_plus"
   ]
  },
  {
   "cell_type": "markdown",
   "metadata": {
    "toc-hr-collapsed": true,
    "toc-nb-collapsed": true
   },
   "source": [
    "## Select a Blue Brain Nexus project from which to search neuron morphology and electrophysiology recordings"
   ]
  },
  {
   "cell_type": "markdown",
   "metadata": {
    "colab": {},
    "colab_type": "code",
    "id": "8dFPUxxP7cWA"
   },
   "source": [
    "### Initialize and configure a client to access a Blue Brain Nexus Project"
   ]
  },
  {
   "cell_type": "markdown",
   "metadata": {},
   "source": [
    "#### Get an authentication token"
   ]
  },
  {
   "cell_type": "markdown",
   "metadata": {},
   "source": [
    "The [Nexus sandbox application](https://sandbox.bluebrainnexus.io/web) can be used to get a token:\n",
    "\n",
    "- Step 1: From the [web page](https://sandbox.bluebrainnexus.io/web), click on the login button in the top right corner and follow the instructions on screen.\n",
    "\n",
    "- Step 2: You will then see a `Copy token` button in the top right corner. Click on it to copy the token to the clipboard.\n",
    "\n",
    "Once a token is obtained, proceed to paste it as the value of the `TOKEN` variable below."
   ]
  },
  {
   "cell_type": "code",
   "execution_count": null,
   "metadata": {},
   "outputs": [],
   "source": [
    "TOKEN = getpass.getpass()"
   ]
  },
  {
   "cell_type": "markdown",
   "metadata": {},
   "source": [
    "#### Configure a forge client to store, manage and access datasets"
   ]
  },
  {
   "cell_type": "code",
   "execution_count": null,
   "metadata": {},
   "outputs": [],
   "source": [
    "r = requests.get('https://raw.githubusercontent.com/BlueBrain/nexus/ef830192d4e7bb95f9351c4bdab7b0114c27e2f0/docs/src/main/paradox/docs/getting-started/notebooks/rdfmodel/jsonldcontext.json')\n",
    "dirpath = './rdfmodel'\n",
    "Path(dirpath).mkdir(parents=True, exist_ok=True)\n",
    "with open(f'{dirpath}/jsonldcontext.json', 'w') as outfile:\n",
    "    json.dump(r.json(), outfile)"
   ]
  },
  {
   "cell_type": "code",
   "execution_count": null,
   "metadata": {},
   "outputs": [],
   "source": [
    "ENDPOINT = \"https://sandbox.bluebrainnexus.io/v1\"\n",
    "ORG = \"github-users\"\n",
    "PROJECT = \"\"  # Provide here the automatically created project name created when you logged into the Nexus sandbox instance."
   ]
  },
  {
   "cell_type": "code",
   "execution_count": null,
   "metadata": {},
   "outputs": [],
   "source": [
    "forge = KnowledgeGraphForge(\"https://raw.githubusercontent.com/BlueBrain/nexus/ef830192d4e7bb95f9351c4bdab7b0114c27e2f0/docs/src/main/paradox/docs/getting-started/notebooks/forge.yml\",\n",
    "                            bucket=f\"{ORG}/{PROJECT}\",\n",
    "                            endpoint=ENDPOINT,\n",
    "                            token=TOKEN)"
   ]
  },
  {
   "cell_type": "markdown",
   "metadata": {
    "colab_type": "text",
    "id": "wwenZHtmlpwW"
   },
   "source": [
    "### Search neuron morphology and electrophysiolgy recordings"
   ]
  },
  {
   "cell_type": "code",
   "execution_count": null,
   "metadata": {},
   "outputs": [],
   "source": [
    "property_to_display = [\"id\",\"type\",\"@id\",\"@type\",\"name\",\"subject\",\"brainLocation.brainRegion.id\",\"brainLocation.brainRegion.label\",\"brainLocation.layer.id\",\"brainLocation.layer.label\", \"contribution.agent.label\",\"brainLocation.layer.id\",\"brainLocation.layer.label\"]"
   ]
  },
  {
   "cell_type": "markdown",
   "metadata": {},
   "source": [
    "#### Search neuron morphologies"
   ]
  },
  {
   "cell_type": "code",
   "execution_count": null,
   "metadata": {},
   "outputs": [],
   "source": [
    "_type = \"NeuronMorphology\"\n",
    "\n",
    "filters = {\"type\": _type}\n",
    "\n",
    "number_of_results = 20\n",
    "\n",
    "morphologies = forge.search(filters, limit=number_of_results)\n",
    "\n",
    "print(f\"{str(len(morphologies))} dataset(s) of type {_type} found\")\n",
    "\n",
    "reshaped_data = forge.reshape(morphologies, keep = property_to_display)\n",
    "\n",
    "morphologies_df = forge.as_dataframe(reshaped_data)\n",
    "morphologies_df.head()"
   ]
  },
  {
   "cell_type": "markdown",
   "metadata": {},
   "source": [
    "#### Search electrophysiolgy recordings"
   ]
  },
  {
   "cell_type": "code",
   "execution_count": null,
   "metadata": {},
   "outputs": [],
   "source": [
    "_type = \"Trace\"\n",
    "\n",
    "filters = {\"type\": _type}\n",
    "\n",
    "number_of_results = 20\n",
    "\n",
    "ephys = forge.search(filters, limit=number_of_results)\n",
    "\n",
    "print(f\"{str(len(ephys))} dataset(s) of type {_type} found\")\n",
    "\n",
    "reshaped_data = forge.reshape(ephys, keep = property_to_display)\n",
    "\n",
    "ephys_df = forge.as_dataframe(reshaped_data)\n",
    "ephys_df.head()"
   ]
  },
  {
   "cell_type": "markdown",
   "metadata": {},
   "source": [
    "## Prepare the metadata for knowledge graph embeddings"
   ]
  },
  {
   "cell_type": "markdown",
   "metadata": {},
   "source": [
    "In this step, from the search results we generate a graph data structure to perform embedding on."
   ]
  },
  {
   "cell_type": "markdown",
   "metadata": {},
   "source": [
    "We create a `KG` object to feed into a `pyrdf2vec` embedder."
   ]
  },
  {
   "cell_type": "code",
   "execution_count": null,
   "metadata": {},
   "outputs": [],
   "source": [
    "dataset = ephys + morphologies\n",
    "graph = forge.as_graph(dataset)\n",
    "\n",
    "knowledge_graph = KG(\n",
    "    # These predicates will not be used during the embedding\n",
    "    skip_predicates={\n",
    "        \"http://www.w3.org/1999/02/22-rdf-syntax-ns#type\",\n",
    "        \"http://www.w3.org/2000/01/rdf-schema#label\",\n",
    "        \"http://schema.org/distribution\",\n",
    "        \"http://schema.org/identifier\",\n",
    "        \"http://schema.org/name\",\n",
    "        \"http://schema.org/description\",\n",
    "        \"https://neuroshapes.org/dateCreated\",\n",
    "    },\n",
    "    # These chains of predicates define literals that will not be used during the embedding,\n",
    "    # but will be further incorporated into the similarity search \n",
    "    literals=[\n",
    "        [\n",
    "            \"https://neuroshapes.org/brainLocation\",\n",
    "            \"https://neuroshapes.org/coordinatesInBrainAtlas\",\n",
    "            \"https://neuroshapes.org/valueX\",\n",
    "        ],\n",
    "        [\n",
    "            \"https://neuroshapes.org/brainLocation\",\n",
    "            \"https://neuroshapes.org/coordinatesInBrainAtlas\",\n",
    "            \"https://neuroshapes.org/valueY\",\n",
    "        ],\n",
    "        [\n",
    "            \"https://neuroshapes.org/brainLocation\",\n",
    "            \"https://neuroshapes.org/coordinatesInBrainAtlas\",\n",
    "            \"https://neuroshapes.org/valueZ\",\n",
    "        ],\n",
    "        [\"https://neuroshapes.org/fluorophore\"],\n",
    "        [\"https://neuroshapes.org/virus\"]\n",
    "    ])\n",
    "\n",
    "for (s, p, o) in graph:\n",
    "    subj = Vertex(str(s))\n",
    "    obj = Vertex(str(o))\n",
    "    pred = Vertex(str(p), predicate=True, vprev=subj, vnext=obj)\n",
    "    knowledge_graph.add_walk(subj, pred, obj)"
   ]
  },
  {
   "cell_type": "markdown",
   "metadata": {},
   "source": [
    "We select the Neuron Morphologies and Electrophysiology recordings to build embeddings."
   ]
  },
  {
   "cell_type": "code",
   "execution_count": null,
   "metadata": {},
   "outputs": [],
   "source": [
    "entities = morphologies_df[\"id\"].tolist() + ephys_df[\"id\"].tolist()\n",
<<<<<<< HEAD
    "print(f\"{len(graph_instances)} Neuron Morphologies and Electrophysiology recordings instances found\")"
=======
    "print(f\"{len(entities)} Neuron Morphologies and Electrophysiology recordings instances found\")"
>>>>>>> 7a5be10e
   ]
  },
  {
   "cell_type": "markdown",
   "metadata": {
    "toc-hr-collapsed": true,
    "toc-nb-collapsed": true
   },
   "source": [
    "## Train a knowledge graph node embedding model and embed each neuron morphology and electrophysiology recordings"
   ]
  },
  {
   "cell_type": "markdown",
   "metadata": {},
   "source": [
    "A knowledge graph embedding model represents each node (e.g. each Neuron Morphology or Electrophysiology Trace) in the graph with a numerical dense vector in a space with low dimensionality. The goal of such embedding is to place similar nodes closer in the resulting space. Similarity between two nodes can be computed using a distance score such as cosine similarity between their embedding vectors.\n",
    "\n",
    "For this tutorial, the [pyRDF2Vec](https://github.com/IBCNServices/pyRDF2Vec) will be used to generate embeddings for the selected Neuron Morphologies or Electrophysiology Traces."
   ]
  },
  {
   "cell_type": "code",
   "execution_count": null,
   "metadata": {},
   "outputs": [],
   "source": [
    "walkers = [WLWalker(20, 100, ObjFreqSampler())]\n",
    "transformer = RDF2VecTransformer(walkers=walkers)\n",
    "embeddings, literals = transformer.fit_transform(\n",
    "    knowledge_graph, entities\n",
    ")"
   ]
  },
  {
   "cell_type": "markdown",
   "metadata": {},
   "source": [
    "Create numerical features from extracted literals."
   ]
  },
  {
   "cell_type": "code",
   "execution_count": null,
   "metadata": {},
   "outputs": [],
   "source": [
    "features = pd.DataFrame(literals, columns=[\"X\", \"Y\", \"Z\", \"fluorophore\", \"virus\"])\n",
    "features[\"fluorophore\"] = features[\"fluorophore\"].apply(\n",
    "    lambda x: [el.strip() for el in x.split(\",\")] if isinstance(x, str) else [])\n",
    "features[\"virus\"] = features[\"virus\"].apply(\n",
    "    lambda x: [el.strip() for el in x.split(\";\")] if isinstance(x, str) else [])"
   ]
  },
  {
   "cell_type": "code",
   "execution_count": null,
   "metadata": {},
   "outputs": [],
   "source": [
    "features.sample(5)"
   ]
  },
  {
   "cell_type": "markdown",
   "metadata": {},
   "source": [
    "Encode categorical features into vectors."
   ]
  },
  {
   "cell_type": "code",
   "execution_count": null,
   "metadata": {},
   "outputs": [],
   "source": [
    "mlb = MultiLabelBinarizer()\n",
    "features[\"fluorophore\"] = mlb.fit_transform(features[\"fluorophore\"]).tolist()\n",
    "features[\"virus\"] = mlb.fit_transform(features[\"virus\"]).tolist()"
   ]
  },
  {
   "cell_type": "code",
   "execution_count": null,
   "metadata": {},
   "outputs": [],
   "source": [
    "def aggregate_vectors(x):\n",
    "    return [x.X] + [x.Y] + [x.Z] + x.fluorophore + x.virus\n",
    "\n",
    "feature_vectors = features.apply(aggregate_vectors, axis=1).to_list()"
   ]
  },
  {
   "cell_type": "markdown",
   "metadata": {},
   "source": [
    "Concatename produced embedding vectors with the feature vectors."
   ]
  },
  {
   "cell_type": "code",
   "execution_count": null,
   "metadata": {},
   "outputs": [],
   "source": [
    "final_embeddings = [\n",
    "    np.hstack([embedding, feature_vectors[i]])\n",
    "    for i, embedding in enumerate(embeddings)\n",
    "]"
   ]
  },
  {
   "cell_type": "markdown",
   "metadata": {},
   "source": [
    "### Visualise the embeddings"
   ]
  },
  {
   "cell_type": "markdown",
   "metadata": {},
   "source": [
    "Reduce dimensionality of vectors to 2D in order to plot them."
   ]
  },
  {
   "cell_type": "code",
   "execution_count": null,
   "metadata": {},
   "outputs": [],
   "source": [
    "tsne_model = TSNE(perplexity=40, n_components=2, init='pca', n_iter=3000, random_state=23)\n",
    "embeddings_2D = tsne_model.fit_transform(final_embeddings)"
   ]
  },
  {
   "cell_type": "code",
   "execution_count": null,
   "metadata": {},
   "outputs": [],
   "source": [
    "def plot_embeddings(vectors, labels=None, title=None, ids=None):\n",
    "    unlabeled = False\n",
    "    if labels is None:\n",
    "        labels = [0] * len(vectors)\n",
    "        unlabeled = True\n",
    "\n",
    "    # Generate color map\n",
    "    unique_labels = set(labels)\n",
    "    cm = plt.get_cmap('gist_rainbow')\n",
    "    generated_colors = np.array([\n",
    "        cm(1. * i / len(unique_labels))\n",
    "        for i in range(len(unique_labels))\n",
    "    ])\n",
    "    np.random.shuffle(generated_colors)\n",
    "\n",
    "    alpha = 1\n",
    "    fig, ax = plt.subplots(figsize=(10, 10))\n",
    "\n",
    "    # create a scatter per node label\n",
    "    for i, l in enumerate(unique_labels):\n",
    "        indices = np.where(np.array(labels) == l)\n",
    "        ax.scatter(\n",
    "            vectors[indices, 0],\n",
    "            vectors[indices, 1],\n",
    "            c=[generated_colors[i]] * indices[0].shape[0],\n",
    "            cmap=\"jet\",\n",
    "            s=50,\n",
    "            alpha=alpha,\n",
    "            label=l if not unlabeled else None\n",
    "        )\n",
    "    if not unlabeled:\n",
    "        ax.legend(loc=\"center right\", bbox_to_anchor=(1.8, 0.5))\n",
    "\n",
    "    if ids is not None:\n",
    "        for i, el in enumerate(vectors):\n",
    "            plt.annotate(ids[i].split(\"/\")[-1], el)\n",
    "        \n",
    "    ax.set_title(title if title else \"2D visualization of the input node representation\")\n",
    "    plt.show()"
   ]
  },
  {
   "cell_type": "code",
   "execution_count": null,
   "metadata": {},
   "outputs": [],
   "source": [
    "labels = morphologies_df[\"brainLocation.brainRegion.label\"].tolist() + ephys_df[\"brainLocation.brainRegion.label\"].tolist()"
   ]
  },
  {
   "cell_type": "code",
   "execution_count": null,
   "metadata": {},
   "outputs": [],
   "source": [
    "plot_embeddings(\n",
    "    embeddings_2D, labels,\n",
    "    \"2D visualization of the node embedding (colors=brain regions)\",\n",
    "    ids=None)  # To show id's of points, set `ids=entities`"
   ]
  },
  {
   "cell_type": "markdown",
   "metadata": {},
   "source": [
    "### Save the embeddings vectors and metadata to disk and in the Nexus project"
   ]
  },
  {
   "cell_type": "code",
   "execution_count": null,
   "metadata": {},
   "outputs": [],
   "source": [
    "pd.concat([\n",
    "    morphologies_df[[\"id\", \"brainLocation.brainRegion.label\"]],\n",
    "    ephys_df[[\"id\", \"brainLocation.brainRegion.label\"]]\n",
    "]).rename(columns={\"id\": \"resource_id\", \"brainLocation.brainRegion.label\": \"brain_region\"}).to_csv(\n",
    "    \"metadata_rdf2vec_kg_embeddings.tsv\", sep=\"\\t\", index=None)"
   ]
  },
  {
   "cell_type": "code",
   "execution_count": null,
   "metadata": {},
   "outputs": [],
   "source": [
    "np.savetxt(\"vectors_rdf2vec_kg_embeddings.tsv\", final_embeddings, delimiter=\"\\t\")"
   ]
  },
  {
   "cell_type": "markdown",
   "metadata": {},
   "source": [
    "__Tip__: Try playing with the produced embeddings by loading the saved files in https://projector.tensorflow.org/"
   ]
  },
  {
   "cell_type": "markdown",
   "metadata": {},
   "source": [
    "### Save the embedding model to disk"
   ]
  },
  {
   "cell_type": "code",
   "execution_count": null,
   "metadata": {},
   "outputs": [],
   "source": [
    "transformer.embedder._model.save(\"./kg_embedding_model\")"
   ]
  },
  {
   "cell_type": "markdown",
   "metadata": {
    "toc-hr-collapsed": true,
    "toc-nb-collapsed": true
   },
   "source": [
    "## Store and index the embeddings in Blue Brain Nexus"
   ]
  },
  {
   "cell_type": "markdown",
   "metadata": {},
   "source": [
    "### Update morphology and electrophysiology resources with embedding vectors"
   ]
  },
  {
   "cell_type": "code",
   "execution_count": null,
   "metadata": {
    "scrolled": true
   },
   "outputs": [],
   "source": [
    "for i, entity in enumerate(entities):\n",
    "    resource = forge.retrieve(entity)\n",
    "    resource.embedding = final_embeddings[i].tolist()\n",
    "    forge.update(resource)"
   ]
  },
  {
   "cell_type": "markdown",
   "metadata": {
    "colab_type": "text",
    "id": "lrde1uHplpxE"
   },
   "source": [
    "### Create an ElasticSearchView\n",
    "\n",
    "The goal here is to create an [Elasticsearch](https://www.elastic.co/elasticsearch/) index within the configured Nexus project in which to store and query the embeddings. Such index can be created using an [ElasticSearchView](https://bluebrainnexus.io/docs/delta/api/views/elasticsearch-view-api.html)."
   ]
  },
  {
   "cell_type": "code",
   "execution_count": null,
   "metadata": {},
   "outputs": [],
   "source": [
<<<<<<< HEAD
    "VIEW_ID = f\"https://myview_{int(time.time())}\"\n",
    "DIM = final_embeddings[0].shape[0]  # dimesionality of vectors"
=======
    "VIEW_ID = f\"https://bbp.epfl.ch/neurosciencegraph/data/views/es/embedding_view_{int(time.time())}\"\n",
    "DIM = final_embeddings[0].shape[0]  # dimensionality of vectors"
>>>>>>> 7a5be10e
   ]
  },
  {
   "cell_type": "code",
   "execution_count": null,
   "metadata": {
    "colab": {},
    "colab_type": "code",
    "id": "G2lb5FejlpxH"
   },
   "outputs": [],
   "source": [
    "type_to_index = [\n",
    "    \"https://neuroshapes.org/NeuronMorphology\",\n",
    "    \"https://neuroshapes.org/Trace\"\n",
    "]\n",
    "view_data = {\n",
    "    \"@type\": [\n",
    "        \"ElasticSearchView\"\n",
    "    ],\n",
    "    \"includeMetadata\": True,\n",
    "    \"includeDeprecated\": False,\n",
    "    \"resourceTypes\": type_to_index,\n",
    "    \"mapping\": {\n",
    "        \"properties\": {\n",
    "            \"@id\": {\n",
    "                \"type\": \"keyword\"\n",
    "            },\n",
    "            \"@type\": {\n",
    "                \"type\": \"keyword\"\n",
    "            },\n",
    "            \"embedding\": {\n",
    "                \"type\":\"dense_vector\",\n",
    "                \"dims\": DIM\n",
    "            }\n",
    "        }\n",
    "    },\n",
    "    \"sourceAsText\": False\n",
    "}\n",
    "\n",
    "try:\n",
    "    response = nexus.views.create_(\n",
    "        org_label=ORG, project_label=PROJECT,\n",
    "        payload=view_data, view_id=VIEW_ID)\n",
    "except nexus.HTTPError as ne:\n",
    "    print(ne.response.json())"
   ]
  },
  {
   "cell_type": "markdown",
   "metadata": {
    "toc-hr-collapsed": true,
    "toc-nb-collapsed": true
   },
   "source": [
    "## Recommend similar neuron morphologies and electrophysiology recordings using the embeddings"
   ]
  },
  {
   "cell_type": "markdown",
   "metadata": {},
   "source": [
    "Configure forge to point to the newly created ElasticSearch view"
   ]
  },
  {
   "cell_type": "code",
   "execution_count": null,
   "metadata": {},
   "outputs": [],
   "source": [
    "forge._store.service.elastic_endpoint[\"endpoint\"] = \"/\".join(\n",
    "    (ENDPOINT, \"views\", quote_plus(ORG), quote_plus(PROJECT), quote_plus(VIEW_ID), \"_search\"))"
   ]
  },
  {
   "cell_type": "code",
   "execution_count": null,
   "metadata": {},
   "outputs": [],
   "source": [
<<<<<<< HEAD
    "              \"query\": {{\n",
    "                    \"exists\": {{\n",
    "                        \"field\": \"embeddings\"\n",
    "                    }}\n",
    "              }},"
=======
    "forge.register(forge.from_json({\"type\": \"NeuronMorphology\", \"name\": \"Bob\", \"embedding\": final_embeddings[0].tolist()}))"
>>>>>>> 7a5be10e
   ]
  },
  {
   "cell_type": "code",
   "execution_count": null,
   "metadata": {},
   "outputs": [],
   "source": [
    "def get_similar_resources(item_id, q=\"*\", number_of_results=10):\n",
    "    \"\"\"Get similar resources.\n",
    "    \n",
    "    Given a resource id, execute the recommendation function score query \n",
    "    to find similar resources, ranked by cosine similarity.\n",
    "    \"\"\"\n",
    "    # Get the item from Nexus and retrieve its embedding\n",
    "    item_source = forge.retrieve(id=item_id)\n",
    "    \n",
    "    # extract the embedding\n",
    "    item_embedding = item_source.embedding\n",
    "\n",
    "    query = f\"\"\"{{\n",
    "          \"query\": {{\n",
    "            \"script_score\": {{\n",
    "              \"query\": {{\n",
    "                    \"exists\": {{\n",
<<<<<<< HEAD
    "                        \"field\": \"embeddings\"\n",
    "                    }}\n",
    "              }},\n",
    "              \"script\": {{\n",
    "                \"source\": \"cosineSimilarity(params.queryVector, ['embeddings']) + 1.0\",\n",
    "                \"params\": {{\n",
    "                  \"queryVector\": {item_embedding}\n",
=======
    "                        \"field\": \"embedding\"\n",
    "                    }}\n",
    "              }},\n",
    "              \"script\": {{\n",
    "                \"source\": \"cosineSimilarity(params.query_vector, 'embedding') + 1.0\",\n",
    "                \"params\": {{\n",
    "                  \"query_vector\": {item_embedding}\n",
>>>>>>> 7a5be10e
    "                }}\n",
    "              }}\n",
    "            }}\n",
    "          }}\n",
    "        }}\"\"\"\n",
    "\n",
    "    results = forge.elastic(query=query, debug=False, limit=number_of_results)\n",
    "    scores = [r._score for r in results if hasattr(r, \"_score\")]\n",
    "    return [forge.from_json(dict(r._source)) for r in results if hasattr(r, \"_source\")], scores"
   ]
  },
  {
   "cell_type": "markdown",
   "metadata": {},
   "source": [
    "Select a morphology id to recommend similar morphologies for."
   ]
  },
  {
   "cell_type": "code",
   "execution_count": null,
   "metadata": {},
   "outputs": [],
   "source": [
    "morphology_id = morphologies_df.id[0]\n",
    "morphology_id"
   ]
  },
  {
   "cell_type": "code",
   "execution_count": null,
   "metadata": {},
   "outputs": [],
   "source": [
    "number_of_results = 10\n",
    "forge._debug = True\n",
    "res, scores = get_similar_resources(\n",
    "    item_id=morphology_id, \n",
    "    number_of_results=number_of_results)\n",
    "\n",
    "reshaped_res = forge.reshape(res, keep=property_to_display)\n",
    "\n",
    "print(f\"Found {len(res)} Datasets\")\n",
    "result_df = forge.as_dataframe(reshaped_res)\n",
    "result_df.insert(0, \"score\", scores)\n",
    "result_df"
   ]
  },
  {
   "cell_type": "markdown",
   "metadata": {},
   "source": [
    "Select an electrophysiology recording id to recommend similar electrophysiology recordings for."
   ]
  },
  {
   "cell_type": "code",
   "execution_count": null,
   "metadata": {},
   "outputs": [],
   "source": [
    "ephys_id = ephys_df.id[0]\n",
    "ephys_id"
   ]
  },
  {
   "cell_type": "code",
   "execution_count": null,
   "metadata": {},
   "outputs": [],
   "source": [
    "number_of_results = 10\n",
    "forge._debug= True\n",
    "res, scores = get_similar_resources(\n",
    "    item_id=ephys_id,\n",
    "    number_of_results=number_of_results)\n",
    "\n",
    "reshaped_res = forge.reshape(res, keep = property_to_display)\n",
    "\n",
    "print(f\"Found {len(res)} Datasets\")\n",
    "result_df = forge.as_dataframe(reshaped_res)\n",
    "result_df.insert(0, \"score\", scores)\n",
    "result_df"
   ]
  }
 ],
 "metadata": {
  "colab": {
   "collapsed_sections": [],
   "name": "Copy of Building a Content-based Recommender System using Blue Brain Nexus.ipynb",
   "provenance": [],
   "toc_visible": true
  },
  "kernelspec": {
   "display_name": "bg",
   "language": "python",
   "name": "bg"
  },
  "language_info": {
   "codemirror_mode": {
    "name": "ipython",
    "version": 3
   },
   "file_extension": ".py",
   "mimetype": "text/x-python",
   "name": "python",
   "nbconvert_exporter": "python",
   "pygments_lexer": "ipython3",
   "version": "3.7.10"
  }
 },
 "nbformat": 4,
 "nbformat_minor": 4
}<|MERGE_RESOLUTION|>--- conflicted
+++ resolved
@@ -34,10 +34,7 @@
     "!pip install matplotlib\n",
     "!pip install validators\n",
     "!pip install gensim\n",
-<<<<<<< HEAD
-=======
     "!pip install sklearn\n",
->>>>>>> 7a5be10e
     "!pip install --upgrade nest-asyncio==1.5.1"
    ]
   },
@@ -345,11 +342,7 @@
    "outputs": [],
    "source": [
     "entities = morphologies_df[\"id\"].tolist() + ephys_df[\"id\"].tolist()\n",
-<<<<<<< HEAD
-    "print(f\"{len(graph_instances)} Neuron Morphologies and Electrophysiology recordings instances found\")"
-=======
     "print(f\"{len(entities)} Neuron Morphologies and Electrophysiology recordings instances found\")"
->>>>>>> 7a5be10e
    ]
   },
   {
@@ -655,13 +648,8 @@
    "metadata": {},
    "outputs": [],
    "source": [
-<<<<<<< HEAD
-    "VIEW_ID = f\"https://myview_{int(time.time())}\"\n",
-    "DIM = final_embeddings[0].shape[0]  # dimesionality of vectors"
-=======
     "VIEW_ID = f\"https://bbp.epfl.ch/neurosciencegraph/data/views/es/embedding_view_{int(time.time())}\"\n",
     "DIM = final_embeddings[0].shape[0]  # dimensionality of vectors"
->>>>>>> 7a5be10e
    ]
   },
   {
@@ -736,24 +724,7 @@
     "forge._store.service.elastic_endpoint[\"endpoint\"] = \"/\".join(\n",
     "    (ENDPOINT, \"views\", quote_plus(ORG), quote_plus(PROJECT), quote_plus(VIEW_ID), \"_search\"))"
    ]
-  },
-  {
-   "cell_type": "code",
-   "execution_count": null,
-   "metadata": {},
-   "outputs": [],
-   "source": [
-<<<<<<< HEAD
-    "              \"query\": {{\n",
-    "                    \"exists\": {{\n",
-    "                        \"field\": \"embeddings\"\n",
-    "                    }}\n",
-    "              }},"
-=======
-    "forge.register(forge.from_json({\"type\": \"NeuronMorphology\", \"name\": \"Bob\", \"embedding\": final_embeddings[0].tolist()}))"
->>>>>>> 7a5be10e
-   ]
-  },
+  }
   {
    "cell_type": "code",
    "execution_count": null,
@@ -777,15 +748,6 @@
     "            \"script_score\": {{\n",
     "              \"query\": {{\n",
     "                    \"exists\": {{\n",
-<<<<<<< HEAD
-    "                        \"field\": \"embeddings\"\n",
-    "                    }}\n",
-    "              }},\n",
-    "              \"script\": {{\n",
-    "                \"source\": \"cosineSimilarity(params.queryVector, ['embeddings']) + 1.0\",\n",
-    "                \"params\": {{\n",
-    "                  \"queryVector\": {item_embedding}\n",
-=======
     "                        \"field\": \"embedding\"\n",
     "                    }}\n",
     "              }},\n",
@@ -793,7 +755,6 @@
     "                \"source\": \"cosineSimilarity(params.query_vector, 'embedding') + 1.0\",\n",
     "                \"params\": {{\n",
     "                  \"query_vector\": {item_embedding}\n",
->>>>>>> 7a5be10e
     "                }}\n",
     "              }}\n",
     "            }}\n",
