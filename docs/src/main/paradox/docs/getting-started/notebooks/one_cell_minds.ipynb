--- conflicted
+++ resolved
@@ -141,71 +141,21 @@
    "metadata": {},
    "outputs": [],
    "source": [
-<<<<<<< HEAD
+
     "ORG = \"github-users\"\n",
     "PROJECT = \"\"  # Provide here the automatically created project name created when you logged into the Nexus sandbox instance."
-=======
-    "import requests\n",
-    "import json\n",
-    "from pathlib import Path"
-   ]
-  },
-  {
-   "cell_type": "code",
-   "execution_count": null,
-   "metadata": {},
-   "outputs": [],
-   "source": [
-    "r = requests.get('https://raw.githubusercontent.com/BlueBrain/nexus/ef830192d4e7bb95f9351c4bdab7b0114c27e2f0/docs/src/main/paradox/docs/getting-started/notebooks/rdfmodel/jsonldcontext.json')\n",
-    "dirpath = './rdfmodel'\n",
-    "Path(dirpath).mkdir(parents=True, exist_ok=True)\n",
-    "with open(f'{dirpath}/jsonldcontext.json', 'w') as outfile:\n",
-    "    json.dump(r.json(), outfile)"
-   ]
-  },
-  {
-   "cell_type": "code",
-   "execution_count": null,
-   "metadata": {},
-   "outputs": [],
-   "source": [
-    "from kgforge.core import KnowledgeGraphForge\n",
-    "\n",
-    "forge = KnowledgeGraphForge(\"https://raw.githubusercontent.com/BlueBrain/nexus/ef830192d4e7bb95f9351c4bdab7b0114c27e2f0/docs/src/main/paradox/docs/getting-started/notebooks/forge.yml\",\n",
-    "                            bucket=f\"{ORG}/{PROJECT}\",\n",
-    "                            endpoint=\"https://sandbox.bluebrainnexus.io/v1\",\n",
-    "                            token=TOKEN\n",
-    "                           )"
-   ]
-  },
-  {
-   "cell_type": "markdown",
-   "metadata": {},
-   "source": [
-    "#### Configuration"
->>>>>>> 45b99c6d
-   ]
-  },
-  {
-   "cell_type": "code",
-   "execution_count": null,
-   "metadata": {},
-   "outputs": [],
-   "source": [
-<<<<<<< HEAD
+   ]
+  },
+  {
+   "cell_type": "code",
+   "execution_count": null,
+   "metadata": {},
+   "outputs": [],
+   "source": [
     "forge = KnowledgeGraphForge(\"https://raw.githubusercontent.com/BlueBrain/nexus/ef830192d4e7bb95f9351c4bdab7b0114c27e2f0/docs/src/main/paradox/docs/getting-started/notebooks/forge.yml\",\n",
     "                            bucket=f\"{ORG}/{PROJECT}\",\n",
     "                            endpoint=\"https://sandbox.bluebrainnexus.io/v1\",\n",
     "                            token=TOKEN)"
-=======
-    "import uuid\n",
-    "import base64\n",
-    "\n",
-    "from kgforge.specializations.mappings import DictionaryMapping\n",
-    "\n",
-    "from allensdk.api.queries.cell_types_api import CellTypesApi\n",
-    "from allensdk.core.cell_types_cache import CellTypesCache"
->>>>>>> 45b99c6d
    ]
   },
   {
@@ -564,12 +514,8 @@
    "outputs": [],
    "source": [
     "from neurom import load_neuron\n",
-<<<<<<< HEAD
     "from neurom.view.plotly import draw\n",
     "import IPython"
-=======
-    "from neurom.view.plotly import draw"
->>>>>>> 45b99c6d
    ]
   },
   {
