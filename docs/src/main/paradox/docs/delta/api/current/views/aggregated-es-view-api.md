# AggregateElasticSearchView

This view is an aggregate of ElasticSearchViews. The view itself does not create any index, but it references the 
already existing indices of the linked ElasticSearchViews.

@@@ note

From Delta version 1.5.0,  `AggregateElasticSearchView` can point to other `AggregateElasticSearchView`s. 

@@@

When performing queries on the `_search` endpoint, this view will make use of the 
@link:[multi-index](https://www.elastic.co/guide/en/elasticsearch/reference/current/multi-index.html){ open=new } query 
capabilities of ElasticSearch in order to select the indices of every view present on this aggregate view.

If the caller does not have the required permission on all the views defined on the aggregated view, only a 
subset of indices (or none) will be selected, respecting the defined permissions.

![Aggregate ElasticSearchView](../assets/views/aggregate-view.png "Aggregate ElasticSearchView")

## Payload

```json
{
  "@id": "{someid}",
  "@type": "AggregateElasticSearchView",
  "views": [ 
    {
        "project": "{project}",
        "viewId": "{viewId}"
    },
    ...
  ]
}
```

where...
 
- `{project}`: String - The project, defined as `{org_label}/{project_label}`, where the `{viewId}` is located.
- `{viewId}`: Iri - The view @id value to be aggregated.

## Create using POST

```
POST /v1/views/{org_label}/{project_label}
  {...}
```

The json payload:

- If the `@id` value is found on the payload, this `@id` will be used.
- If the `@id` value is not found on the payload, an `@id` will be generated as follows: `base:{UUID}`. The `base` is the
  `prefix` defined on the resource's project (`{project_label}`).

**Example**

Request
:   @@snip [create.sh](../assets/views/elasticsearch/create-aggregate.sh)

Payload
:   @@snip [payload.json](../assets/views/elasticsearch/payload-aggregate.json)

Response
:   @@snip [created.json](../assets/views/elasticsearch/created-aggregate.json)

## Create using PUT

This alternative endpoint to create a view is useful in case the json payload does not contain an `@id` but you want to
specify one. The `@id` will be specified in the last segment of the endpoint URI.

```
PUT /v1/views/{org_label}/{project_label}/{view_id}
  {...}
```

Note that if the payload contains an `@id` different from the `{view_id}`, the request will fail.

**Example**

Request
:   @@snip [create-put.sh](../assets/views/elasticsearch/create-put-aggregate.sh)

Payload
:   @@snip [payload.json](../assets/views/elasticsearch/payload-aggregate.json)

Response
:   @@snip [created.json](../assets/views/elasticsearch/created-put-aggregate.json)

## Update

This operation overrides the payload.

In order to ensure a client does not perform any changes to a resource without having had seen the previous revision of
the view, the last revision needs to be passed as a query parameter.

```
PUT /v1/views/{org_label}/{project_label}/{view_id}?rev={previous_rev}
  {...}
```

... where `{previous_rev}` is the last known revision number for the view.

**Example**

Request
:   @@snip [update.sh](../assets/views/elasticsearch/update-aggregate.sh)

Payload
:   @@snip [payload.json](../assets/views/elasticsearch/payload-aggregate.json)

Response
:   @@snip [updated.json](../assets/views/elasticsearch/updated-aggregate.json)

## Tag

Links a view revision to a specific name.

Tagging a view is considered to be an update as well.

```
POST /v1/views/{org_label}/{project_label}/{view_id}/tags?rev={previous_rev}
  {
    "tag": "{name}",
    "rev": {rev}
  }
```

... where

- `{previous_rev}`: is the last known revision number for the resource.
- `{name}`: String - label given to the view at specific revision.
- `{rev}`: Number - the revision to link the provided `{name}`.

**Example**

Request
:   @@snip [tag.sh](../assets/views/elasticsearch/tag-aggregate.sh)

Payload
:   @@snip [tag.json](../assets/tag.json)

Response
:   @@snip [tagged.json](../assets/views/elasticsearch/tagged-aggregate.json)

## Deprecate

Locks the view, so no further operations can be performed.

Deprecating a view is considered to be an update as well.

@@@ note { .warning }

Deprecating a view makes the view not searchable.

@@@

```
DELETE /v1/views/{org_label}/{project_label}/{view_id}?rev={previous_rev}
```

... where `{previous_rev}` is the last known revision number for the view.

**Example**

Request
:   @@snip [deprecate.sh](../assets/views/elasticsearch/deprecate-aggregate.sh)

Response
:   @@snip [deprecated.json](../assets/views/elasticsearch/deprecated-aggregate.json)

## Fetch

```
GET /v1/views/{org_label}/{project_label}/{view_id}?rev={rev}&tag={tag}
```

where ...

- `{rev}`: Number - the targeted revision to be fetched. This field is optional and defaults to the latest revision.
- `{tag}`: String - the targeted tag to be fetched. This field is optional.
  `{rev}` and `{tag}` fields cannot be simultaneously present.

**Example**

Request
:   @@snip [fetch.sh](../assets/views/elasticsearch/fetch-aggregate.sh)

Response
:   @@snip [fetched.json](../assets/views/elasticsearch/fetched-aggregate.json)

## Fetch original payload

```
GET /v1/views/{org_label}/{project_label}/{view_id}/source?rev={rev}&tag={tag}
```

where ...

- `{rev}`: Number - the targeted revision to be fetched. This field is optional and defaults to the latest revision.
- `{tag}`: String - the targeted tag to be fetched. This field is optional.
  `{rev}` and `{tag}` fields cannot be simultaneously present.

**Example**

Request
:   @@snip [fetchSource.sh](../assets/views/elasticsearch/fetch-source-aggregate.sh)

Response
:   @@snip [fetched.json](../assets/views/elasticsearch/payload-aggregate.json)



<<<<<<< HEAD

## Search Documents
=======
### Search Documents
>>>>>>> 0798b1a3

Provides aggregated search functionality across all the `ElasticSearchView`s referenced from the target `view_id`.

```
POST /v1/views/{org_label}/{project_label}/{view_id}/_search
  {...}
```
The supported payload is defined on the 
@link:[ElasticSearch documentation](https://www.elastic.co/guide/en/elasticsearch/reference/current/search-request-body.html){ open=new }

The string `documents` is used as a prefix of the default ElasticSearch `view_id`

**Example**

Request
:   @@snip [elastic-view-search.sh](../assets/views/elasticsearch/search-aggregate.sh)

Payload
:   @@snip [elastic-view-payload.json](../assets/views/elasticsearch/search-payload.json)

Response
:   @@snip [elastic-view-search.json](../assets/views/elasticsearch/search-results.json)<|MERGE_RESOLUTION|>--- conflicted
+++ resolved
@@ -17,6 +17,8 @@
 subset of indices (or none) will be selected, respecting the defined permissions.
 
 ![Aggregate ElasticSearchView](../assets/views/aggregate-view.png "Aggregate ElasticSearchView")
+
+The general view endpoints are described on the @ref:[parent page](index.md#endpoints).
 
 ## Payload
 
@@ -210,12 +212,8 @@
 
 
 
-<<<<<<< HEAD
 
 ## Search Documents
-=======
-### Search Documents
->>>>>>> 0798b1a3
 
 Provides aggregated search functionality across all the `ElasticSearchView`s referenced from the target `view_id`.
 
