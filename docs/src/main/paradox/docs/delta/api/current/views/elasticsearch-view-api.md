# ElasticSearchView

This view creates an ElasticSearch `index` and stores the targeted Json resources into an ElasticSearch Document.

The documents created on each view are isolated from documents created on other views by using different ElasticSearch
indices.

A default view gets automatically created when the project is created but other views can be created.

## Processing pipeline

An asynchronous process gets triggered for every view. This process can be visualized as a pipeline with different stages.

The first stage is the input of the pipeline: a stream of events scoped for the project where the view was created.

The last stage takes the JSON document, generated through the pipeline steps, and stores it as a Document in the corresponding ElasticSearch index.

[![ElasticSearchView pipeline](../assets/views/elasticsearch/elasticsearch_pipeline.png "ElasticSearchView pipeline")](../assets/views/elasticsearch/elasticsearch_pipeline.png)

## Payload

```json
{
  "@id": "{someid}",
  "@type": "ElasticSearchView",
  "resourceSchemas": [ "{resourceSchema}", ...],
  "resourceTypes": [ "{resourceType}", ...],
  "resourceTag": "{tag}",
  "sourceAsText": {sourceAsText},
  "includeMetadata": {includeMetadata},
  "includeDeprecated": {includeDeprecated},
  "mapping": _elasticsearch mapping_,
  "settings": _elasticsearch settings_,
  "permission": "{permission}"
}
```

where...

- `{resourceSchema}`: Iri - Selects only resources that are validated against the provided schema Iri. This field is
  optional.
- `{resourceType}`: Iri - Select only resources of the provided type Iri. This field is optional.
- `{tag}`: String - Selects only resources with the provided tag. This field is optional.
- `_elasticsearch mapping_`: Json object - Defines the value types for the Json keys, as stated at the
  @link:[ElasticSearch mapping documentation](https://www.elastic.co/guide/en/elasticsearch/reference/current/indices-put-mapping.html#indices-put-mapping){
  open=new }.
- `_elasticssearch settings_`: Json object - defines Elasticsearch
  @link:[index settings](https://www.elastic.co/guide/en/elasticsearch/reference/current/indices-create-index.html#create-index-settings){
  open=new } for the underlying Elasticsearch index. Default settings are applied, if not specified.
- `{sourceAsText}`: Boolean - If true, the resource's payload will be stored in the ElasticSearch document as a single
  escaped string value under the key `_original_source`. If false, the resource's payload will be stored normally in the
  ElasticSearch document. The default value is `false`.
- `{includeMetadata}`: Boolean - If true, the resource's nexus metadata (`_constrainedBy`, `_deprecated`, ...) will be
  stored in the ElasticSearch document. Otherwise it won't. The default value is `false`.
- `{includeDeprecated}`: Boolean - If true, deprecated resources are also indexed. The default value is `false`.
- `{someid}`: Iri - The @id value for this view.
- `{permission}`: String - permission required to query this view. Defaults to `views/query`.

## **Example**

The following example creates an ElasticSearch view that will index resources validated against the schema with id
`https://bluebrain.github.io/nexus/schemas/myschema`. If a resource is deprecated, it won't be selected for indexing.

The resulting ElasticSearch Documents fields will be indexed according to the provided mapping rules and they won't
include the resource metadata fields.

```json
{
  "@id": "https://bluebrain.github.io/nexus/vocabulary/myview",
  "@type": [
    "ElasticSearchView"
  ],
  "mapping": {
    "dynamic": false,
    "properties": {
      "@id": {
        "type": "keyword"
      },
      "@type": {
        "type": "keyword"
      },
      "name": {
        "type": "keyword"
      },
      "number": {
        "type": "long"
      },
      "bool": {
        "type": "boolean"
      }
    }
  },
  "includeMetadata": false,
  "includeDeprecated": false,
  "sourceAsText": false,
  "resourceSchemas": [
    "https://bluebrain.github.io/nexus/schemas/myschema"
  ],
  "resourceTypes": []
}
```

## Create using POST

```
POST /v1/views/{org_label}/{project_label}
  {...}
```

The json payload:

- If the `@id` value is found on the payload, this `@id` will be used.
- If the `@id` value is not found on the payload, an `@id` will be generated as follows: `base:{UUID}`. The `base` is the
  `prefix` defined on the resource's project (`{project_label}`).

**Example**

Request
:   @@snip [create.sh](../assets/views/elasticsearch/create.sh)

Payload
:   @@snip [payload.json](../assets/views/elasticsearch/payload.json)

Response
:   @@snip [created.json](../assets/views/elasticsearch/created.json)

## Create using PUT

This alternative endpoint to create a view is useful in case the json payload does not contain an `@id` but you want to
specify one. The `@id` will be specified in the last segment of the endpoint URI.

```
PUT /v1/views/{org_label}/{project_label}/{view_id}
  {...}
```

Note that if the payload contains an `@id` different from the `{view_id}`, the request will fail.

**Example**

Request
:   @@snip [create-put.sh](../assets/views/elasticsearch/create-put.sh)

Payload
:   @@snip [payload.json](../assets/views/elasticsearch/payload.json)

Response
:   @@snip [created.json](../assets/views/elasticsearch/created-put.json)

## Update

This operation overrides the payload.

In order to ensure a client does not perform any changes to a resource without having had seen the previous revision of
the view, the last revision needs to be passed as a query parameter.

```
PUT /v1/views/{org_label}/{project_label}/{view_id}?rev={previous_rev}
  {...}
```

... where `{previous_rev}` is the last known revision number for the view.

@@@ note { .warning }

Updating a view creates a new Elasticsearch index and deletes the existing one. The indexing process will start from the
beginning.

@@@

**Example**

Request
:   @@snip [update.sh](../assets/views/elasticsearch/update.sh)

Payload
:   @@snip [payload.json](../assets/views/elasticsearch/payload.json)

Response
:   @@snip [updated.json](../assets/views/elasticsearch/updated.json)

## Tag

<<<<<<< HEAD
### Search Documents
=======
Links a view revision to a specific name.

Tagging a view is considered to be an update as well.

```
POST /v1/views/{org_label}/{project_label}/{view_id}/tags?rev={previous_rev}
  {
    "tag": "{name}",
    "rev": {rev}
  }
```

... where

- `{previous_rev}`: is the last known revision number for the resource.
- `{name}`: String - label given to the view at specific revision.
- `{rev}`: Number - the revision to link the provided `{name}`.

**Example**

Request
:   @@snip [tag.sh](../assets/views/elasticsearch/tag.sh)

Payload
:   @@snip [tag.json](../assets/tag.json)

Response
:   @@snip [tagged.json](../assets/views/elasticsearch/tagged.json)

## Deprecate

Locks the view, so no further operations can be performed. It also stops indexing any more resources into it and deletes the underlying index.

Deprecating a view is considered to be an update as well.

@@@ note { .warning }

Deprecating a view deletes the view index, making the view not searchable.

@@@

```
DELETE /v1/views/{org_label}/{project_label}/{view_id}?rev={previous_rev}
```

... where `{previous_rev}` is the last known revision number for the view.

**Example**

Request
:   @@snip [deprecate.sh](../assets/views/elasticsearch/deprecate.sh)

Response
:   @@snip [deprecated.json](../assets/views/elasticsearch/deprecated.json)

## Fetch

```
GET /v1/views/{org_label}/{project_label}/{view_id}?rev={rev}&tag={tag}
```

where ...

- `{rev}`: Number - the targeted revision to be fetched. This field is optional and defaults to the latest revision.
- `{tag}`: String - the targeted tag to be fetched. This field is optional.
  `{rev}` and `{tag}` fields cannot be simultaneously present.

**Example**

Request
:   @@snip [fetch.sh](../assets/views/elasticsearch/fetch.sh)

Response
:   @@snip [fetched.json](../assets/views/elasticsearch/fetched.json)

## Fetch original payload

```
GET /v1/views/{org_label}/{project_label}/{view_id}/source?rev={rev}&tag={tag}
```

where ...

- `{rev}`: Number - the targeted revision to be fetched. This field is optional and defaults to the latest revision.
- `{tag}`: String - the targeted tag to be fetched. This field is optional.
  `{rev}` and `{tag}` fields cannot be simultaneously present.

**Example**

Request
:   @@snip [fetchSource.sh](../assets/views/elasticsearch/fetch-source.sh)

Response
:   @@snip [fetched.json](../assets/views/elasticsearch/payload.json)

## Search
>>>>>>> a321ab33

```
POST /v1/views/{org_label}/{project_label}/{view_id}/_search
  {...}
```

The supported payload is defined on the
@link:[ElasticSearch documentation](https://www.elastic.co/guide/en/elasticsearch/reference/current/search-request-body.html){
open=new }

The string `documents` is used as a prefix of the default ElasticSearch `view_id`

**Example**

Request
:   @@snip [search.sh](../assets/views/elasticsearch/search.sh)

Payload
:   @@snip [search-payload.json](../assets/views/elasticsearch/search-payload.json)

Response
:   @@snip [search-results.json](../assets/views/elasticsearch/search-results.json)

## Fetch tags

```
GET /v1/views/{org_label}/{project_label}/{view_id}/tags?rev={rev}&tag={tag}
```

where ...

- `{rev}`: Number - the targeted revision to be fetched. This field is optional and defaults to the latest revision.
- `{tag}`: String - the targeted tag to be fetched. This field is optional.

`{rev}` and `{tag}` fields cannot be simultaneously present.

**Example**

Request
:   @@snip [fetch_tags.sh](../assets/views/elasticsearch/tags.sh)

Response
:   @@snip [tags.json](../assets/tags.json)

## Fetch statistics

```
GET /v1/views/{org_label}/{project_label}/{view_id}/statistics
```

**Example**

Request
<<<<<<< HEAD
:   @@snip [statistics.sh](../assets/views/statistics.sh)

Response
:   @@snip [statistics.json](../assets/views/statistics.json)
=======
:   @@snip [statistics.sh](../assets/views/elasticsearch/statistics.sh)

Response
:   @@snip [statistics.json](../assets/views/elasticsearch/statistics.json)
>>>>>>> a321ab33

where...

- `totalEvents` - total number of events in the project
- `processedEvents` - number of events that have been considered by the view
- `remainingEvents` - number of events that remain to be considered by the view
- `discardedEvents` - number of events that have been discarded (were not evaluated due to filters, e.g. did not match
  schema, tag or type defined in the view)
- `evaluatedEvents` - number of events that have been used to update an index
- `lastEventDateTime` - timestamp of the last event in the project
- `lastProcessedEventDateTime` - timestamp of the last event processed by the view
- `delayInSeconds` - number of seconds between the last processed event timestamp and the last known event timestamp

## Fetch offset

```
GET /v1/views/{org_label}/{project_label}/{view_id}/offset
```

**Example**

Request
:   @@snip [offset.sh](../assets/views/elasticsearch/offset.sh)

Response
:   @@snip [offset.json](../assets/views/elasticsearch/offset.json)

where...

- `instant` - timestamp of the last event processed by the view
- `value` - the value of the offset

## Restart view

This endpoint restarts the view indexing process. It does not delete the created indices but it overrides the resource
Document when going through the event log.

```
DELETE /v1/views/{org_label}/{project_label}/{view_id}/offset
```

**Example**

Request
<<<<<<< HEAD
:   @@snip [=restart.sh](../assets/views/restart.sh)

Response
:   @@snip [restart.json](../assets/views/restart.json)
=======
:   @@snip [restart.sh](../assets/views/elasticsearch/restart.sh)

Response
:   @@snip [restart.json](../assets/views/elasticsearch/restart.json)
>>>>>>> a321ab33
<|MERGE_RESOLUTION|>--- conflicted
+++ resolved
@@ -181,9 +181,6 @@
 
 ## Tag
 
-<<<<<<< HEAD
-### Search Documents
-=======
 Links a view revision to a specific name.
 
 Tagging a view is considered to be an update as well.
@@ -280,7 +277,6 @@
 :   @@snip [fetched.json](../assets/views/elasticsearch/payload.json)
 
 ## Search
->>>>>>> a321ab33
 
 ```
 POST /v1/views/{org_label}/{project_label}/{view_id}/_search
@@ -334,17 +330,10 @@
 **Example**
 
 Request
-<<<<<<< HEAD
 :   @@snip [statistics.sh](../assets/views/statistics.sh)
 
 Response
 :   @@snip [statistics.json](../assets/views/statistics.json)
-=======
-:   @@snip [statistics.sh](../assets/views/elasticsearch/statistics.sh)
-
-Response
-:   @@snip [statistics.json](../assets/views/elasticsearch/statistics.json)
->>>>>>> a321ab33
 
 where...
 
@@ -389,14 +378,7 @@
 **Example**
 
 Request
-<<<<<<< HEAD
 :   @@snip [=restart.sh](../assets/views/restart.sh)
 
 Response
-:   @@snip [restart.json](../assets/views/restart.json)
-=======
-:   @@snip [restart.sh](../assets/views/elasticsearch/restart.sh)
-
-Response
-:   @@snip [restart.json](../assets/views/elasticsearch/restart.json)
->>>>>>> a321ab33
+:   @@snip [restart.json](../assets/views/restart.json)