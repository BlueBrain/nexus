@@@ index

<<<<<<< HEAD
- [Indexing data in other systems](projections.md)
=======
* [Indexing data in other systems](projections.md)
* [MovieLens Tutorial using the Nexus Python CLI](nexus-python-cli.md)
>>>>>>> aaf709b5

@@@

# Utilities

## Domains (Schemas, Vocabularies)

Nexus provides some schemas which make building provenance based knowledge graphs easier.

### Nexus Core Schemas

#### nexus-schemaorg

[SHACL](https://www.w3.org/TR/shacl/) version of a subset of schemas defined by
[schema.org](http://schema.org/docs/full.html) that are commonly used in Blue Brain Nexus.

[Source Code](https://github.com/BlueBrain/nexus-schemaorg)

#### nexus-prov

Data management oriented [SHACL](https://www.w3.org/TR/shacl/) version of
[W3C PROV-O](http://www.w3.org/ns/prov-o-20130430).

[Source Code](https://github.com/BlueBrain/nexus-prov)

### Nexus domain specific components

#### Nexus BBP Data models

Data models that Blue Brain has developed in order to facilitate the integration of specific neuroscience data.

[Source Code](https://github.com/BlueBrain/nexus-bbp-domains)

#### Neuroshapes

A community effort to develop open SHACL schemas for FAIR (Findable, Accessible, Interoperable, Reproducible)
neuroscience data.

[Source Code](https://github.com/INCF/neuroshapes)

## Nexus Tools

### Nexus CLI

A command line interface (CLI) to perform basic operations on a Nexus deployment.

[Source Code](https://github.com/BlueBrain/nexus-cli)

### Nexus Python SDK

A Python wrapper for the Blue Brain Nexus REST API.

#### How to install the Nexus Python SDK

`pip install nexus-sdk`

#### Usage

```
import nexussdk as nexus

nexus.config.set_environment(DEPLOYMENT)
nexus.config.set_token(TOKEN)

nexus.permissions.fetch()
```

[Source Code](https://github.com/BlueBrain/nexus-python-sdk) | [Documentation](https://bluebrain.github.io/nexus-python-sdk/)

### Nexus.js

The [Javascript SDK](https://github.com/BlueBrain/nexus-sdk-js) provides many features to help you build web applications that integrate with Blue Brain Nexus.

![Nexus JS logo](../assets/nexus-js-logo.png)

#### How to install Nexus.js

`npm install @bbp/nexus-sdk`

#### Typescript declarations

The SDK is written in Typescript, so type declarations for all operations are included in the package.

You can generate documentation using `npm run documentation` or with `docker` by running `make documentation`. More information can be found [here](https://github.com/BlueBrain/nexus-sdk-js#development).

[Source Code](https://github.com/BlueBrain/nexus-sdk-js)

Documentation:

- [nexus-sdk](https://github.com/BlueBrain/nexus-js/blob/master/packages/nexus-sdk/README.md#readme)

### Other JavaScript Packages

#### React-Nexus

This package contains some utility components to easily integrate the Nexus SDK as React hooks or contexts.

- [react-nexus](https://github.com/BlueBrain/nexus-js/blob/master/packages/react-nexus/README.md#readme)

#### Nexus-Link

Another utility packages was written to facilitate chained calling behavior, which can be used independently of Nexus.js for other projects.

- [nexus-link](https://github.com/BlueBrain/nexus-js/blob/master/packages/nexus-link/README.md#readme)

### Indexing data in other systems

Nexus also provides a CLI tool to index data into other systems. PostgreSQL and InfluxDB are currently supported.
More information about this tool can be found @ref:[here](projections.md).<|MERGE_RESOLUTION|>--- conflicted
+++ resolved
@@ -1,11 +1,7 @@
 @@@ index
 
-<<<<<<< HEAD
-- [Indexing data in other systems](projections.md)
-=======
 * [Indexing data in other systems](projections.md)
 * [MovieLens Tutorial using the Nexus Python CLI](nexus-python-cli.md)
->>>>>>> aaf709b5
 
 @@@
 
