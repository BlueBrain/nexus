# MovieLens Tutorial using the Nexus Python CLI

## Overview

This example-driven tutorial presents 5 steps to get started with Blue Brain Nexus to build and query a simple @ref:[knowledge graph](../getting-started/understanding-knowledge-graphs.md).
The goal is to go over some capabilities of Blue Brain Nexus enabling:

* The creation of a project as a protected data space to work in
* An easy ingestion of a dataset within a given project
* The listing and querying of a dataset
* Sharing a dataset by making it public

@@@ note
This quick start tutorial tutorial makes use of:

* an AWS deployment of Blue Brain Nexus available at https://sandbox.bluebrainnexus.io.
* @link:[Nexus Python CLI](https://github.com/BlueBrain/nexus-cli){ open=new }, a python Command Line Interface.
@@@

Let's get started.

## Set up

Install the Nexus Python CLI:

```python
pip install git+https://github.com/BlueBrain/nexus-cli
```

## Create a project

Projects in BlueBrain Nexus are spaces where data can be:

* **managed**: created, updated, deprecated, validated, secured;
* **accessed**: directly by ids or through various search interfaces;
* **shared**: through fine grain Access Control List.

A **project** is always created within an **organization** just like a git repository is created in a github organization. Organizations can be understood as accounts hosting multiple projects.

### Select an organization

@@@ note
A public organization named **tutorialnexus** is already created for the purpose of this tutorial. All projects will be created under this organization.
@@@

The following command should list the organizations you have access to. The **tutorialnexus** organization should be listed and tagged as non-deprecated in the output.

Command
:   @@snip [list-orgs-cmd.sh](assets/list-orgs-cmd.sh)

Output
:   @@snip [list-orgs-out.sh](assets/list-orgs-out.sh)


Let select the **tutorialnexus** organization.

Command
:   @@snip [select-orgs-cmd.sh](assets/select-orgs-cmd.sh)

Output
:   @@snip [select-orgs-out.sh](assets/select-orgs-out.sh)


In case the tutorialnexus organization is not available, pick an organization label (value of $ORGLABEL) and create an organization using the following command:

Command
:   @@snip [create-org-cmd.sh](assets/create-org-cmd.sh)

Output
:   @@snip [create-org-out.sh](assets/create-org-out.sh)

### Create a project

A project is created with a label and within an organization. The label should be made of alphanumerical characters and its length should be between 3 and 32 (it should match the regex: [a-zA-Z0-9-_]{3,32}).

Pick a label (hereafter referred to as $PROJECTLABEL) and create a project using the following command.
It is recommended to use your username to avoid collision of projects labels within an organization.

Command
:   @@snip [create-project-cmd.sh](assets/create-project-cmd.sh)

Output
:   @@snip [create-project-out.sh](assets/create-project-out.sh)

By default, created projects are private meaning that only the project creator (you) has read and write access to it. We'll @ref:[see below](#share-data) how to make a project public.

The output of the previous command shows the list of projects you have read access to. The project you just created should be the only one listed at this point. Let select it.

Command
:   @@snip [select-project-cmd.sh](assets/select-project-cmd.sh)

Output
:   @@snip [select-project-out.sh](assets/select-project-out.sh)

We are all set to bring some data within the project we just created.

## Ingest data

The CLI supports the ingestion of datasets in two formats: JSON and CSV.


### Ingest JSON
 
#### Ingest JSON from a payload

Command
:   @@snip [downloadmovielens-cmd.sh](assets/create_from_json.sh)


@@@ note
* Note that ingesting a JSON array is not supported. 
@@@

By default Nexus generates an identifier (in fact a URI) for a created resource as shown in the output of the above command.
Furthermore, it is possible to provide:
 
* a specific identifier by setting the **-\-id** option 
* and a type by setting the **-\-type** option
    
Command
  :   @@snip [create_from_json_with_id.sh](assets/create_from_json_with_id.sh)

Output
:   @@snip [create_from_json-out.sh](assets/create_from_json-out.sh)


Identifiers and types can also be provided directly in the JSON payload using respectively: the **@id** and **@type** keys.


The created resource identified by https://movies.com/movieId/1 can then be fetched using the following command :

Command
:   @@snip [fetch-create-json-cmd.sh](assets/fetch-create-json-cmd.sh)

Output
:   @@snip [fetch-create-json-out.sh](assets/fetch-create-json-out.sh)




#### Ingest JSON from a file

A JSON payload can be ingested from a file.

```shell
nexus resources create --file /path/to/file.json
```



A directory (/path/to/dir) of JSON files can be ingested by using the following looping command: 

```shell
find /path/to/dir -name '*.json' -exec  nexus resources create --file {} \;
```

Ingested resources can be listed using the following command:

```shell
nexus resources list --size 10
```


### Ingest CSV files

To illustrate how to load CSV files we will work with the small version of the @link:[MovieLens dataset](http://files.grouplens.org/datasets/movielens/ml-latest-small.zip){ open=new }
containing a set of movies (movies.csv) along with their ratings (ratings.csv) and tags (tags.csv) made by users.
An overview of this dataset can be found [here](https://grouplens.org/datasets/movielens/).

#### Download the dataset


The @link:[MovieLens dataset](http://files.grouplens.org/datasets/movielens/ml-latest-small.zip){ open=new } can be downloaded either directly on a browser or using a curl command as shown below.

The following command download, unzip the dataset in the folder ~/ml-latest-small and list the files. The downloaded MovieLens dataset is made of four csv files as shown in the output tab.

Command
:   @@snip [downloadmovielens-cmd.sh](assets/downloadmovielens-cmd.sh)

Output
:   @@snip [downloadmovielens-out.sh](assets/downloadmovielens-out.sh)


#### Load the dataset
Let first load the movies and merge them with the links.

```shell
nexus resources create -f ~/ml-latest-small/movies.csv -t Movie --format csv --idcolumn movieId --mergewith ~/ml-latest-small/links.csv --mergeon movieId --max-connections 4

```

Then we can load the tags.

```shell
nexus resources create -f ~/ml-latest-small/tags.csv -t Tag --format csv --max-connections 50
```

And finally load the ratings. Loading 100837 resources might take some time and also it is not needed to load them all to follow this tutorial.
The maximum number of concurrent connections (--max-connections) can be increased for better loading performance.

```shell
nexus resources create -f ~/ml-latest-small/ratings.csv -t Rating --format csv --max-connections 50
```


## Access data

### View data in Nexus Web

Nexus is deployed with a web application allowing to browse organizations, projects, data and schemas you have access to.
You can go to the address https://sandbox.bluebrainnexus.io/web and browse the data you just loaded.

### List data

The simplest way to accessed data within Nexus is by listing them. The following command lists 5 resources:


Command
:   @@snip [list-res-cmd.sh](assets/list-res-cmd.sh)

Output
:   @@snip [list-res-out.sh](assets/list-res-out.sh)

The full payload of the resources are not retrieved when listing them: only identifier, type as well as Nexus added metadata are.
But the result list can be scrolled and each resource fetched by identifier.

Command
:   @@snip [fetch-res-id-cmd.sh](assets/fetch-res-id-cmd.sh)

Output
:   @@snip [fetch-res-id-out.sh](assets/fetch-res-id-out.sh)

Whenever a resource is created, Nexus injects some useful metadata. The table below details some of them:

| Metadata | Description                                                                                                                          | Value Type |
|----------------------|--------------------------------------------------------------------------------------------------------------------------------------|------------|
| @id                  | Generated resource identifier. The user can provide its own identifier.                                                              | URI        |
| @type                | The type of the resource if provided by the user.                                                                                    | URI        |
| \_self               | The resource address within Nexus. It contains the resource management details such as the organization, the project and the schema. | URI        |
| \_createdAt          | The resource creation date.                                                                                                          | DateTime   |
| \_createdBy          | The resource creator.                                                                                                                | DateTime   |

Note that Nexus uses @ref:[JSON-LD](../getting-started/understanding-knowledge-graphs.md#json-ld) as data exchange format.

Filters are available to list specific resources. For example a list of resources of type Rating can be retrieved by running the following command:

Command
:   @@snip [list-res-filter-cmd.sh](assets/list-res-filter-cmd.sh)

Output
:   @@snip [list-res-filter-out.sh](assets/list-res-filter-out.sh)



@@@ note { .tip title="Listing with various filters using the CLI" }

As an exercise try to filter by tag to only retrieve resources of type Tag.

@@@

### Query data

Listing is usually not enough to select specific subset of data. Data ingested within each project can be searched through two complementary search interfaces called @ref:[views](../delta/api/current/views/index.md).

View              | Description
------------------|---------------
<<<<<<< HEAD
ElasticSearchView | Exposes data in @link:[ElasticSearch](https://www.elastic.co/products/elasticsearch){ open=new } a document oriented search engine and provide access to it using the @link:[ElasticSearch query language](https://www.elastic.co/guide/en/elasticsearch/reference/current/search-request-body.html){ open=new }.
SparqlView        | Exposes data as a [graph](../../knowledge-graph/thinking-in-graph.html) and allows to navigate and explore the data using the @link:[W3C SPARQL query language](https://www.w3.org/TR/sparql11-query/){ open=new }.
=======
ElasticSearchView | Exposes data in [ElasticSearch](https://www.elastic.co/elasticsearch/) a document oriented search engine and provide access to it using the [ElasticSearch query language](https://www.elastic.co/guide/en/elasticsearch/reference/current/search-request-body.html).
SparqlView        | Exposes data as a @ref:[graph](../getting-started/understanding-knowledge-graphs.md#the-graph-structure) and allows to navigate and explore the data using the [W3C Sparql query language](https://www.w3.org/TR/sparql11-query/).
>>>>>>> f69b1450


@@@ note

Note that the following queries (ElasticSearch and SPARQL) contain the variable $PROJECTLABEL. It should be replaced by the current project.
Please copy each query and use a text editor to replace $PROJECTLABEL.
@@@


#### Query data using the ElasticSearchView

The ElasticSearchView URL is available at the address `https://sandbox.bluebrainnexus.io/v1/views/tutorialnexus/$PROJECTLABEL/documents/_search`.

Select queries
:   @@snip [select_elastic.sh](assets/select_elastic.sh)

Graph navigation queries
:   @@snip [resource.sh](assets/graph_elastic.sh)

#### Query data using the SparqlView

The SparqlView is available at the address `https://sandbox.bluebrainnexus.io/v1/views/tutorialnexus/$PROJECTLABEL/graph/sparql]`.
The following diagram shows how the MovieLens data is structured in the default Nexus SparqlView. Note that the ratings, tags and movies are joined by the movieId property.

Select queries
:   @@snip [select_sparql.sh](assets/select_sparql.sh)

Graph navigation queries
:   @@snip [analytics_sparql.sh](assets/analytics_sparql.sh)

## Share data

Making a dataset public means granting read permissions to "anonymous" user.

```shell
$ nexus acls make-public
```

To check that the dataset is now public:

* Ask the person next to you to list resources in your project.
* Or create and select another profile named public-tutorial (following the instructions in the @ref:[Set up](#set-up).
You should see the that the public-tutorial is selected and its corresponding token column is None.

Output
:   @@snip [select-profile-public-out.sh](assets/select-profile-public-out.sh)


* Resources in your project should be listed with the command even though you are not authenticated.

Command
:   @@snip [list-res-org-proj-cmd.sh](assets/list-res-org-proj-cmd.sh)<|MERGE_RESOLUTION|>--- conflicted
+++ resolved
@@ -135,9 +135,6 @@
 Output
 :   @@snip [fetch-create-json-out.sh](assets/fetch-create-json-out.sh)
 
-
-
-
 #### Ingest JSON from a file
 
 A JSON payload can be ingested from a file.
@@ -146,8 +143,6 @@
 nexus resources create --file /path/to/file.json
 ```
 
-
-
 A directory (/path/to/dir) of JSON files can be ingested by using the following looping command: 
 
 ```shell
@@ -159,7 +154,6 @@
 ```shell
 nexus resources list --size 10
 ```
-
 
 ### Ingest CSV files
 
@@ -169,10 +163,11 @@
 
 #### Download the dataset
 
-
-The @link:[MovieLens dataset](http://files.grouplens.org/datasets/movielens/ml-latest-small.zip){ open=new } can be downloaded either directly on a browser or using a curl command as shown below.
-
-The following command download, unzip the dataset in the folder ~/ml-latest-small and list the files. The downloaded MovieLens dataset is made of four csv files as shown in the output tab.
+The @link:[MovieLens dataset](http://files.grouplens.org/datasets/movielens/ml-latest-small.zip){ open=new } can be 
+downloaded either directly on a browser or using a curl command as shown below.
+
+The following command download, unzip the dataset in the folder ~/ml-latest-small and list the files. The downloaded 
+MovieLens dataset is made of four csv files as shown in the output tab.
 
 Command
 :   @@snip [downloadmovielens-cmd.sh](assets/downloadmovielens-cmd.sh)
@@ -250,8 +245,6 @@
 Output
 :   @@snip [list-res-filter-out.sh](assets/list-res-filter-out.sh)
 
-
-
 @@@ note { .tip title="Listing with various filters using the CLI" }
 
 As an exercise try to filter by tag to only retrieve resources of type Tag.
@@ -264,13 +257,8 @@
 
 View              | Description
 ------------------|---------------
-<<<<<<< HEAD
 ElasticSearchView | Exposes data in @link:[ElasticSearch](https://www.elastic.co/products/elasticsearch){ open=new } a document oriented search engine and provide access to it using the @link:[ElasticSearch query language](https://www.elastic.co/guide/en/elasticsearch/reference/current/search-request-body.html){ open=new }.
-SparqlView        | Exposes data as a [graph](../../knowledge-graph/thinking-in-graph.html) and allows to navigate and explore the data using the @link:[W3C SPARQL query language](https://www.w3.org/TR/sparql11-query/){ open=new }.
-=======
-ElasticSearchView | Exposes data in [ElasticSearch](https://www.elastic.co/elasticsearch/) a document oriented search engine and provide access to it using the [ElasticSearch query language](https://www.elastic.co/guide/en/elasticsearch/reference/current/search-request-body.html).
-SparqlView        | Exposes data as a @ref:[graph](../getting-started/understanding-knowledge-graphs.md#the-graph-structure) and allows to navigate and explore the data using the [W3C Sparql query language](https://www.w3.org/TR/sparql11-query/).
->>>>>>> f69b1450
+SparqlView        | Exposes data as a graph and allows to navigate and explore the data using the @link:[W3C SPARQL query language](https://www.w3.org/TR/sparql11-query/){ open=new }.
 
 
 @@@ note
