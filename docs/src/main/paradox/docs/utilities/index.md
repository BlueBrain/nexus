@@@ index

* @ref:[Indexing data in other systems](projections.md)
* @ref:[MovieLens Tutorial using the Nexus Python CLI](nexus-python-cli.md)

@@@

# Utilities

## Domains (Schemas, Vocabularies)

Nexus provides some schemas which make building provenance based knowledge graphs easier.

### Nexus Core Schemas

#### nexus-schemaorg

<<<<<<< HEAD
@link:[SHACL](https://www.w3.org/TR/shacl/){ open=new } version of a subset of schemas defined by
@link:[schema.org](http://schema.org/docs/full.html){ open=new } that are commonly used in Blue Brain Nexus.
=======
[SHACL](https://www.w3.org/TR/shacl/) version of a subset of schemas defined by
[schema.org](https://schema.org/docs/full.html) that are commonly used in Blue Brain Nexus.
>>>>>>> f69b1450

@link:[Source Code](https://github.com/BlueBrain/nexus-schemaorg){ open=new }

#### nexus-prov

Data management oriented @link:[SHACL](https://www.w3.org/TR/shacl/){ open=new } version of
@link:[W3C PROV-O](http://www.w3.org/ns/prov-o-20130430){ open=new }.

@link:[Source Code](https://github.com/BlueBrain/nexus-prov){ open=new }

### Nexus domain specific components

#### Nexus BBP Data models

Data models that Blue Brain has developed in order to facilitate the integration of specific neuroscience data.

@link:[Source Code](https://github.com/BlueBrain/nexus-bbp-domains){ open=new }

#### Neuroshapes

A community effort to develop open SHACL schemas for FAIR (Findable, Accessible, Interoperable, Reproducible)
neuroscience data.

@link:[Source Code](https://github.com/INCF/neuroshapes){ open=new }

## Nexus Tools

### Nexus CLI

A command line interface (CLI) to perform basic operations on a Nexus deployment.

@link:[Source Code](https://github.com/BlueBrain/nexus-cli){ open=new }

### Nexus Python SDK

A Python wrapper for the Blue Brain Nexus REST API.

#### How to install the Nexus Python SDK

`pip install nexus-sdk`

#### Usage

```
import nexussdk as nexus

nexus.config.set_environment(DEPLOYMENT)
nexus.config.set_token(TOKEN)

nexus.permissions.fetch()
```

@link:[Source Code](https://github.com/BlueBrain/nexus-python-sdk){ open=new } | @link:[Documentation](https://bluebrain.github.io/nexus-python-sdk/){ open=new }

### Nexus.js

<<<<<<< HEAD
The @link:[Javascript SDK](https://github.com/BlueBrain/nexus-sdk-js){ open=new } provides many features to help you build web applications that integrate with Blue Brain Nexus.
=======
The [Javascript SDK](https://github.com/BlueBrain/nexus-js) provides many features to help you build web applications that integrate with Blue Brain Nexus.
>>>>>>> f69b1450

![Nexus JS logo](../assets/nexus-js-logo.png)

#### How to install Nexus.js

`npm install @bbp/nexus-sdk`

#### Typescript declarations

The SDK is written in Typescript, so type declarations for all operations are included in the package.

You can generate documentation using `npm run documentation` or with `docker` by running `make documentation`. More information can be found [here](https://github.com/BlueBrain/nexus-js).

<<<<<<< HEAD
@link:[Source Code](https://github.com/BlueBrain/nexus-sdk-js){ open=new }
=======
[Source Code](https://github.com/BlueBrain/nexus-js)
>>>>>>> f69b1450

Documentation:

- @link:[nexus-sdk](https://github.com/BlueBrain/nexus-js/blob/master/packages/nexus-sdk/README.md#readme){ open=new }

### Other JavaScript Packages

#### React-Nexus

This package contains some utility components to easily integrate the Nexus SDK as React hooks or contexts.

- @link:[react-nexus](https://github.com/BlueBrain/nexus-js/blob/master/packages/react-nexus/README.md#readme){ open=new }

#### Nexus-Link

Another utility packages was written to facilitate chained calling behavior, which can be used independently of Nexus.js for other projects.

- [nexus-link](https://github.com/BlueBrain/nexus-js/blob/master/packages/nexus-link/README.md#readme)

### Indexing data in other systems

Nexus also provides a CLI tool to index data into other systems. PostgreSQL and InfluxDB are currently supported.
More information about this tool can be found @ref:[here](projections.md).<|MERGE_RESOLUTION|>--- conflicted
+++ resolved
@@ -1,7 +1,7 @@
 @@@ index
 
-* @ref:[Indexing data in other systems](projections.md)
-* @ref:[MovieLens Tutorial using the Nexus Python CLI](nexus-python-cli.md)
+- @ref:[Indexing data in other systems](projections.md)
+- @ref:[MovieLens Tutorial using the Nexus Python CLI](nexus-python-cli.md)
 
 @@@
 
@@ -15,20 +15,15 @@
 
 #### nexus-schemaorg
 
-<<<<<<< HEAD
 @link:[SHACL](https://www.w3.org/TR/shacl/){ open=new } version of a subset of schemas defined by
-@link:[schema.org](http://schema.org/docs/full.html){ open=new } that are commonly used in Blue Brain Nexus.
-=======
-[SHACL](https://www.w3.org/TR/shacl/) version of a subset of schemas defined by
-[schema.org](https://schema.org/docs/full.html) that are commonly used in Blue Brain Nexus.
->>>>>>> f69b1450
+@link:[schema.org](https://schema.org/docs/full.html){ open=new } that are commonly used in Blue Brain Nexus.
 
 @link:[Source Code](https://github.com/BlueBrain/nexus-schemaorg){ open=new }
 
 #### nexus-prov
 
 Data management oriented @link:[SHACL](https://www.w3.org/TR/shacl/){ open=new } version of
-@link:[W3C PROV-O](http://www.w3.org/ns/prov-o-20130430){ open=new }.
+@link:[W3C PROV-O](https://www.w3.org/ns/prov-o-20130430){ open=new }.
 
 @link:[Source Code](https://github.com/BlueBrain/nexus-prov){ open=new }
 
@@ -78,11 +73,8 @@
 
 ### Nexus.js
 
-<<<<<<< HEAD
-The @link:[Javascript SDK](https://github.com/BlueBrain/nexus-sdk-js){ open=new } provides many features to help you build web applications that integrate with Blue Brain Nexus.
-=======
-The [Javascript SDK](https://github.com/BlueBrain/nexus-js) provides many features to help you build web applications that integrate with Blue Brain Nexus.
->>>>>>> f69b1450
+The @link:[Javascript SDK](https://github.com/BlueBrain/nexus-sdk-js){ open=new } provides many features to help you 
+build web applications that integrate with Blue Brain Nexus.
 
 ![Nexus JS logo](../assets/nexus-js-logo.png)
 
@@ -94,13 +86,10 @@
 
 The SDK is written in Typescript, so type declarations for all operations are included in the package.
 
-You can generate documentation using `npm run documentation` or with `docker` by running `make documentation`. More information can be found [here](https://github.com/BlueBrain/nexus-js).
+You can generate documentation using `npm run documentation` or with `docker` by running `make documentation`. 
+More information can be found @link:[here](https://github.com/BlueBrain/nexus-js){ open=new }.
 
-<<<<<<< HEAD
 @link:[Source Code](https://github.com/BlueBrain/nexus-sdk-js){ open=new }
-=======
-[Source Code](https://github.com/BlueBrain/nexus-js)
->>>>>>> f69b1450
 
 Documentation:
 
@@ -118,7 +107,7 @@
 
 Another utility packages was written to facilitate chained calling behavior, which can be used independently of Nexus.js for other projects.
 
-- [nexus-link](https://github.com/BlueBrain/nexus-js/blob/master/packages/nexus-link/README.md#readme)
+- @link:[nexus-link](https://github.com/BlueBrain/nexus-js/blob/master/packages/nexus-link/README.md#readme){ open=new }
 
 ### Indexing data in other systems
 
