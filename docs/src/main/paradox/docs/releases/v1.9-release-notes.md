# v1.9 Release Notes

TODO add link to full changes on github

If you are currently using Nexus Delta from 1.8.x, please
visit the @ref:[migration instructions](v1.8-to-v1.9-migration.md) for the necessary steps to successfully upgrade.

## Nexus Delta

### Resources

#### self, incoming and outgoing links

Those three links are returned in the response of operations related to the different resources.
Until 1.9, they were curied/shortened according to the base and the API mappings defined in the project configuration.

This caused consistency problems as whenever the base or the API mapping were changing, those shortened links were
not valid anymore:

* All data in views displaying metadata (which include those links) had to be indexed again ;
* The change had also to be propagated to other external systems ;
* The resources including download links to files had to be patched

Therefore since 1.9, `_self`, `_incoming` and `outgoing` links are not shortened anymore allowing them to remain stable in
time even if the project configuration changes.

#### Multi fetch

Multiple resources can now be retrieved within a single call with the multi-fetch operation.

@ref:[More information](../delta/api/multi-fetch.md)

#### Payload validation

It is now forbidden for JSON payloads to contain fields beginning with underscore (_). This can be disabled be setting `app.resources.decoding-option` to `lenient`, however it is not recommended as specification of this data in payloads can have unexpected consequences in both data and the user-interface

Listings by types can now be controlled with the `typeOperator` query parameter. Possible values are `or` and `and`, which will match any and all types, respectively.

#### Aggregations

It is now possible to aggregate resources by `@type` or `project`.

@ref:[More information](../delta/api/resources-api.md#aggregations)

#### Remote contexts

When creating/updating a resource, Nexus Delta now keeps track of the remote contexts that have been resolved during the operation.

@ref:[More information](../delta/api/resources-api.md#fetch-remote-contexts)

### Views

#### Indexing errors listing

Indexing errors can now be listed and filtered for a given view.

@ref:[More information](../delta/api/views/index.md#listing-indexing-failures)

#### Resource type filtering performance improvement 

To improve indexing performance, the types defined in the 
@ref:[FilterByType pipe](../delta/api/views/pipes.md#filter-by-type), 
@ref:[Sparql View payload](../delta/api/views/sparql-view-api.md#payload), or the 
@ref:[Composite View source payload](../delta/api/views/composite-view-api.md#sources) 
are filtered in PostgreSQL rather than in Nexus Delta.
This avoids querying for data just to discard it straight away.

#### Compressing requests to Elasticsearch

The different requests to Elasticsearch are now compressed by default allowing to reduce the I/Os especially during indexing.

### Composite views

New features enhance performance of indexing of composite views, as well as authentication changes for views which incorporate projects on remote Delta instances

#### Batching queries to the intermediate space

Construct queries to the intermediate space can now be batched.

@ref:[More information](../delta/api/views/composite-view-api.md#batching-queries-to-the-intermediate-space)

#### Partial reindexing

When a composite view is updated, a diff is performed and only the necessary spaces are reindexed.

For example, if a source is added/updated/removed, all the spaces (intermediate space and projection spaces) get reindexed.
However if a projection is added/updated/removed, now only the space related to this projection is reindexed which reduces the
number of operations and consequently speed up the indexing.

Preserving the intermediate space also reduces the fragmentation of the Blazegraph journal.

@ref:[More information](../delta/api/views/composite-view-api.md#batching-queries-to-the-intermediate-space)

#### Remote authentication

Rather than storing an auth token in the composite view, it is now expected to specify an authentication method in the Delta configuration

@ref:[More information](../getting-started/running-nexus/configuration/index.md#composite-views-plugin-configuration)

### Elasticsearch Views

The Elasticsearch mapping of an Elasticsearch View can be retrieved.

@ref:[More information](../delta/api/views/elasticsearch-view-api.md#fetch-elasticsearch-mapping)

### Archives

#### Add files by their `_self`
Files can be added to an archive using a `_self`.

@ref:[More information](../delta/api/archives-api.md#payload)

#### Annotated source as a format
Annotated source is now available as an output format when creating an archive.

@ref:[More information](../delta/api/archives-api.md#payload)

#### Require only `resources/read` permission for archive creation

Creating an archive now requires only the `resources/read` permission instead of `archives/write`.

<<<<<<< HEAD
#### Remove support for Tarball archives

Tarball archives are no longer supported due to unnecessary restrictions. ZIP is now the only allowed format and clients should send `application/zip` in the `Accept` header when creating archives.

### Storages
=======
### Remote Storages
>>>>>>> d1492e92

Storages can no longer be created with credentials that would get stored:

* For S3 storages, this would be `accessKey`/`secretKey`. 
* For remote storages, this means `credentials`. 

These should instead be defined in the Delta configuration.

@ref:[More information](../getting-started/running-nexus/configuration/index.md#remote-storage-configuration)

### Graph Analytics

The Elasticsearch views behind Graph Analytics can now be queried using the `_search` endpoint.

@ref:[More information](../delta/api/graph-analytics-api.md)

## Nexus Fusion

TODO

## Nexus forge

TODO<|MERGE_RESOLUTION|>--- conflicted
+++ resolved
@@ -119,15 +119,13 @@
 
 Creating an archive now requires only the `resources/read` permission instead of `archives/write`.
 
-<<<<<<< HEAD
 #### Remove support for Tarball archives
 
 Tarball archives are no longer supported due to unnecessary restrictions. ZIP is now the only allowed format and clients should send `application/zip` in the `Accept` header when creating archives.
 
 ### Storages
-=======
+
 ### Remote Storages
->>>>>>> d1492e92
 
 Storages can no longer be created with credentials that would get stored:
 
